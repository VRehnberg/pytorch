--- conflicted
+++ resolved
@@ -1545,12 +1545,7 @@
         "Caffe2 uses a lazy allocation, so you will need to call "
         "mutable_data() or raw_mutable_data() to actually allocate memory.");
     // Caller does the type check.
-<<<<<<< HEAD
-    return storage_.unsafeGetStorageImpl()->mutable_unsafe_data<T>() +
-        storage_offset_;
-=======
-    return static_cast<T*>(storage_.data()) + storage_offset_;
->>>>>>> 144d5268
+    return static_cast<T*>(storage_.mutable_data()) + storage_offset_;
   }
 
  public:
@@ -1575,17 +1570,11 @@
     // Computing an offset into an empty tensor would be UB, since an empty
     // tensor's storage will be nullptr, and adding a nonzero offset to nullptr
     // is UB.  So we skip the offset computation in this case.
-    char* const data = static_cast<char*>(storage_.data());
+    char* const data = static_cast<char*>(storage_.mutable_data());
     if (data == nullptr) {
       return nullptr;
     }
-<<<<<<< HEAD
-    return static_cast<void*>(
-        static_cast<char*>(storage_.unsafeGetStorageImpl()->mutable_data()) +
-        data_type_.itemsize() * storage_offset_);
-=======
     return static_cast<void*>(data + data_type_.itemsize() * storage_offset_);
->>>>>>> 144d5268
   }
 
   /**
@@ -1593,13 +1582,8 @@
    * that all invariants required by data() are upheld here.
    */
   template <typename T>
-<<<<<<< HEAD
-  inline const T* unsafe_data() const {
-    return storage_.unsafe_data<T>() + storage_offset_;
-=======
   inline T* unsafe_data() const {
-    return static_cast<T*>(storage_.data()) + storage_offset_;
->>>>>>> 144d5268
+    return static_cast<T*>(storage_.mutable_data()) + storage_offset_;
   }
 
   /**
