--- conflicted
+++ resolved
@@ -401,14 +401,19 @@
   if (is_python_dispatch()) {
     return load_pyobj_interpreter()->is_contiguous(this);
   }
-  return is_contiguous_default(memory_format);
+  TORCH_CHECK(
+      false,
+      "Tensors of type ",
+      tensorimpl_type_name(),
+      " do not have is_contiguous");
 }
 
 IntArrayRef TensorImpl::sizes_custom() const {
   if (is_python_dispatch()) {
     return load_pyobj_interpreter()->sizes(this);
   }
-  return sizes_default();
+  TORCH_CHECK(
+      false, "Tensors of type ", tensorimpl_type_name(), " do not have sizes");
 }
 
 c10::SymIntArrayRef TensorImpl::sym_sizes_custom() const {
@@ -418,44 +423,50 @@
   return sym_sizes_default();
 }
 
-<<<<<<< HEAD
+c10::SymInt TensorImpl::sym_numel_custom() const {
+  if (C10_UNLIKELY(is_python_dispatch())) {
+    return load_pyobj_interpreter()->sym_numel(this);
+  }
+  return sym_numel_default();
+}
+
 c10::SymIntArrayRef TensorImpl::sym_strides_custom() const {
   if (C10_UNLIKELY(is_python_dispatch())) {
     return load_pyobj_interpreter()->sym_strides(this);
   }
   return sym_strides_default();
-=======
-c10::SymInt TensorImpl::sym_numel_custom() const {
-  if (C10_UNLIKELY(is_python_dispatch())) {
-    return load_pyobj_interpreter()->sym_numel(this);
-  }
-  return sym_numel_default();
->>>>>>> 9958cbee
 }
 
 c10::Device TensorImpl::device_custom() const {
   if (is_python_dispatch()) {
     return load_pyobj_interpreter()->device(this);
   }
-  return device_default();
+  TORCH_CHECK(
+      false, "Tensors of type ", tensorimpl_type_name(), " do not have device");
 }
 
 IntArrayRef TensorImpl::strides_custom() const {
   if (is_python_dispatch()) {
     return load_pyobj_interpreter()->strides(this);
   }
-  return strides_default();
+  TORCH_CHECK(
+      false,
+      "Tensors of type ",
+      tensorimpl_type_name(),
+      " do not have strides");
 }
 
 int64_t TensorImpl::dim_custom() const {
   if (is_python_dispatch()) {
     return load_pyobj_interpreter()->dim(this);
   }
-  return dim_default();
+  TORCH_CHECK(
+      false, "Tensors of type ", tensorimpl_type_name(), " do not have dim");
 }
 
 int64_t TensorImpl::numel_custom() const {
-  return numel_default();
+  TORCH_CHECK(
+      false, "Tensors of type ", tensorimpl_type_name(), " do not have numel");
 }
 
 c10::Layout TensorImpl::layout_custom() const {
