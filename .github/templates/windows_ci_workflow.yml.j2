{% import 'common.yml.j2' as common %}

{%- macro wait_and_kill_ssh() -%}
      - name: Wait until all sessions have drained
        shell: powershell
        if: always()
        timeout-minutes: 120
        run: |
          .github\scripts\wait_for_ssh_to_drain.ps1
      - name: Kill active ssh sessions if still around (Useful if workflow was cancelled)
        shell: powershell
        if: always()
        run: |
          .github\scripts\kill_active_ssh_sessions.ps1
{%- endmacro -%}

# Template is at:    .github/templates/windows_ci_workflow.yml.j2
# Generation script: .github/scripts/generate_ci_workflows.py
name: !{{ build_environment }}

on:
{%- if on_pull_request %}
  pull_request:
  {%- if ciflow_config.enabled %}
    {%- if ciflow_config.trigger_action_only %}
    types: [!{{ ciflow_config.trigger_action }}]
    {%- else %}
    types: [opened, synchronize, reopened, !{{ ciflow_config.trigger_action }}]
    {%- endif %}
  {%- endif %}
{%- endif %}
{%- if is_scheduled %}
  schedule:
    - cron: !{{ is_scheduled }}
{%- else %}
  push:
    branches:
      - master
      - release/*
{%- endif %}
  workflow_dispatch:

env:
  BUILD_ENVIRONMENT: !{{ build_environment }}
  BUILD_WHEEL: 1
  CUDA_VERSION: "!{{ cuda_version }}"
  IN_CI: 1
  INSTALL_WINDOWS_SDK: 1
  PYTHON_VERSION: "3.8"
  PR_LABELS: ${{ toJson(github.event.pull_request.labels.*.name) }}
  SCCACHE_BUCKET: "ossci-compiler-cache"
  VC_PRODUCT: "BuildTools"
  VC_VERSION: ""
  VS_VERSION: "16.8.6"
  VC_YEAR: "2019"
  ALPINE_IMAGE: "308535385114.dkr.ecr.us-east-1.amazonaws.com/tool/alpine"
  no_proxy: !{{ common.squid_no_proxy }}
{%- if cuda_version != "cpu" %}
  TORCH_CUDA_ARCH_LIST: "7.0"
  USE_CUDA: 1
{%- endif %}

!{{ common.concurrency(build_environment) }}

jobs:
{%- if ciflow_config.enabled %}
  !{{ ciflow_config.root_job_name }}:
    runs-on: ubuntu-18.04
    if: ${{ !{{ ciflow_config.root_job_condition }} }}
    steps:
      - name: noop
        run: echo running !{{ ciflow_config.root_job_name }}
{%- endif %}
  build:
    runs-on: "windows.4xlarge"
    defaults:
      run:
        working-directory: pytorch-${{ github.run_id }}
    {%- if ciflow_config.enabled %}
    needs: [!{{ ciflow_config.root_job_name }}]
    {%- endif %}
    env:
      JOB_BASE_NAME: !{{ build_environment }}-build
      http_proxy: "!{{ common. squid_proxy }}"
      https_proxy: "!{{ common.squid_proxy }}"
    steps:
      - name: "[FB EMPLOYEES] Enable SSH (Click me for login details)"
        uses: seemethere/add-github-ssh-key@v1
        with:
          GITHUB_TOKEN: ${{ secrets.GITHUB_TOKEN }}
      - name: Checkout PyTorch
        uses: zhouzhuojie/checkout@05b13c9a0d21f08f6d5e64a1d5042246d13619d9
        with:
          submodules: recursive
          path: pytorch-${{ github.run_id }}
          # deep clone, to allow use of git merge-base
          fetch-depth: 0
      !{{ common.display_ec2_information() }}
      - name: Install Visual Studio 2019 toolchain
        shell: powershell
        run: |
          .\.circleci\scripts\vs_install.ps1
{%- if cuda_version != "cpu" %}
      - name: Install Cuda
        shell: bash
        run: |
          .circleci/scripts/windows_cuda_install.sh
      - name: Install Cudnn
        shell: bash
        run: |
          .circleci/scripts/windows_cudnn_install.sh
{%- endif %}
      - name: Build
        shell: bash
        env:
          PYTORCH_FINAL_PACKAGE_DIR: /c/${{ github.run_id }}/build-results/
        run: |
          .jenkins/pytorch/win-build.sh
      # Upload to github so that people can click and download artifacts
      - name: Upload artifacts to Github
        if: always()
        uses: actions/upload-artifact@v2
        # Don't fail on upload to GH since it's only for user convenience
        continue-on-error: true
        with:
          retention-days: 14
          if-no-files-found: error
          name: ${{ env.BUILD_ENVIRONMENT }}
          path: C:\${{ github.run_id }}\build-results
      - name: Upload artifacts to s3
        if: always()
        uses: !{{ common.upload_artifact_s3_action }}
        with:
          retention-days: 14
          if-no-files-found: error
          name: ${{ env.BUILD_ENVIRONMENT }}
          path: C:\${{ github.run_id }}\build-results
      !{{ wait_and_kill_ssh() }}
      - name: Cleanup build-results and workspaces
        if: always()
        shell: bash
        env:
          PYTORCH_FINAL_PACKAGE_DIR: /c/${{ github.run_id }}/build-results/
        # Should remove the entirety of pytorch-${{ github.run_id }}
        run: |
          rm -rf "${PYTORCH_FINAL_PACKAGE_DIR}"
          rm -rf ./*

  generate-test-matrix:
    {%- if ciflow_config.enabled %}
    needs: [!{{ ciflow_config.root_job_name }}]
    {%- endif %}
    runs-on: ubuntu-18.04
    env:
      TEST_RUNNER_TYPE: !{{ test_runner_type }}
      NUM_TEST_SHARDS: !{{ num_test_shards }}
      NUM_TEST_SHARDS_ON_PULL_REQUEST: !{{ num_test_shards_on_pull_request }}
      PR_BODY: ${{ github.event.pull_request.body }}
      NOGPU_RUNNER_TYPE: windows.4xlarge
      ENABLE_FORCE_ON_CPU_TEST: !{{ enable_force_on_cpu_test }}
    outputs:
      matrix: ${{ steps.set-matrix.outputs.matrix }}
      render-matrix: ${{ steps.set-matrix.outputs.render-matrix }}
      ignore-disabled-issues: ${{ steps.set-matrix.outputs.ignore-disabled-issues }}
    container:
      image: python:3.9
    steps:
      - name: Install dependencies
        run: pip install typing-extensions==3.10
      - name: Clone pytorch/pytorch
        uses: zhouzhuojie/checkout@05b13c9a0d21f08f6d5e64a1d5042246d13619d9
      - name: Generating test matrix
        id: set-matrix
        run: .github/scripts/generate_pytorch_test_matrix.py

  test:
{%- if only_build_on_pull_request %}
    if: ${{ github.event_name == 'push' }}
{%- endif %}
    env:
      JOB_BASE_NAME: !{{ build_environment }}-test
      SHARD_NUMBER: ${{ matrix.shard }}
      NUM_TEST_SHARDS: ${{ matrix.num_shards }}
      TEST_CONFIG: ${{ matrix.config }}
      http_proxy: "!{{ common.squid_proxy }}"
      https_proxy: "!{{ common.squid_proxy }}"
      RUN_SMOKE_TESTS_ONLY_ON_PR: !{{ only_run_smoke_tests_on_pull_request }}
      PYTORCH_IGNORE_DISABLED_ISSUES: ${{ needs.generate-test-matrix.outputs.ignore-disabled-issues }}
      CONTINUE_THROUGH_ERROR: ${{ github.repository == 'pytorch/pytorch' && (github.event_name == 'push' || github.event_name == 'schedule') }}
    needs: [build, generate-test-matrix, !{{ ciflow_config.root_job_name }}]
    strategy:
      matrix: ${{ fromJson(needs.generate-test-matrix.outputs.matrix) }}
      fail-fast: false
    runs-on: ${{ matrix.runner }}
    defaults:
      run:
        working-directory: pytorch-${{ github.run_id }}
    steps:
      - name: Checkout PyTorch
        uses: zhouzhuojie/checkout@05b13c9a0d21f08f6d5e64a1d5042246d13619d9
        with:
          submodules: recursive
          path: pytorch-${{ github.run_id }}
          # deep clone, to allow use of git merge-base
          fetch-depth: 0
      !{{ common.display_ec2_information() }}
      - name: "[FB EMPLOYEES] Enable SSH (Click me for login details)"
        uses: seemethere/add-github-ssh-key@v1
        with:
          GITHUB_TOKEN: ${{ secrets.GITHUB_TOKEN }}
      - name: Install Visual Studio 2019 toolchain
        shell: powershell
        run: |
          .\.circleci\scripts\vs_install.ps1
{%- if cuda_version != "cpu" %}
      - name: Install Cuda
        if: ${{ matrix.config != 'force_on_cpu' }}
        shell: bash
        run: |
          .circleci/scripts/windows_cuda_install.sh
      - name: Install Cudnn
        if: ${{ matrix.config != 'force_on_cpu' }}
        shell: bash
        run: |
          .circleci/scripts/windows_cudnn_install.sh
{%- endif %}
      - uses: seemethere/download-artifact-s3@0504774707cbc8603d7dca922e8026eb8bf3b47b
        name: Download PyTorch Build Artifacts
        with:
          name: ${{ env.BUILD_ENVIRONMENT }}
          path: C:\${{ github.run_id }}\build-results
      - name: Check build-results folder
        shell: powershell
        run: |
          tree /F C:\$Env:GITHUB_RUN_ID\build-results
      # Needed for coverage in win-test.sh
      - uses: actions/setup-python@v2
        name: Setup Python3
        with:
          python-version: '3.x'
      - name: Test
        shell: bash
        env:
          PYTORCH_FINAL_PACKAGE_DIR: /c/${{ github.run_id }}/build-results/
        # Time out the test phase after 3.5 hours
        timeout-minutes: 210
        run: |
            if [[ $NUM_TEST_SHARDS -ne 2 ]]; then
              export SHARD_NUMBER=0
            fi
            .jenkins/pytorch/win-test.sh
      !{{ common.upload_test_reports(name='windows') }}
      !{{ common.render_test_results() }}
      !{{ wait_and_kill_ssh() }}
      !{{ common.parse_ref() }}
      !{{ common.upload_test_statistics(build_environment) }}
      - name: Cleanup workspace
        if: always()
        shell: bash
        # Should remove the entirety of pytorch-${{ github.run_id }}
        run: |
<<<<<<< HEAD
          rm -rf ./*

  # this is a separate step from test because the log files from test are too
  # long: basically, GitHub tries to render all of the log files when you click
  # through an action causing extreme slowdown on actions that contain too many
  # logs (like test); we can always move it back to the other one, but it
  # doesn't create the best experience
  render_test_results:
    needs: [generate-test-matrix, test, !{{ ciflow_config.root_job_name }}]
{%- if only_build_on_pull_request %}
    if: ${{ github.event_name == 'push' && (needs.test.result != 'skipped' || failure()) }}
{%- else %}
    if: ${{ needs.test.result != 'skipped' || failure() }}
{%- endif %}
    runs-on: linux.2xlarge
    strategy:
      matrix: ${{ fromJson(needs.generate-test-matrix.outputs.render-matrix) }}
      fail-fast: false
    # TODO: Make this into a composite step
    steps:
      - name: Log in to ECR
        run: |
          aws ecr get-login --no-include-email --region us-east-1 > /tmp/ecr-login.sh
          bash /tmp/ecr-login.sh
          rm /tmp/ecr-login.sh
      - name: Chown workspace
        run: |
          # Ensure the working directory gets chowned back to the current user
          docker run --rm -v "$(pwd)/../":/v -w /v "${ALPINE_IMAGE}" chown -R "$(id -u):$(id -g)" .
      - name: Clean workspace
        run: |
          rm -rf "${GITHUB_WORKSPACE:?}/*"
      - name: Checkout PyTorch
        uses: actions/checkout@v2
        with:
          # deep clone, to allow tools/stats/print_test_stats.py to use Git commands
          fetch-depth: 0
      - uses: actions/download-artifact@v2
        name: Download PyTorch Test Reports
        with:
          name: test-reports-${{ matrix.config }}
          path: .
      - name: Unzip test reports
        run: |
          unzip -o 'test-reports-*.zip'
      - name: Install dependencies
        # boto3 version copied from .circleci/docker/common/install_conda.sh
        run: |
          pip3 install -r requirements.txt
          pip3 install boto3==1.16.34 junitparser rich
      - name: Output Test Results (Click Me)
        run: |
          python3 tools/render_junit.py test
      - name: Parse ref
        id: parse-ref
        run: .github/scripts/parse_ref.py
      - name: Display and upload test statistics (Click Me)
        # temporary hack: set CIRCLE_* vars, until we update
        # tools/stats/print_test_stats.py to natively support GitHub Actions
        env:
          AWS_DEFAULT_REGION: us-east-1
          CIRCLE_BRANCH: ${{ steps.parse-ref.outputs.branch }}
          JOB_BASE_NAME: !{{ build_environment }}-test
          CIRCLE_PR_NUMBER: ${{ github.event.pull_request.number }}
          CIRCLE_SHA1: ${{ github.event.pull_request.head.sha || github.sha }}
          CIRCLE_TAG: ${{ steps.parse-ref.outputs.tag }}
          CIRCLE_WORKFLOW_ID: '${{ github.run_id }}_${{ github.run_number }}'
        run: |
          python3 -m tools.stats.print_test_stats --upload-to-s3 --compare-with-s3 test
=======
          rm -rf ./*
>>>>>>> fccaa4a3
<|MERGE_RESOLUTION|>--- conflicted
+++ resolved
@@ -259,76 +259,4 @@
         shell: bash
         # Should remove the entirety of pytorch-${{ github.run_id }}
         run: |
-<<<<<<< HEAD
-          rm -rf ./*
-
-  # this is a separate step from test because the log files from test are too
-  # long: basically, GitHub tries to render all of the log files when you click
-  # through an action causing extreme slowdown on actions that contain too many
-  # logs (like test); we can always move it back to the other one, but it
-  # doesn't create the best experience
-  render_test_results:
-    needs: [generate-test-matrix, test, !{{ ciflow_config.root_job_name }}]
-{%- if only_build_on_pull_request %}
-    if: ${{ github.event_name == 'push' && (needs.test.result != 'skipped' || failure()) }}
-{%- else %}
-    if: ${{ needs.test.result != 'skipped' || failure() }}
-{%- endif %}
-    runs-on: linux.2xlarge
-    strategy:
-      matrix: ${{ fromJson(needs.generate-test-matrix.outputs.render-matrix) }}
-      fail-fast: false
-    # TODO: Make this into a composite step
-    steps:
-      - name: Log in to ECR
-        run: |
-          aws ecr get-login --no-include-email --region us-east-1 > /tmp/ecr-login.sh
-          bash /tmp/ecr-login.sh
-          rm /tmp/ecr-login.sh
-      - name: Chown workspace
-        run: |
-          # Ensure the working directory gets chowned back to the current user
-          docker run --rm -v "$(pwd)/../":/v -w /v "${ALPINE_IMAGE}" chown -R "$(id -u):$(id -g)" .
-      - name: Clean workspace
-        run: |
-          rm -rf "${GITHUB_WORKSPACE:?}/*"
-      - name: Checkout PyTorch
-        uses: actions/checkout@v2
-        with:
-          # deep clone, to allow tools/stats/print_test_stats.py to use Git commands
-          fetch-depth: 0
-      - uses: actions/download-artifact@v2
-        name: Download PyTorch Test Reports
-        with:
-          name: test-reports-${{ matrix.config }}
-          path: .
-      - name: Unzip test reports
-        run: |
-          unzip -o 'test-reports-*.zip'
-      - name: Install dependencies
-        # boto3 version copied from .circleci/docker/common/install_conda.sh
-        run: |
-          pip3 install -r requirements.txt
-          pip3 install boto3==1.16.34 junitparser rich
-      - name: Output Test Results (Click Me)
-        run: |
-          python3 tools/render_junit.py test
-      - name: Parse ref
-        id: parse-ref
-        run: .github/scripts/parse_ref.py
-      - name: Display and upload test statistics (Click Me)
-        # temporary hack: set CIRCLE_* vars, until we update
-        # tools/stats/print_test_stats.py to natively support GitHub Actions
-        env:
-          AWS_DEFAULT_REGION: us-east-1
-          CIRCLE_BRANCH: ${{ steps.parse-ref.outputs.branch }}
-          JOB_BASE_NAME: !{{ build_environment }}-test
-          CIRCLE_PR_NUMBER: ${{ github.event.pull_request.number }}
-          CIRCLE_SHA1: ${{ github.event.pull_request.head.sha || github.sha }}
-          CIRCLE_TAG: ${{ steps.parse-ref.outputs.tag }}
-          CIRCLE_WORKFLOW_ID: '${{ github.run_id }}_${{ github.run_number }}'
-        run: |
-          python3 -m tools.stats.print_test_stats --upload-to-s3 --compare-with-s3 test
-=======
-          rm -rf ./*
->>>>>>> fccaa4a3
+          rm -rf ./*