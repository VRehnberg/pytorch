--- conflicted
+++ resolved
@@ -292,7 +292,7 @@
     # All the accuracy tests can be skipped once the CI accuracy checking is stable enough
     for backend in eager aot_eager; do
       python "benchmarks/dynamo/$suite.py" \
-          --accuracy --backend "$backend" "$@" \
+          --accuracy --"$dtype" --backend "$backend" "$@" \
           --output "$TEST_REPORTS_DIR/${backend}_${suite}_${dtype}_training_cuda_accuracy.csv"
     done
 
@@ -301,10 +301,10 @@
     # TODO: update here once cudagraphs is turned on as default
     backend=inductor
     python "benchmarks/dynamo/$suite.py" \
-        --accuracy --backend "$backend" --disable-cudagraphs "$@" \
+        --accuracy --"$dtype" --backend "$backend" --disable-cudagraphs "$@" \
         --output "$TEST_REPORTS_DIR/${backend}_no_cudagraphs_${suite}_${dtype}_training_cuda_accuracy.csv"
     python "benchmarks/dynamo/$suite.py" \
-        --accuracy --backend "$backend" "$@" \
+        --accuracy --"$dtype" --backend "$backend" "$@" \
         --output "$TEST_REPORTS_DIR/${backend}_with_cudagraphs_${suite}_${dtype}_training_cuda_accuracy.csv"
 
     # Run performance test
@@ -312,17 +312,10 @@
     # Run performance test for inductor with different configs
     # TODO: add more configs here, e.g. dynamic-shapes, max-autotune, etc.
     python "benchmarks/dynamo/$suite.py" \
-<<<<<<< HEAD
-        --performance --backend "$backend" --disable-cudagraphs "$@" \
-        --output "$TEST_REPORTS_DIR/${backend}_no_cudagraphs_${suite}_${dtype}_training_cuda_performance.csv"
-    python "benchmarks/dynamo/$suite.py" \
-        --performance --backend "$backend" "$@" \
-=======
         --performance --cold-start-latency --"$dtype" --backend "$backend" --disable-cudagraphs "$@" \
         --output "$TEST_REPORTS_DIR/${backend}_no_cudagraphs_${suite}_${dtype}_training_cuda_performance.csv"
     python "benchmarks/dynamo/$suite.py" \
         --performance --cold-start-latency --"$dtype" --backend "$backend" "$@" \
->>>>>>> 97711ac6
         --output "$TEST_REPORTS_DIR/${backend}_with_cudagraphs_${suite}_${dtype}_training_cuda_performance.csv"
   done
 }
@@ -578,6 +571,10 @@
 }
 
 test_distributed() {
+  # Smuggle a few multi-gpu tests here so that we don't have to request another large node
+  echo "Testing multi_gpu tests in test_torchinductor"
+  pytest test/inductor/test_torchinductor.py -k test_multi_gpu
+
   echo "Testing distributed python tests"
   time python test/run_test.py --distributed-tests --shard "$SHARD_NUMBER" "$NUM_TEST_SHARDS" --verbose
   assert_git_not_dirty
