--- conflicted
+++ resolved
@@ -174,15 +174,6 @@
     return tuple(scopes)
 
 
-def get_scopes(event: Optional[_ProfilerEvent]) -> Tuple[RecordScope, ...]:
-    scopes = []
-    while event:
-        if event.typed[0] == _EventType.TorchOp:
-            scopes.append(event.typed[1].scope)
-        event = event.parent
-    return tuple(scopes)
-
-
 class SchemaMatcher:
     """Lookup operator schema based on profiled name.
 
@@ -673,24 +664,12 @@
         # ones are part of the model.
         depends_on_gradient = self._any_version_depends_on_gradient()
 
-<<<<<<< HEAD
-=======
-            # We are guaranteed to exit because there is a finite set of
-            # TensorAndID pairs. In practice we do not expect to loop more than
-            # three times: once to identify the core parameter update loop,
-            # once to fold the first step into that loop, and a third time
-            # where no new elements are added.
-            if len(depends_on_gradient) == start_size:
-                break
-
->>>>>>> 9d90aa59
         # We only want to annotate Tensors which actually contribute to the
         # model calculation.
         produces_gradient: Set[TensorAndID] = set()
         for node in reversed(self._data_flow_graph.flow_nodes):
             tensors = {(key, version) for key, (_, version) in node.inputs.items()}
             tensors |= node.outputs.items()
-<<<<<<< HEAD
             if any(
                 self._categories.get(*i) in (Category.GRADIENT, Category.PARAMETER)
                 or i in produces_gradient
@@ -698,11 +677,6 @@
             ):
                 produces_gradient |= tensors
 
-        for key, version in produces_gradient:
-=======
-            if any(self._is_gradient(*i) or i in produces_gradient for i in tensors):
-                produces_gradient |= tensors
-
         # Don't include Tensors created in the backward pass, as these are
         # generally Autograd implementation details rather than proper inputs.
         input_candidates = produces_gradient.copy()
@@ -711,7 +685,6 @@
                 input_candidates -= set(node.outputs.items())
 
         for key, version in input_candidates:
->>>>>>> 9d90aa59
             if key.id not in depends_on_gradient:
                 self._categories.setdefault_by_version(key, version, Category.INPUT)
 
