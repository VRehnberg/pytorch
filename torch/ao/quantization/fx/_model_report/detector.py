--- conflicted
+++ resolved
@@ -9,6 +9,7 @@
 from torch.ao.quantization.observer import ObserverBase
 from torch.ao.quantization.fx._model_report.model_report_observer import ModelReportObserver
 from torch.ao.quantization.qconfig import QConfig
+from torch.ao.quantization.quantize import is_activation_post_process
 
 # Names for observer insert keys
 DETECTOR_TARGET_NODE_KEY = "target_node"
@@ -937,13 +938,6 @@
         if p_r is above some threshold, then we consider the activations to have significant outliers
 
     Args:
-<<<<<<< HEAD
-        ratio_threshold (float): The threshold for p_r to determine if there are outliers in activations
-            Should be between 0 and 1 (both non-inclusive)
-        reference_percentile (float, optional): The denominator to find the relative scale of the 100th percentile
-
-    * :attr:`ratio_threshold`: The threshold for p_r to determine if there are outliers in activations
-=======
         ratio_threshold (float, optional): The threshold for p_r to determine if there are outliers in activations
             Should be >= 1
             Default: 3.5
@@ -965,7 +959,6 @@
         The calculations behind value choice: https://drive.google.com/file/d/1N2wdtXWI-kOH8S7HH4-PYB_NmqzZil4p/view?usp=sharing
 
     * :attr:`reference_percentile`: The denominator of the top fraction to find the relative scale of the 100th percentile
->>>>>>> 0b5b1000
         Should be between 0 and 1
         The calculations behind value choice: https://drive.google.com/file/d/1N2wdtXWI-kOH8S7HH4-PYB_NmqzZil4p/view?usp=sharing
 
@@ -973,16 +966,11 @@
         Some batches may not be used because of 0-based errors, so this is to ensure a good amount of the total batches are used
         Should be between 0 and 1
 
-    * :attr:`reference_percentile`: The denominator of the top fraction to find the relative scale of the 100th percentile
-
+    * :attr:`ch_axis`: The channel axis being observed to determine outliers
+
+    * :attr:`DEFAULT_PRE_OBSERVER_NAME`: The name of the pre-observer to be inserted for this detector
     """
 
-<<<<<<< HEAD
-    def __init__(self, ratio_threshold: float = 10.0, reference_percentile: float = 0.95):
-        # initialize the variables of interest
-        self.ratio_threshold = ratio_threshold
-        self.reference_percentile = reference_percentile
-=======
     # names for the pre observers that are inserted
     DEFAULT_PRE_OBSERVER_NAME: str = "model_report_pre_observer"
 
@@ -1013,14 +1001,11 @@
         self.reference_percentile = reference_percentile
         self.fraction_batches_used_threshold = fraction_batches_used_threshold
         self.ch_axis = ch_axis
->>>>>>> 0b5b1000
 
     def get_detector_name(self) -> str:
         r"""Returns the name of this detector"""
         return "outlier_detector"
 
-<<<<<<< HEAD
-=======
     def _supports_insertion(self, module: nn.Module) -> bool:
         r"""Returns whether the given module is supported for observers insertion
 
@@ -1048,7 +1033,6 @@
         """
         return hasattr(module, self.DEFAULT_PRE_OBSERVER_NAME)
 
->>>>>>> 0b5b1000
     def determine_observer_insert_points(self, prepared_fx_model: GraphModule) -> Dict[str, Dict[str, Any]]:
         r""" Determines where observers need to be inserted for the Outlier Detector.
 
@@ -1066,9 +1050,6 @@
             key "is_post_observer" -> True if this is meant to be a post-observer for target_node, False if pre-observer
             key "observer_args" -> The arguments that are meant to be passed into the observer
         """
-<<<<<<< HEAD
-        pass
-=======
         # observer for this detector is ModelReportObserver
         obs_ctr = ModelReportObserver
 
@@ -1092,7 +1073,6 @@
                 }
 
         return obs_fqn_to_info
->>>>>>> 0b5b1000
 
     def _calculate_outlier_info(
         self,
