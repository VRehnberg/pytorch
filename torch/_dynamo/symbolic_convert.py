--- conflicted
+++ resolved
@@ -387,15 +387,6 @@
                 reason = GraphCompileReason(excp.msg, user_stack)
             self.restore_graphstate(state)
 
-<<<<<<< HEAD
-=======
-            if sys.version_info >= (3, 11) and inst.opname == "CALL":
-                kw_names = self.kw_names.value if self.kw_names is not None else ()
-                if len(kw_names) > 0:
-                    self.output.add_output_instructions(
-                        [create_instruction("KW_NAMES", argval=kw_names)]
-                    )
->>>>>>> 0f7ac285
             self.output.compile_subgraph(self, reason=reason)
             cg = PyCodegen(self)
             cleanup: List[Instruction] = []
@@ -411,7 +402,6 @@
             if sys.version_info >= (3, 11) and inst.opname == "CALL":
                 kw_names = self.kw_names.value if self.kw_names is not None else ()
                 if len(kw_names) > 0:
-                    PyCodegen.maybe_upd_consts(self.code_options, kw_names)
                     self.output.add_output_instructions(
                         [create_instruction("KW_NAMES", argval=kw_names)]
                     )
