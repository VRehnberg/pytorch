#pragma once

#ifdef USE_C10D_UCC

#include <torch/csrc/distributed/c10d/UCCUtils.hpp>

#include <exception>
#include <memory>
#include <mutex>
#include <queue>
#include <thread>
#include <vector>

#include <torch/csrc/distributed/c10d/ProcessGroup.hpp>
#include <torch/csrc/distributed/c10d/Store.hpp>
#include <torch/csrc/distributed/c10d/Types.hpp>
#include <torch/csrc/distributed/c10d/Utils.hpp>
#ifdef USE_CUDA
#include <ATen/cuda/CUDAEvent.h>
#include <c10/cuda/CUDAStream.h>
#endif

namespace c10d {

#define TORCH_UCC_DEVICE_NOT_SET -2

#ifdef USE_CUDA
#define SAVE_TENSORS(_TENSORS, _DATA)                       \
  do {                                                      \
    if ((_TENSORS)[0].device().is_cuda()) {                 \
      for (const auto i : c10::irange((_TENSORS).size())) { \
        c10::cuda::CUDACachingAllocator::recordStream(      \
            (_TENSORS)[i].storage().data_ptr(), (*stream)); \
      }                                                     \
    } else {                                                \
      (_DATA) = (_TENSORS);                                 \
    }                                                       \
  } while (0)

#else
#define SAVE_TENSORS(_TENSORS, _DATA) (_DATA) = (_TENSORS);
#endif

constexpr const char* UCC_BACKEND_NAME = "ucc";

struct event_pool_t {
#ifdef USE_CUDA
  std::queue<std::unique_ptr<at::cuda::CUDAEvent>> event_pool;
#endif
  std::mutex event_pool_mutex;
};

class Comm;

// UCC does not support multiple CUDA devices per process.
class TORCH_API ProcessGroupUCC : public ProcessGroup {
 private:
  void set_timeout(ucc_coll_args_t& args);

 public:
  class WorkData {
   public:
    std::vector<at::Tensor> src;
    std::vector<at::Tensor> dst;
    std::vector<at::Tensor> flat;
    WorkData() {}
    virtual ~WorkData() = default;
  };
  class AlltoallWorkData : public WorkData {
   public:
    AlltoallWorkData(int size)
        : send_lengths(size),
          send_offsets(size),
          recv_lengths(size),
          recv_offsets(size) {}
    std::vector<uint64_t> send_lengths;
    std::vector<uint64_t> send_offsets;
    std::vector<uint64_t> recv_lengths;
    std::vector<uint64_t> recv_offsets;
  };

  class AllgathervWorkData : public WorkData {
   public:
    AllgathervWorkData(int size) : recv_lengths(size), recv_offsets(size) {}
    std::vector<uint64_t> recv_lengths;
    std::vector<uint64_t> recv_offsets;
  };

  class ScattervWorkData : public WorkData {
   public:
    ScattervWorkData(int size) : send_lengths(size), send_offsets(size) {}
    std::vector<uint64_t> send_lengths;
    std::vector<uint64_t> send_offsets;
  };

  class ProgressEntry {
    friend class ProcessGroupUCC;
    friend class Comm;

   public:
    ProgressEntry(CommBase* comm, ucc_coll_req_h request)
        : status_(UCC_INPROGRESS), comm_(comm), request_(request) {}
    // Finalizes UCC status or exception of collective request.
    void finalize(std::exception_ptr eptr = nullptr);
    ucc_status_t status_;
    CommBase* comm_;
    ucc_coll_req_h request_;
    std::unique_ptr<WorkData> data;
    c10::intrusive_ptr<c10::ivalue::Future> future_;
    std::exception_ptr eptr_;
  };

  class WorkUCC : public Work {
    friend class ProcessGroupUCC;
    friend class Comm;

   public:
<<<<<<< HEAD
    WorkUCC(OpType opType, uint64_t seq, const char* prof_title)
        : Work(-1, opType, prof_title), seq_(seq) {}
=======
>>>>>>> 8860e489
    WorkUCC(
        OpType opType,
        uint64_t seq,
        const char* prof_title,
        const c10::optional<std::vector<at::Tensor>>& inputs,
        const c10::intrusive_ptr<ProcessGroupUCCLogger>& logger)
<<<<<<< HEAD
        : Work(-1, opType, prof_title), logger_(logger), seq_(seq) {}
=======
        : Work(-1, opType, prof_title, inputs), logger_(logger) {}
>>>>>>> 8860e489
    ~WorkUCC();
    void setException();
    void setAndThrowException();
    bool isCompleted() override;
    bool isSuccess() const override;
    bool wait(std::chrono::milliseconds timeout = kUnsetTimeout) override;
    c10::intrusive_ptr<c10::ivalue::Future> getFuture() override;
    std::vector<at::Tensor> result() override;
    int sourceRank() const override;
#ifdef USE_CUDA
    std::unique_ptr<at::cuda::CUDAEvent> fence = nullptr;
    event_pool_t* ep = nullptr;
#endif
    int sourceRank_;

   protected:
    std::shared_ptr<ProgressEntry> entry_;
    c10::intrusive_ptr<ProcessGroupUCCLogger> logger_;
    uint64_t seq_;

   private:
    // The future returned by getFuture.
    c10::intrusive_ptr<at::ivalue::Future> future_;
    // Store a reference to collective's outputs, used by result
    std::shared_ptr<std::vector<at::Tensor>> outputs_;
  };

  explicit ProcessGroupUCC(
      const c10::intrusive_ptr<Store>& store,
      int rank = -1,
      int size = -1,
      std::chrono::duration<float> timeout = kProcessGroupDefaultTimeout);

  void initComm(c10::Device dev);

  ~ProcessGroupUCC() override;

  const std::string getBackendName() const override {
    return std::string(UCC_BACKEND_NAME);
  }

#ifdef USE_CUDA
  std::unique_ptr<at::cuda::CUDAEvent> getPooledEvent();
#endif

  // Performs a health check by initializing dummy UCC & UCX communicators and
  // then destroying them. This will help indicate and signal any
  // UCC/UCX-related issues prior to the first collective. The actual
  // initialization and subsequent destruction is ran on a separate thread and
  // the main thread is signalled about timeouts/errors to report to the
  // application.
  void runHealthCheck();

  template <typename PreProcess, typename PostProcess>
  c10::intrusive_ptr<Work> collective_post(
      OpType opType,
      PreProcess preproc,
      PostProcess postproc,
      ucc_coll_args_t& coll,
      std::unique_ptr<ProcessGroupUCC::WorkData> data,
      c10::Device dev,
      std::vector<at::Tensor>& inputTensors,
      std::vector<at::Tensor>& outputTensors,
      const char* prof_title);

  c10::intrusive_ptr<Work> broadcast(
      std::vector<at::Tensor>& data,
      const BroadcastOptions& opts = BroadcastOptions()) override;

  c10::intrusive_ptr<Work> allreduce(
      std::vector<at::Tensor>& tensors,
      const AllreduceOptions& opts = AllreduceOptions()) override;

  c10::intrusive_ptr<Work> allreduce_coalesced(
      std::vector<at::Tensor>& tensors,
      const AllreduceCoalescedOptions& opts =
          AllreduceCoalescedOptions()) override;

  c10::intrusive_ptr<Work> reduce(
      std::vector<at::Tensor>& tensors,
      const ReduceOptions& opts = ReduceOptions()) override;

  c10::intrusive_ptr<Work> allgather(
      std::vector<std::vector<at::Tensor>>& outputTensors,
      std::vector<at::Tensor>& inputTensors,
      const AllgatherOptions& opts = AllgatherOptions()) override;

  c10::intrusive_ptr<Work> _allgather_base(
      at::Tensor& outputBuffer,
      at::Tensor& inputBuffer,
      const AllgatherOptions& opts = AllgatherOptions()) override;

  c10::intrusive_ptr<Work> barrier(
      const BarrierOptions& opts = BarrierOptions()) override;

  c10::intrusive_ptr<Work> gather(
      std::vector<std::vector<at::Tensor>>& outputTensors,
      std::vector<at::Tensor>& inputTensors,
      const GatherOptions& opts = GatherOptions()) override;

  c10::intrusive_ptr<Work> scatter(
      std::vector<at::Tensor>& outputTensors,
      std::vector<std::vector<at::Tensor>>& inputTensors,
      const ScatterOptions& opts = ScatterOptions()) override;

  c10::intrusive_ptr<Work> reduce_scatter(
      std::vector<at::Tensor>& outputTensors,
      std::vector<std::vector<at::Tensor>>& inputTensors,
      const ReduceScatterOptions& opts = ReduceScatterOptions()) override;

  c10::intrusive_ptr<Work> alltoall_base(
      at::Tensor& outputTensor,
      at::Tensor& inputTensor,
      std::vector<int64_t>& outputSplitSizes,
      std::vector<int64_t>& inputSplitSizes,
      const AllToAllOptions& opts = AllToAllOptions()) override;

  c10::intrusive_ptr<Work> alltoall(
      std::vector<at::Tensor>& outputTensors,
      std::vector<at::Tensor>& inputTensors,
      const AllToAllOptions& opts = AllToAllOptions()) override;

  c10::intrusive_ptr<Work> send(
      std::vector<at::Tensor>& tensors,
      int dstRank,
      int tag) override;

  c10::intrusive_ptr<Work> recv(
      std::vector<at::Tensor>& tensors,
      int srcRank,
      int tag) override;

  // Counting for the sequential number of UCC collective_post call.
  uint64_t seq_{0};

  // Agrees on an initial sequence number for the whole group by having rank 0
  // create it and broadcast it to other ranks using the store.
  void setSequenceNumberForGroup() override;

  // Retrieves the current sequence number for the whole group, which should be
  // in sync. If the returned number is not consistent across the group, it
  // may indicate that there is some sort of collective desynchronization.
  uint64_t getSequenceNumberForGroup() override;

  static c10::intrusive_ptr<ProcessGroup> createProcessGroupUCC(
      const c10::intrusive_ptr<::c10d::Store>& store,
      int rank,
      int size,
      const std::chrono::duration<float>& timeout);

 protected:
  const std::chrono::duration<float> timeout_;
  std::shared_ptr<torch_ucc_oob_coll_info_t> oob;
  std::shared_ptr<Comm> comm = {nullptr};
  uint32_t comm_id;
  ucc_team_h team{nullptr};
  ucc_ee_h cuda_ee{nullptr};

#ifdef USE_CUDA
  std::unique_ptr<at::cuda::CUDAStream> stream = nullptr;
  event_pool_t ep;
#endif
  c10::intrusive_ptr<ProcessGroupUCCLogger> logger;
};

class Comm {
  c10::intrusive_ptr<ProcessGroupUCCLogger> logger;
  std::shared_ptr<torch_ucc_oob_coll_info_t> oob;
  CommUCC ucc_comm;
  std::mutex mutex;
  std::thread progress_thread;
  std::condition_variable queue_produce_cv;
  std::condition_variable queue_consume_cv;
  std::deque<std::shared_ptr<ProcessGroupUCC::ProgressEntry>> progress_queue;
  bool stop_progress_loop;
  bool collective_inprogress;
  torch_ucc_phase_t finalize_phase;

 public:
  c10::DeviceIndex cuda_device_index;
  Comm(
      const c10::intrusive_ptr<ProcessGroupUCCLogger>& logger,
      std::shared_ptr<torch_ucc_oob_coll_info_t> oob,
      c10::Device dev,
      bool is_health_check);

  ~Comm();

  void ucc_create_team(
      ucc_team_h& team,
      std::shared_ptr<torch_ucc_oob_coll_info_t> oob);

  void ucc_destroy_team(ucc_team_h& team);

  c10::intrusive_ptr<Work> enqueue_p2p(
      OpType opType,
      ucc_coll_req_h request,
      const char* prof_title);

#ifdef USE_CUDA
  void enqueue_cuda_collective(
      std::unique_ptr<ProcessGroupUCC::WorkData> data,
      c10::intrusive_ptr<ProcessGroupUCC::WorkUCC> work,
      ucc_coll_args_t& coll,
      ucc_team_h team,
      ucc_ee_h ee);
#endif

  void enqueue_collective(
      std::unique_ptr<ProcessGroupUCC::WorkData> data,
      c10::intrusive_ptr<ProcessGroupUCC::WorkUCC> work,
      ucc_coll_args_t& coll,
      ucc_team_h team);

  static std::shared_ptr<Comm> get_comm(
      uint32_t& id,
      c10::Device dev,
      std::shared_ptr<torch_ucc_oob_coll_info_t> oob,
      const c10::intrusive_ptr<ProcessGroupUCCLogger>& logger,
      bool is_health_check = false);

  void progress_loop();
};

} // namespace c10d

#endif // USE_C10D_UCC<|MERGE_RESOLUTION|>--- conflicted
+++ resolved
@@ -115,22 +115,13 @@
     friend class Comm;
 
    public:
-<<<<<<< HEAD
-    WorkUCC(OpType opType, uint64_t seq, const char* prof_title)
-        : Work(-1, opType, prof_title), seq_(seq) {}
-=======
->>>>>>> 8860e489
     WorkUCC(
         OpType opType,
         uint64_t seq,
         const char* prof_title,
         const c10::optional<std::vector<at::Tensor>>& inputs,
         const c10::intrusive_ptr<ProcessGroupUCCLogger>& logger)
-<<<<<<< HEAD
-        : Work(-1, opType, prof_title), logger_(logger), seq_(seq) {}
-=======
-        : Work(-1, opType, prof_title, inputs), logger_(logger) {}
->>>>>>> 8860e489
+        : Work(-1, opType, prof_title, inputs), logger_(logger), seq_(seq) {}
     ~WorkUCC();
     void setException();
     void setAndThrowException();
