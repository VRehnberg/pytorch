#include <torch/csrc/jit/passes/quantization.h>
#include <torch/csrc/jit/passes/constant_propagation.h>
#include <torch/csrc/jit/passes/fuse_linear.h>
#include <torch/csrc/jit/passes/quantization_patterns.h>
#include <torch/csrc/jit/passes/subgraph_rewrite.h>

#include <torch/csrc/jit/ir.h>
#include <torch/csrc/jit/irparser.h>
#include <torch/csrc/jit/jit_log.h>
#include <torch/csrc/jit/node_hashing.h>
#include <torch/csrc/jit/operator.h>
#include <torch/csrc/jit/subgraph_matcher.h>

#include <algorithm>
#include <stack>

namespace torch {
namespace jit {
namespace {

void fillQConfigMap(
    const script::Module& module,
    const QConfigDict& qconfig_dict,
    ModuleQConfigMap& map,
    const std::string& key = "",
    const c10::optional<QConfig>& parent_qconfig = c10::nullopt) {
  c10::optional<QConfig> qconfig;
  if (qconfig_dict.find(key) != qconfig_dict.end()) {
    qconfig = qconfig_dict.at(key);
  } else {
    qconfig = parent_qconfig;
  }
  map[module.module_object()] = qconfig;

  for (const script::NameModule& s : module.get_modules()) {
    std::string child_key;
    if (key == "") {
      child_key = s.name;
    } else {
      child_key = key + "." + s.name;
    }
    fillQConfigMap(
        s.module.module_object(), qconfig_dict, map, child_key, qconfig);
  }
}

std::string getFuncName(const c10::QualifiedName& qname) {
  const auto& name = qname.qualifiedName();
  auto rdot_idx = name.rfind('.');
  if (rdot_idx != std::string::npos) {
    return name.substr(rdot_idx + 1, name.length());
  } else {
    return name;
  }
}

bool nodeQuantizable(Node* n) {
  static std::vector<std::string> call_funcs = {
      "conv2d",
      "linear",
      "relu",
  };
  std::vector<Symbol> aten_funcs = {
      Symbol::aten("addmm"), Symbol::aten("matmul"), Symbol::aten("add_")};
  std::transform(
      call_funcs.begin(),
      call_funcs.end(),
      std::back_inserter(aten_funcs),
      [](const std::string& s) { return Symbol::aten(s); });
  bool is_quantizable =
      std::find(aten_funcs.begin(), aten_funcs.end(), n->kind()) !=
      aten_funcs.end();
  if (n->kind() == prim::CallFunction) {
    auto func_node = n->inputs()[0]->node();
    auto func = func_node->output()->type()->expect<FunctionType>()->function();
    auto func_name = getFuncName(func->qualname());
    is_quantizable |=
        std::find(call_funcs.begin(), call_funcs.end(), func_name) !=
        call_funcs.end();
  }
  return is_quantizable;
}

bool valueNeedsToBeQuantized(Value* v) {
  if (!v->type()->isSubtypeOf(TensorType::get())) {
    return false;
  }
  // Check whether producer is quantizable
  if (nodeQuantizable(v->node())) {
    return true;
  }
  // Check whether user is quantizable
  for (const auto& use : v->uses()) {
    if (nodeQuantizable(use.user)) {
      return true;
    }
  }
  return false;
}

Value* insertScalarType(Node* ins_node, at::ScalarType t) {
  TORCH_INTERNAL_ASSERT(t != at::ScalarType::Undefined);
  WithInsertPoint ins(ins_node);
  // ScalarType inserted before ins_node node which is
  // beginning of the quant-dequant pattern
  Value* scalartype_v =
      ins_node->owningGraph()->insertConstant(IValue(static_cast<int>(t)));
  return scalartype_v;
}

class InsertObserversHelper {
 public:
  explicit InsertObserversHelper(const ModuleQConfigMap& map)
      : module_qconfig_map_(map) {}
  void insertObservers(script::Module& module, const std::string& method_name);

 private:
  Node* insertObserverFor(
      Value* v,
      Graph* g,
      script::Module& module,
      const QConfig& qconfig);

  void findIntermediateValuesInPattern(
      Graph& graph,
      const std::string& pattern);

  void addIntermediateValuesToSkipObserver(
      const script::Module& module,
      const std::string& method_name);

  // Values that are the output of GetAttr[name="weight"] and
  // GetAttr[name="bias"] will be propagated from parent method call to the
  // child graph
  void propagateValues(Node* n, std::shared_ptr<Graph>& graph);

  const ModuleQConfigMap& module_qconfig_map_;
  // Values we want to skip observing, used to skip values in
  // the middle of the ops that are supposed to be fused, e.g.
  // the output value of conv in the conv - relu pattern
  std::unordered_set<Value*> values_to_skip_;
  // Values that are the output of GetAttr[name="weight"] and they
  // will be propagated through the function call hierarchy
  std::unordered_set<Value*> weight_values_;
  // Values that are the output of GetAttr[name="bias"] and they
  // will be propagated through the function call hierarchy
  std::unordered_set<Value*> bias_values_;
};

// Clone observer module and add it to the original module,
// and insert a call to observer forward function
Node* InsertObserversHelper::insertObserverFor(
    Value* v,
    Graph* g,
    script::Module& module,
    const QConfig& qconfig) {
  // Skip observing bias
  if (bias_values_.count(v)) {
    return nullptr;
  }

  script::Module observer_module;
  if (weight_values_.count(v)) {
    observer_module = std::get<1>(qconfig);
  } else {
    observer_module = std::get<0>(qconfig);
  }
  std::string observer_name = "observer_for_" + v->debugName();
  script::Module observer = observer_module.clone();
  module.register_module(observer_name, observer);
  // Get handle of observer module
  Node* observer_instance = g->create(c10::prim::GetAttr);
  // self.observer_for_v
  observer_instance->addInput(g->inputs()[0]);
  observer_instance->s_(c10::attr::name, observer_name);
  observer_instance->output()->setDebugName(observer_name);
  observer_instance->output()->setType(observer.type());
  observer_instance->insertAfter(v->node());

  // Create forward method call
  Node* call = g->create(c10::prim::CallMethod);
  TORCH_INTERNAL_ASSERT(call != nullptr, "Failed to create forward call node");
  call->s_(c10::attr::name, "forward");
  call->addInput(observer_instance->output());
  call->addInput(v);
  call->output()->setType(v->type());
  call->output()->setDebugName(v->debugName() + ".observed");
  call->insertAfter(observer_instance);
  return call;
}

void InsertObserversHelper::findIntermediateValuesInPattern(
    Graph& graph,
    const std::string& pattern) {
  Graph pattern_graph;
  std::unordered_map<std::string, Value*> vmap;
  script::parseIR(pattern, &pattern_graph, vmap);

  const auto& matches = findPatternMatches(pattern_graph, graph);
  for (const auto& match : matches) {
    auto output_value = vmap.at("intermediate_val");
    TORCH_INTERNAL_ASSERT(
        match.values_map.find(output_value) != match.values_map.end(),
        "Didn't find Value output in match result.");
    values_to_skip_.emplace(match.values_map.at(output_value));
  }
}

void InsertObserversHelper::addIntermediateValuesToSkipObserver(
    const script::Module& module,
    const std::string& method_name) {
  script::Method method = module.get_method(method_name);
  auto graph = method.graph();

  // Note that the name of the value we want to skip inserting observer for
  // is hard coded as "intermediate_val"
  std::string conv_functional_relu = R"(
graph(%self, %input, %inplace):
    %relu = prim::Constant[name="relu"]()
    %conv = match::module[name="Conv2d"](%self)
    %intermediate_val = prim::CallMethod[name="forward"](%conv, %input)
    %r = prim::CallFunction(%relu, %intermediate_val, %inplace)
    return (%r))";
  std::string conv_relu_module = R"(
graph(%self, %input):
    %conv = match::module[name="Conv2d"](%self)
    %intermediate_val = prim::CallMethod[name="forward"](%conv, %input)
    %relu = match::module[name="ReLU"](%self)
    %r = prim::CallMethod[name="forward"](%relu, %intermediate_val)
    return (%r))";
  std::string matmul_add = R"(
graph(%input, %weight, %bias, %4):
     %weight_t = aten::t(%weight)
     %intermediate_val = aten::matmul(%input, %weight_t)
     %res = aten::add_(%intermediate_val, %bias, %4)
     return (%res))";
  std::vector<std::string> patterns = {
      conv_functional_relu, conv_relu_module, matmul_add};

  for (const auto& pattern : patterns) {
    findIntermediateValuesInPattern(*graph, pattern);
  }
}

void InsertObserversHelper::propagateValues(
    Node* n,
    std::shared_ptr<Graph>& graph) {
  for (size_t i = 1; i < n->inputs().size(); ++i) {
    if (weight_values_.count(n->inputs()[i])) {
      weight_values_.emplace(graph->inputs()[i]);
    }
    if (bias_values_.count(n->inputs()[i])) {
      bias_values_.emplace(graph->inputs()[i]);
    }
  }
}

void InsertObserversHelper::insertObservers(
    script::Module& module,
    const std::string& method_name) {
  if (!module_qconfig_map_.count(module.module_object())) {
    // the module is added by us, e.g.: observer module
    return;
  }

  script::Method method = module.get_method(method_name);
  auto graph = method.graph();
  ConstantPropagation(graph);
  addIntermediateValuesToSkipObserver(module, method_name);
  // For storing all values that need to be instrumented with an observer call.
  std::vector<Value*> values_to_observe;

  // For traversing all blocks in the graph including subblocks.
  std::stack<Block*> blocks_to_visit;

  // Mark observer nodes for inputs so we dont add observers
  // for observers while traversing graph
  std::unordered_set<Node*> observer_for_input;

  // Add observer for external input nodes excluding parameters
  // These are treated as activation as they vary across batches
  // and need to be observed.

  // prim::Param nodes do not belong to the graph. Hence the Insert
  // point is the beginning of graph node. This also safe guards against
  // observing a potentially mutated value due to some in-place operation
  for (size_t idx = 1; idx < method.num_inputs(); ++idx) {
    auto& v = graph->inputs()[idx];
    if (!values_to_skip_.count(v) && valueNeedsToBeQuantized(v)) {
      auto qconfig = module_qconfig_map_.at(module.module_object());
      if (qconfig) {
        auto observer_node =
            insertObserverFor(v, v->owningGraph(), module, qconfig.value());
        if (observer_node) {
          observer_for_input.emplace(observer_node);
        }
      }
    }
  }

  blocks_to_visit.push(graph->block());
  while (!blocks_to_visit.empty()) {
    Block* b = blocks_to_visit.top();
    blocks_to_visit.pop();
    for (Node* n : b->nodes()) {
      // Skip observer nodes
      if (observer_for_input.count(n) != 0) {
        continue;
      }

      // Record all outputs in the values_to_observe - we'll later add observers
      // for all values from it.
      for (Value* v : n->outputs()) {
        if (!values_to_skip_.count(v) && valueNeedsToBeQuantized(v)) {
          values_to_observe.push_back(v);
        }
        if (v->node()->kind() == prim::GetAttr) {
          if (v->node()->s(attr::name) == "weight") {
            weight_values_.emplace(v);
          } else if (v->node()->s(attr::name) == "bias") {
            bias_values_.emplace(v);
          }
        }
        if (v->node()->kind() == prim::CallMethod) {
          // If we find a call to a method of a child module,
          // we'll recursively insert observers for the forward function to
          // the child module.
          auto module_instance = v->node()->inputs()[0];
          auto module_method_name = v->node()->s(attr::name);
          // TODO: looks like this block is not related to v? maybe we should
          // move this outside
          script::Module callee_module;
          if (module_instance->node()->kind() == prim::GetAttr) {
            auto child_module_name = module_instance->node()->s(attr::name);
            auto child_module = module.find_module(child_module_name);
            TORCH_INTERNAL_ASSERT(
                child_module,
                "Child module " + child_module_name + " does not exist");
            callee_module = child_module.value();
          } else {
            TORCH_INTERNAL_ASSERT(
                module_instance == graph->inputs()[0],
                "We only support call method either on %self"
                "or child instance in insert_observers_pass right now");
            callee_module = module;
          }
          auto method_graph =
              callee_module.get_method(module_method_name).graph();
          propagateValues(v->node(), method_graph);
          // Recursively insert observer for the forward function of child
          // module
          insertObservers(callee_module, module_method_name);
        }
      }

      for (Block* subblock : n->blocks()) {
        blocks_to_visit.push(subblock);
      }
    }
  }

  // Actually add observer nodes.
  for (Value* v : values_to_observe) {
    auto qconfig = module_qconfig_map_.at(module.module_object());
    // Skip inserting observer if no qconfig is specified
    if (qconfig) {
      insertObserverFor(v, v->owningGraph(), module, qconfig.value());
    }
  }
}

Node* insertQuantDeQuantCall(
    Value* v,
    const IValue& qparams,
    const IValue& scalar_type,
    bool insert_after = true) {
  Graph* g = v->node()->owningGraph();

  Node* quant = g->create(at::Symbol::aten("quantize_per_tensor"));
  quant->output()->setDebugName(v->debugName() + ".quant");

  Node* dequant = g->create(at::Symbol::aten("dequantize"));
  dequant->output()->setDebugName(v->debugName() + ".dequant");

  Node* insert_point = insert_after ? v->node() : *g->nodes().begin();
  WithCurrentScope scope_guard(
      *insert_point->owningGraph(), insert_point->scope());
  WithInsertPoint ins(insert_point);

  // Add quant-dequant nodes and replace for all uses of Value
  // Create qparam constant nodes
  auto tp = qparams.toTuple();
  IValue scale = tp->elements()[0].toTensor().item().toFloat();
  IValue zero_point = tp->elements()[1].toTensor().item().toInt();
  Value* scale_val = g->insertConstant(scale);
  Value* zero_point_val = g->insertConstant(zero_point);

  // Insert quant/dequant nodes
  if (insert_after) {
    quant->insertAfter(insert_point);
  } else {
    quant->insertBefore(insert_point);
  }

  dequant->insertAfter(quant);

  // Attach inputs to quantize node
  quant->addInput(v);
  quant->addInput(scale_val);
  quant->addInput(zero_point_val);
  Value* scalar_type_val = insertScalarType(quant, scalar_type.toScalarType());
  TORCH_INTERNAL_ASSERT(scalar_type_val != nullptr);
  quant->addInput(scalar_type_val);

  dequant->addInput(quant->output());
  return dequant;
}

// find the observer for Value `v` and return the name of the observer
c10::optional<std::string> findObserverName(Value* v) {
  for (const Use& u : v->uses()) {
    // Note that here we just check for the name of observer, but the ideally
    // we should be comparing the type of observer, this is a temporary
    // work around until data only clone of module.clone is supported.
    if (u.user->kind() == prim::CallMethod &&
        u.user->s(attr::name) == "forward") {
      auto module_instance = u.user->inputs().at(0);
      if (module_instance->node()->kind() == prim::GetAttr &&
          module_instance->node()->s(attr::name).find("observer_for_") !=
              std::string::npos) {
        return module_instance->node()->s(attr::name);
      }
    }
  }
  return c10::nullopt;
}

class QuantizeHelper {
 public:
  QuantizeHelper(const script::Module& m) : module_(m) {}
  // quantization parameters and scalar type
  std::tuple<IValue, IValue> getQParams(Value* v);
  c10::optional<script::Module> findChildModuleToQuantize(
      Value* child_instance);
  void quantizeTensor(Value* v, bool insert_after = true);
  void removeObserver(Value* v, const std::string& observer_name);
  void destroyNodes() {
    // Destroy observer forward calls
    for (auto& n : nodes_to_destroy_) {
      n->destroy();
    }
  }

 private:
  const script::Module& module_;
  std::vector<std::string> observer_modules_to_remove_;
  std::vector<Node*> nodes_to_destroy_;
};

void QuantizeHelper::removeObserver(
    Value* v,
    const std::string& observer_name) {
  // remove observer_module
  observer_modules_to_remove_.push_back(observer_name);
  // remove observer forward call
  for (const Use& u : v->uses()) {
    Node* user = u.user;
    if (user->kind() == prim::CallMethod && user->s(attr::name) == "forward" &&
        user->inputs()[0]->node()->kind() == prim::GetAttr &&
        user->inputs()[0]->node()->s(attr::name) == observer_name) {
      // Observer forward call node
      nodes_to_destroy_.push_back(user);
      // GetAttr node for observer module
      nodes_to_destroy_.push_back(user->inputs()[0]->node());
    }
  }
}

void checkCalculateQParamsResult(const IValue& qparams) {
  TORCH_CHECK(
      qparams.isTuple(),
      "`calculate_qparams` function is expected to return a "
      "Tuple, but got:",
      qparams.tagKind());
  auto tp = qparams.toTuple();
  TORCH_CHECK(
      tp->elements().size() == 2,
      "`calculate_qparams` function is expected to reutrn a "
      "Tuple of size 2, got Tuple of size ",
      tp->elements().size());
  for (size_t i = 0; i < tp->elements().size(); ++i) {
    TORCH_CHECK(
        tp->elements()[i].isTensor(),
        "Element of Tuple is expected to be Tensor, but element ",
        i,
        " has type: ",
        tp->elements()[i].tagKind());
  }
}

std::tuple<IValue, IValue> QuantizeHelper::getQParams(Value* v) {
  TORCH_INTERNAL_ASSERT(v->type()->isSubtypeOf(TensorType::get()));
  auto observer_name = findObserverName(v);
  TORCH_INTERNAL_ASSERT(
      observer_name,
      "getQParams expects the corresponding observer for ",
      v->debugName(),
      " exists.");
  auto observer_module = module_.find_module(observer_name.value());
  TORCH_INTERNAL_ASSERT(
      observer_module,
      "getQParams expects the corresponding observer for ",
      v->debugName(),
      " exists.");
  auto om = observer_module.value();
  auto calculate_qparams = om.get_method("calculate_qparams");
  IValue qparams = calculate_qparams(std::vector<IValue>());
  checkCalculateQParamsResult(qparams);
  auto scalar_type = om.get_attribute("dtype");
  return std::make_tuple(qparams, scalar_type);
}

void QuantizeHelper::quantizeTensor(Value* v, bool insert_after) {
  auto observer_name = findObserverName(v);
  if (!observer_name) {
    return;
  }
  auto tp = getQParams(v);
  auto qparams = std::get<0>(tp);
  auto scalar_type = std::get<1>(tp);
  removeObserver(v, observer_name.value());
  Node* dequant;
  dequant = insertQuantDeQuantCall(v, qparams, scalar_type, insert_after);
  v->replaceAllUsesWith(dequant->output());
  Node* q = dequant->input(0)->node();
  // replaceAllUsesWith rewrote all uses of V, but we want to keep one: the one
  // used in quant node. Restore it here:
  q->replaceInputWith(dequant->output(), v);
}

c10::optional<script::Module> QuantizeHelper::findChildModuleToQuantize(
    Value* child_instance) {
  TORCH_INTERNAL_ASSERT(
      child_instance->node()->kind() == prim::GetAttr,
      "Child instance should come from GetAttr.");
  auto child_module_name = child_instance->node()->s(attr::name);
  if (child_module_name.find("observer_for_") == std::string::npos) {
    auto child_module = module_.find_module(child_module_name);
    TORCH_INTERNAL_ASSERT(
        child_module,
        "InsertQuantDeQuant - Child module " + child_module_name +
            " does not exist");
    return child_module;
  }
  return c10::nullopt;
}

void InsertQuantDeQuantImpl(
    script::Module& module,
    const std::string& method_name) {
  script::Method method = module.get_method(method_name);
  auto graph = method.graph();

  // prim::Param nodes do not belong to the graph. Hence the Insert
  // point is the beginning of graph node. This also safe guards against
  // observing a potentially mutated value due to some in-place operation
  std::vector<Value*> input_values;
  for (size_t idx = 1; idx < method.num_inputs(); ++idx) {
    auto& v = graph->inputs()[idx];
    if (v->type()->isSubtypeOf(TensorType::get())) {
      input_values.push_back(v);
    }
  }

  QuantizeHelper qh(module);
  std::stack<Block*> blocks_to_visit;
  blocks_to_visit.push(graph->block());
  while (!blocks_to_visit.empty()) {
    Block* b = blocks_to_visit.top();
    blocks_to_visit.pop();
    for (auto it = b->nodes().begin(), end = b->nodes().end(); it != end;) {
      Node* n = *it++;
      for (Value* v : n->outputs()) {
        if (!v->type()->isSubtypeOf(TensorType::get())) {
          continue;
        }
        if (v->node()->kind() == prim::CallMethod) {
          auto module_instance = v->node()->inputs()[0];
          auto module_method_name = v->node()->s(attr::name);
          c10::optional<script::Module> m;
          // calling method on self
          if (module_instance == graph->inputs()[0]) {
            m = module;
          } else {
            m = qh.findChildModuleToQuantize(module_instance);
          }
          if (m) {
            InsertQuantDeQuantImpl(m.value(), module_method_name);
          }
        }
        if (v->node()->kind() == prim::GetAttr &&
            v->node()->s(c10::attr::name) == "bias") {
          continue;
        }
        qh.quantizeTensor(v);
      }

      for (Block* subblock : n->blocks()) {
        blocks_to_visit.push(subblock);
      }
    }
  }

  for (Value* v : input_values) {
    qh.quantizeTensor(v, false);
  }

  qh.destroyNodes();
}

void insertPrepackUnpackForConv2d(std::shared_ptr<Graph>& graph) {
  std::string conv_with_quant = R"(
graph(%a_dequant, %w, %b, %w_scale, %w_zero_point, %w_dtype, %stride, %padding, %dilation, %groups):
        %w_quant = aten::quantize_per_tensor(%w, %w_scale, %w_zero_point, %w_dtype)
        %w_dequant = aten::dequantize(%w_quant)
        %r = aten::conv2d(%a_dequant, %w_dequant, %b, %stride, %padding, %dilation, %groups)
        return (%r))";

  std::string conv_with_quant_prepack = R"(
graph(%a_dequant, %w, %b, %w_scale, %w_zero_point, %w_dtype, %stride, %padding, %dilation, %groups):
        %w_quant = aten::quantize_per_tensor(%w, %w_scale, %w_zero_point, %w_dtype)
        %packed_params = quantized::conv_prepack(%w_quant, %b, %stride, %padding, %dilation, %groups)
        %w_quant_unpacked : Tensor, %b_unpacked : Tensor? = quantized::conv_unpack(%packed_params)
        %w_dequant = aten::dequantize(%w_quant_unpacked)
        %r = aten::conv2d(%a_dequant, %w_dequant, %b, %stride, %padding, %dilation, %groups)
        return (%r))";

  SubgraphRewriter rewriter;
  rewriter.RegisterRewritePattern(conv_with_quant, conv_with_quant_prepack);
  rewriter.runOnGraph(graph);
}

c10::optional<IValue> toTwoElementIntList(Value* v) {
  auto* n = v->node();
  if (n->kind() == prim::Constant) {
    auto iv = toIValue(v);
    if (iv && iv.value().isIntList() && iv.value().toIntList().size() == 2) {
      return iv;
    }
  }

  if (n->kind() == prim::ListConstruct && n->inputs().size() == 2) {
    auto e0 = toIValue(n->inputs()[0]);
    auto e1 = toIValue(n->inputs()[1]);
    if (!e0 || !e1 || !e0.value().isInt() || !e1.value().isInt()) {
      return c10::nullopt;
    }
    return IValue(c10::List<int64_t>({e0.value().toInt(), e1.value().toInt()}));
  }
  return c10::nullopt;
}
} // namespace

TORCH_API script::Module InsertObservers(
    script::Module& input_module,
    const std::string& method_name,
    const QConfigDict& qconfig_dict,
    bool inplace) {
  script::Module module = inplace ? input_module : input_module.clone();
  ModuleQConfigMap module_qconfig_map;
  fillQConfigMap(module, qconfig_dict, module_qconfig_map);
  InsertObserversHelper helper(module_qconfig_map);
  helper.insertObservers(module, method_name);
  return module;
}

script::Module InsertQuantDeQuant(
    script::Module& input_module,
    const std::string& method_name,
    bool inplace) {
  script::Module module = inplace ? input_module : input_module.clone();
  InsertQuantDeQuantImpl(module, method_name);

  // NOTE: Remove observer module does not work right now, we'll return
  // the module with observer modules as a temporary workaround
  // TODO: remove observer modules after we have a remove_module API
  return module;
}

void FoldQuantNodesIntoInputsOutputs(std::shared_ptr<Graph>& graph) {
  throw std::runtime_error("Pass not implemented yet!");
}

void QuantFusion(std::shared_ptr<Graph>& graph) {
  for (const auto& item : quant_fusion_pattern_and_replacements()) {
    SubgraphRewriter rewriter;
    rewriter.RegisterRewritePattern(item.first, item.second);
    rewriter.runOnGraph(graph);
  }
}

struct ConvBNParameters {
  at::Tensor conv_w;
  at::Tensor conv_b;
  at::Tensor bn_rm;
  at::Tensor bn_rv;
  double bn_eps = 0.0;
  at::Tensor bn_w;
  at::Tensor bn_b;
};

/**
 * Given the current weight and bias tensors of a Conv2d module and parameters
 * of the BatchNorm2d module we're folding with, compute the updated values for
 * the weight and bias.
 *
 * The function is basically copied from torch/nn/utils/fusion.py
 */
static std::tuple<at::Tensor, at::Tensor> computeUpdatedConvWeightAndBias(
    const ConvBNParameters& p) {
  at::Tensor bn_var_rsqrt = at::rsqrt(p.bn_rv + p.bn_eps);
  at::Tensor new_w = p.conv_w * (p.bn_w * bn_var_rsqrt).reshape({-1, 1, 1, 1});
  at::Tensor new_b = (p.conv_b - p.bn_rm) * bn_var_rsqrt * p.bn_w + p.bn_b;
  return std::make_tuple(new_w, new_b);
}

static bool tryExtractingConvBNParameters(
    script::Module& conv,
    script::Module& bn,
    ConvBNParameters& r) {
  if (!conv.find_parameter("weight") || !bn.find_parameter("weight") ||
      !bn.find_parameter("bias")) {
    return false;
  }
  if (!bn.find_attribute("running_mean") || !bn.find_attribute("running_var") ||
      !bn.get_attribute("running_mean").isTensor() ||
      !bn.get_attribute("running_var").isTensor()) {
    return false;
  }

  r.bn_rm = bn.get_attribute("running_mean").toTensor();
  r.bn_rv = bn.get_attribute("running_var").toTensor();
  r.bn_eps = 1e-5; // TODO: allow access to the actual value. NOLINT
                   // Now we cannot do it because we inline all fields that are
                   // in __constants__ and lose all tracks of them.
  r.bn_w = bn.get_parameter("weight");
  r.bn_b = bn.get_parameter("bias");

  r.conv_w = conv.get_parameter("weight");
  if (conv.find_parameter("bias")) {
    r.conv_b = conv.get_parameter("bias");
  } else {
    r.conv_b = at::zeros_like(r.bn_rm);
  }

  return true;
}

void FoldConvBatchNorm2d(const script::Module& module) {
  std::string pattern = R"IR(
graph(%self, %x):
    %conv_submodule = match::module[name="Conv2d"](%self)
    %conv_out = prim::CallMethod[name="forward"](%conv_submodule, %x)
    %bn_submodule = match::module[name="BatchNorm2d"](%self)
    %bn_out = prim::CallMethod[name="forward"](%bn_submodule, %conv_out)
    return (%bn_out))IR";

  Graph pattern_graph;
  std::unordered_map<std::string, Value*> vmap;
  script::parseIR(pattern, &pattern_graph, vmap);
  Value* pattern_conv_out = vmap["conv_out"];
  Value* pattern_bn_out = vmap["bn_out"];
  Value* pattern_conv_submodule = vmap["conv_submodule"];
  Value* pattern_bn_submodule = vmap["bn_submodule"];
  Node* pattern_conv = pattern_conv_out->node();
  Node* pattern_bn = pattern_bn_out->node();

  // We will put submodules into this worklist and keep processing items from it
  // one by one. We start by just putting the top module there.
  std::stack<script::Module> worklist({module});
  while (!worklist.empty()) {
    script::Module current = worklist.top();
    worklist.pop();

    // Queue submodules for processing
    for (const script::NameModule& submodule : current.get_modules()) {
      worklist.push(submodule.module);
    }

    // Process forward method of the current module
    std::unordered_map<Value*, Value*> rewrite_map;
    std::vector<Value*> values_to_rewrite;
    std::unordered_set<Node*> nodes_to_delete;

    script::Method method = current.get_method("forward");
    GRAPH_DUMP(
        current.name().name() + "::forward() before Conv2d-BatchNorm2d folding",
        method.graph());
    const auto& matches = findPatternMatches(pattern_graph, *method.graph());

    for (const Match& match : matches) {
      GRAPH_DEBUG("Checking next match...");
      Node* matched_conv = match.nodes_map.at(pattern_conv);
      Node* matched_bn = match.nodes_map.at(pattern_bn);
      Node* matched_conv_submodule =
          match.values_map.at(pattern_conv_submodule)->node();
      Node* matched_bn_submodule =
          match.values_map.at(pattern_bn_submodule)->node();

      TORCH_INTERNAL_ASSERT(matched_conv_submodule->kind() == prim::GetAttr);
      TORCH_INTERNAL_ASSERT(matched_bn_submodule->kind() == prim::GetAttr);

      script::Module conv_submodule =
          current.get_module(matched_conv_submodule->s(Symbol::attr("name")));
      script::Module bn_submodule =
          current.get_module(matched_bn_submodule->s(Symbol::attr("name")));

      ConvBNParameters params;
      if (!tryExtractingConvBNParameters(
              conv_submodule, bn_submodule, params)) {
        GRAPH_DEBUG(
            "Conv and BN modules didn't have all required parameters or attributes...");
        continue;
      }

      // We are using a separate vector for saving Values we want to rewrite to
      // make sure that the order in which we perform these transformations is
      // deterministic. Iterating through keys of rewrite_map would result in
      // non-determinism that might not manifest as a bug now, but can bite us
      // later.
      values_to_rewrite.push_back(matched_bn->output());
      rewrite_map[matched_bn->output()] = matched_conv->output();
      GRAPH_UPDATE(
          "Rewriting %",
          matched_bn->output()->debugName(),
          " with %",
          matched_conv->output()->debugName());

      nodes_to_delete.insert(matched_bn);
      GRAPH_UPDATE("Deleting ", *matched_bn);

      auto new_w_b = computeUpdatedConvWeightAndBias(params);
      params.conv_w.set_data(std::get<0>(new_w_b));
      params.conv_b.set_data(std::get<1>(new_w_b));
    }

    // Perform planned rewritings
    for (auto v : values_to_rewrite) {
      v->replaceAllUsesWith(rewrite_map.at(v));
    }

    // Perform planned deletions
    for (auto n : nodes_to_delete) {
      n->removeAllInputs();
    }
    for (auto n : nodes_to_delete) {
      n->destroy();
    }
  }
}

void FoldQuantizeCallIntoBuffer(
    script::Module& module,
    const std::string& method_name) {
  const std::string pattern = R"(
graph(%self, %scale, %zero_point, %dtype):
   %weight = prim::GetAttr[name="weight"](%self)
   %weight_quant = aten::quantize_per_tensor(%weight, %scale, %zero_point, %dtype)
   return (%weight_quant))";
  Graph pattern_graph;
  std::unordered_map<std::string, Value*> vmap;
  script::parseIR(pattern, &pattern_graph, vmap);
  auto method = module.get_method(method_name);
  auto graph = method.graph();
  const auto& matches = findPatternMatches(pattern_graph, *graph);
  // Extra filter on scale/zero_point/dtype to make sure they are Constant
  auto filter = [](const Match& match,
                   const std::unordered_map<std::string, Value*>& vmap) {
    const auto& match_vmap = match.values_map;
    auto scale_node = match_vmap.at(vmap.at("scale"))->node();
    auto zero_point_node = match_vmap.at(vmap.at("zero_point"))->node();
    auto dtype_node = match_vmap.at(vmap.at("dtype"))->node();
    return scale_node->kind() == prim::Constant &&
        zero_point_node->kind() == prim::Constant &&
        dtype_node->kind() == prim::Constant;
  };
  for (const auto& match : matches) {
    if (!filter(match, vmap)) {
      continue;
    }
    auto match_vmap = match.values_map;
    auto float_weight = module.get_parameter("weight").variable_data();
    auto scale = toIValue(match_vmap.at(vmap.at("scale"))).value().toDouble();
    auto zero_point =
        toIValue(match_vmap.at(vmap.at("zero_point"))).value().toInt();
    auto dtype =
        toIValue(match_vmap.at(vmap.at("dtype"))).value().toScalarType();
    module.register_buffer(
        "_quantized_weight",
        at::quantize_per_tensor(float_weight, scale, zero_point, dtype));
  }

  std::string replacement = R"(
graph(%self, %scale, %zero_point, %dtype):
    %weight_quant = prim::GetAttr[name="_quantized_weight"](%self)
    return (%weight_quant))";
  SubgraphRewriter rewriter;
  rewriter.RegisterRewritePattern(pattern, replacement);
  rewriter.runOnGraph(graph, filter);
}

void InsertPrepackUnpack(std::shared_ptr<Graph>& graph) {
  std::string linear_with_quant = R"(
graph(%linear, %a_dequant, %w, %b, %w_scale, %w_zero_point, %w_dtype):
        %w_quant = aten::quantize_per_tensor(%w, %w_scale, %w_zero_point, %w_dtype)
        %w_dequant = aten::dequantize(%w_quant)
        %r = prim::CallFunction(%linear, %a_dequant, %w_dequant, %b)
        return (%r))";

  std::string linear_with_quant_prepack = R"(
graph(%linear, %a_dequant, %w, %b, %w_scale, %w_zero_point, %w_dtype):
        %w_quant = aten::quantize_per_tensor(%w, %w_scale, %w_zero_point, %w_dtype)
        %packed_params = quantized::linear_prepack(%w_quant, %b)
        %w_quant_unpacked : Tensor, %b_unpacked : Tensor? = quantized::linear_unpack(%packed_params)
        %w_dequant = aten::dequantize(%w_quant_unpacked)
        %r = prim::CallFunction(%linear, %a_dequant, %w_dequant, %b)
        return (%r))";

  // Filter to match linear CallFunction
  auto filter = [](const Match& match,
                   const std::unordered_map<std::string, Value*>& vmap) {
    const auto& match_vmap = match.values_map;
    auto linear_node = match_vmap.at(vmap.at("linear"))->node();
    auto func =
        linear_node->output()->type()->expect<FunctionType>()->function();
    auto func_name = getFuncName(func->qualname());
    if (func_name == "linear") {
      return true;
    }
    return false;
  };

  SubgraphRewriter rewriter;
  rewriter.RegisterRewritePattern(linear_with_quant, linear_with_quant_prepack);
  rewriter.runOnGraph(graph, filter);

  insertPrepackUnpackForConv2d(graph);
}

void InsertPrepackUnpack(script::Module& module) {
  for (auto& method : module.get_methods()) {
    auto graph = method.graph();
    InsertPrepackUnpack(graph);
    for (script::NameModule m : module.get_modules()) {
      InsertPrepackUnpack(m.module);
    }
  }
}

void FoldPrepackedWeightIntoModule(
    script::Module& module,
    const std::string& method_name,
    const script::Module& linear_params_module,
    const script::Module& conv_params_module) {
  auto method = module.get_method(method_name);
  auto graph = method.graph();
  std::string linear_prepack = R"(
graph(%a_dequant, %w, %b, %w_scale, %w_zero_point, %w_dtype):
        %w_quant = aten::quantize_per_tensor(%w, %w_scale, %w_zero_point, %w_dtype)
        %packed_params = quantized::linear_prepack(%w_quant, %b)
        return (%packed_params))";

  std::string conv2d_prepack = R"(
graph(%a_dequant, %w, %b, %w_scale, %w_zero_point, %w_dtype, %stride, %padding, %dilation, %groups):
        %w_quant = aten::quantize_per_tensor(%w, %w_scale, %w_zero_point, %w_dtype)
        %packed_params = quantized::conv_prepack(%w_quant, %b, %stride, %padding, %dilation, %groups)
        return (%packed_params))";

  // (is_conv, pattern, packed_params_module)
  auto pattern_and_modules = {
      std::make_tuple(false, linear_prepack, linear_params_module),
      std::make_tuple(true, conv2d_prepack, conv_params_module)};
  for (const auto& item : pattern_and_modules) {
    bool is_conv = std::get<0>(item);
    const std::string& pattern = std::get<1>(item);
    const script::Module& packed_params_module = std::get<2>(item);
    Graph pattern_graph;
    std::unordered_map<std::string, Value*> vmap;
    script::parseIR(pattern, &pattern_graph, vmap);
    const auto& matches = findPatternMatches(pattern_graph, *graph);
    TORCH_INTERNAL_ASSERT(
        matches.size() <= 1, "We only support at most one match right now");
    for (const auto& match : matches) {
      const auto& match_vmap = match.values_map;
      auto w_scale =
          toIValue(match_vmap.at(vmap.at("w_scale"))).value().toDouble();
      auto w_zero_point =
          toIValue(match_vmap.at(vmap.at("w_zero_point"))).value().toInt();
      auto w_dtype =
          toIValue(match_vmap.at(vmap.at("w_dtype"))).value().toScalarType();
      auto w = module.get_parameter("weight").variable_data();
      auto w_quant = at::quantize_per_tensor(w, w_scale, w_zero_point, w_dtype);
      c10::optional<at::Tensor> b = c10::nullopt;
      if (module.find_parameter("bias")) {
        b = module.get_parameter("bias").variable_data();
      }
      script::Module wrapper_module = packed_params_module.clone();
      auto set_weight_bias = wrapper_module.get_method("set_weight_bias");
      if (is_conv) {
        auto stride = toTwoElementIntList(match_vmap.at(vmap.at("stride")));
        auto padding = toTwoElementIntList(match_vmap.at(vmap.at("padding")));
        auto dilation = toTwoElementIntList(match_vmap.at(vmap.at("dilation")));
        auto groups = toIValue(match_vmap.at(vmap.at("groups")));
        auto set_conv_params = wrapper_module.get_method("set_conv_params");
        if (!stride || !padding || !dilation) {
          TORCH_WARN(
              "Failed to extract two element IntList for stride/padding/dilation");
          continue;
        }
        set_conv_params(std::vector<IValue>{
            stride.value(), padding.value(), dilation.value(), groups.value()});
      }
      set_weight_bias(std::vector<IValue>{IValue(w_quant), IValue(b)});
      std::string module_name_prefix;
      if (is_conv) {
        module_name_prefix = "_conv_packed_params_module_for_";
      } else {
        module_name_prefix = "_linear_packed_params_module_for_";
      }
      auto w_quant_val = match_vmap.at(vmap.at("w_quant"));
      // unique name for the module based on %w_quant
      auto module_name =
          module_name_prefix + std::to_string(w_quant_val->unique());
      module.register_module(module_name, wrapper_module);

      // Add GetAttr of the packed module
      auto packed_params_val = match_vmap.at(vmap.at("packed_params"));
      WithInsertPoint ins(packed_params_val->node());
      // wrapper_module =
      // self.{_conv,_linear}_packed_params_module_for_{unique_id}
      Value* packed_params_module =
          graph->insertGetAttr(graph->inputs()[0], module_name)
              ->setType(wrapper_module.type());

      // packed_params = wrapper_module._packed_params
      Value* packed_params_from_attr =
          graph->insertGetAttr(packed_params_module, "_packed_params");
      packed_params_val->replaceAllUsesWith(packed_params_from_attr);

      // Delete nodes
      std::vector<Node*> nodes_to_delete = {w_quant_val->node(),
                                            packed_params_val->node()};
      for (auto n : nodes_to_delete) {
        n->removeAllInputs();
      }
      for (auto n : nodes_to_delete) {
        n->destroy();
      }
    }
  }
}

void FoldPrepackedWeightIntoModule(
    script::Module& module,
    const script::Module& linear_params_module,
    const script::Module& conv_params_module) {
  for (auto& method : module.get_methods()) {
<<<<<<< HEAD
    FoldPrepackedWeightIntoModule(
        module, method.name(), linear_params_module, conv_params_module);
    for (auto m : module.get_modules()) {
      FoldPrepackedWeightIntoModule(
          m, linear_params_module, conv_params_module);
=======
    FoldPrepackedWeightIntoModule(module, method.name(), wrapper_module);
    for (script::NameModule m : module.get_modules()) {
      FoldPrepackedWeightIntoModule(m.module, wrapper_module);
>>>>>>> 5a197a9b
    }
  }
}
} // namespace jit
} // namespace torch<|MERGE_RESOLUTION|>--- conflicted
+++ resolved
@@ -1065,17 +1065,11 @@
     const script::Module& linear_params_module,
     const script::Module& conv_params_module) {
   for (auto& method : module.get_methods()) {
-<<<<<<< HEAD
     FoldPrepackedWeightIntoModule(
         module, method.name(), linear_params_module, conv_params_module);
-    for (auto m : module.get_modules()) {
+    for (script::NameModule m : module.get_modules()) {
       FoldPrepackedWeightIntoModule(
-          m, linear_params_module, conv_params_module);
-=======
-    FoldPrepackedWeightIntoModule(module, method.name(), wrapper_module);
-    for (script::NameModule m : module.get_modules()) {
-      FoldPrepackedWeightIntoModule(m.module, wrapper_module);
->>>>>>> 5a197a9b
+          m.module, linear_params_module, conv_params_module);
     }
   }
 }
