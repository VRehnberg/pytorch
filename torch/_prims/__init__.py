--- conflicted
+++ resolved
@@ -248,11 +248,6 @@
         return torch.empty_strided(shape, strides, dtype=dtype, device=device)
 
 
-#
-# Common datastructures and helpers
-#
-<<<<<<< HEAD
-
 # Describes the return type of the primitive:
 #
 #   - NEW, a new tensor is created
@@ -264,25 +259,6 @@
     NEW = (0,)
     VIEW = (1,)
     INPLACE = (2,)
-=======
-def _wrap_tensor_meta(f):
-    def wrap(t):
-        if (
-            isinstance(t, torch.Tensor)
-            and not isinstance(t, FakeTensor)
-            and not t.device.type == "meta"
-        ):
-            return FakeTensor.from_tensor(t, get_prim_fake_mode())
-        else:
-            return t
-
-    def wrapper(*args, **kwargs):
-        wrapped_args = tree_map(wrap, args)
-        wrapped_kwargs = tree_map(wrap, kwargs)
-        return f(*wrapped_args, **wrapped_kwargs)
-
-    return wrapper
->>>>>>> 20018aa7
 
 
 def _make_prim(
