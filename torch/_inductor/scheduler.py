--- conflicted
+++ resolved
@@ -166,7 +166,7 @@
         return False
 
     def allocate(self):
-        if isinstance(self, (SchedulerNode, )) and (
+        if isinstance(self, (SchedulerNode,)) and (
             not self.node.should_allocate()
             or self.node.get_alias_names()
             or self.node.get_mutation_names()
@@ -179,7 +179,14 @@
             return
 
         if (
-            isinstance(self, (SchedulerNode,))
+            (
+                isinstance(self, (SchedulerNode,))
+                # o what have i done.  lets make this an api
+                or (
+                    isinstance(self, ExternKernelSchedulerNode)
+                    and isinstance(self.node, ir.AllReduce)
+                )
+            )
             and config.inplace_buffers
             and (
                 not isinstance(V.kernel, torch._inductor.codegen.triton.TritonKernel)
@@ -219,15 +226,20 @@
                         V.graph.wrapper_code.codegen_inplace_reuse(
                             input_node.node, self.node
                         )
-                        V.kernel.args.make_inplace(
-                            input_node.get_name(), self.get_name()
-                        )
-                        # mutations not tracked in cpp kernels
-                        if isinstance(
-                            V.kernel, torch._inductor.codegen.triton.TritonKernel
-                        ):
-                            V.kernel.mutations.add(input_node.get_name())
-                            V.kernel.mutations.add(self.get_name())
+                        # hacky check for if V.kernel is a real kernel or NullHandler
+                        if hasattr(V.kernel, "args"):
+                            # if there isn't a triton kernel, then we don't need to call triton-specific things.
+                            # but TODO this might be a convenient place to signal to the Collective kernels to inplace
+                            # (and, can we make "kernel" less generic of a name?)
+                            V.kernel.args.make_inplace(
+                                input_node.get_name(), self.get_name()
+                            )
+                            # mutations not tracked in cpp kernels
+                            if isinstance(
+                                V.kernel, torch._inductor.codegen.triton.TritonKernel
+                            ):
+                                V.kernel.mutations.add(input_node.get_name())
+                                V.kernel.mutations.add(self.get_name())
                         return
 
         if self.node.should_allocate():
@@ -287,46 +299,6 @@
 
     def is_extern(self):
         return True
-
-    def allocate(self):
-        # TODO copied from SchedulerNode.allocate() -- should find a way to share code instead.
-        #   should this be moved to BaseSchedulerNode, or would that break something?
-
-        # what does V.kernel mutations mean/imply?
-        # if config.inplace_buffers and getattr(V.kernel, "mutations", None) is not None:
-        if config.inplace_buffers:
-            from .codegen.wrapper import buffer_reuse_key
-
-            ordered_reads = sorted(self.read_writes.reads, key=lambda x: x.name)
-            for read in ordered_reads:
-                input_node: BaseSchedulerNode = self.scheduler.name_to_node.get(
-                    read.name
-                )
-                if input_node and V.graph.wrapper_code.can_reuse(input_node):
-                    remaining_uses = [
-                        x
-                        for x in input_node.users
-                        if x.node.get_name()
-                        not in self.scheduler.available_buffer_names
-                    ]
-                    if (
-                        len(remaining_uses) == 1
-                        and remaining_uses[0].can_inplace
-                        and remaining_uses[0].node is self
-                        and not isinstance(
-                            input_node.node.get_layout(),
-                            (ir.MultiOutputLayout, ir.MutationLayout, ir.AliasedLayout),
-                        )
-                        and buffer_reuse_key(input_node.node)
-                        == buffer_reuse_key(self.node)
-                    ):
-                        V.graph.wrapper_code.codegen_inplace_reuse(
-                            input_node.node, self.node
-                        )
-                        # TODO - i skipped steps relating to mutation tracking here (compare to SchedulerNode.allocate).
-                        # what am I missing this way?
-                        return
-        super().allocate()
 
     def can_inplace(self, read_dep: dependencies.MemoryDep):
         if self.get_aliases() or self.is_template():
@@ -413,57 +385,6 @@
     def is_template(self):
         return isinstance(self.node, ir.TemplateBuffer)
 
-<<<<<<< HEAD
-    def allocate(self):
-        if (
-            not self.node.should_allocate()
-            or self.node.get_alias_names()
-            or self.node.get_mutation_names()
-        ):
-            return super().allocate()
-
-        if config.inplace_buffers and getattr(V.kernel, "mutations", None) is not None:
-            from .codegen.wrapper import buffer_reuse_key
-
-            ordered_reads = sorted(self.read_writes.reads, key=lambda x: x.name)
-            for read in ordered_reads:
-                input_node: BaseSchedulerNode = self.scheduler.name_to_node.get(
-                    read.name
-                )
-                if input_node and V.graph.wrapper_code.can_reuse(input_node):
-                    remaining_uses = [
-                        x
-                        for x in input_node.users
-                        if x.node.get_name()
-                        not in self.scheduler.available_buffer_names
-                    ]
-                    if (
-                        len(remaining_uses) == 1
-                        and remaining_uses[0].can_inplace
-                        and remaining_uses[0].node is self
-                        and not isinstance(
-                            input_node.node.get_layout(),
-                            (ir.MultiOutputLayout, ir.MutationLayout, ir.AliasedLayout),
-                        )
-                        and buffer_reuse_key(input_node.node)
-                        == buffer_reuse_key(self.node)
-                    ):
-                        V.graph.wrapper_code.codegen_inplace_reuse(
-                            input_node.node, self.node
-                        )
-                        V.kernel.args.make_inplace(
-                            input_node.get_name(), self.get_name()
-                        )
-                        if isinstance(
-                            V.kernel, torch._inductor.codegen.triton.TritonKernel
-                        ):
-                            V.kernel.mutations.add(input_node.get_name())
-                            V.kernel.mutations.add(self.get_name())
-                        return
-        super().allocate()
-
-=======
->>>>>>> 0c2c44be
     def run(self, *index_vars):
         self.mark_run()
         self.codegen(index_vars)
