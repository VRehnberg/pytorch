import builtins
import copy
import functools
import hashlib
import inspect
import json
import logging
import operator
import os
import os.path
import re
import threading
from typing import List

import torch
from torch._dynamo.utils import dynamo_timed

from . import config
from .codecache import cache_dir
from .ir import ReductionHint, TileHint
from .utils import (
    ceildiv,
    conditional_product,
    create_bandwidth_info_str,
    do_bench,
    get_num_bytes,
    has_triton,
    next_power_of_2,
)


log = logging.getLogger(__name__)

if has_triton():
    import triton
    from triton import Config
    from triton.runtime.jit import get_cuda_stream, KernelInterface
else:
    Config = object
    get_cuda_stream = None
    KernelInterface = object
    triton = None


class CachingAutotuner(KernelInterface):
    """
    Simplified version of Triton autotuner that has no invalidation
    key and caches the best config to disk to improve cold start times.
    Unlike the main triton Autotuner, this version can precompile all
    configs, and does not rely on the Triton JIT.
    """

    def __init__(self, fn, meta, configs, save_cache_hook, mutated_arg_names):
        super().__init__()
        self.fn = fn
        self.meta = meta
        self.save_cache_hook = save_cache_hook
        self.mutated_arg_names = mutated_arg_names
        self.configs = configs
        self.launchers = []
        self.lock = threading.Lock()
        if os.getenv("TRITON_CACHE_DIR") is None:
            os.environ["TRITON_CACHE_DIR"] = os.path.join(
                cache_dir(),
                "triton",
                str(self.meta.get("device", 0)),
            )

    def precompile(self, warm_cache_only_with_cc=None):
        with self.lock:
            if self.launchers:
                return
            self.launchers = [
                self._precompile_config(c, warm_cache_only_with_cc)
                for c in self.configs
            ]
            self.configs = None

    def _precompile_config(self, cfg: Config, warm_cache_only_with_cc: int):
        """Ahead of time compile a given autotuner config."""
        compile_meta = copy.deepcopy(self.meta)
        for k, v in cfg.kwargs.items():
            compile_meta["constants"][self.fn.arg_names.index(k)] = v
        compile_meta["num_warps"] = cfg.num_warps
        compile_meta["num_stages"] = cfg.num_stages
        if warm_cache_only_with_cc:
            triton.compile(
                self.fn,
                warm_cache_only=True,
                cc=warm_cache_only_with_cc,
                **compile_meta,
            )
            return

        # load binary to the correct device
        with torch.cuda.device(compile_meta["device"]):
            # need to initialize context
            torch.cuda.synchronize(torch.cuda.current_device())
            binary = triton.compile(
                self.fn,
                **compile_meta,
            )
            binary._init_handles()

        call_args = [
            arg
            for i, arg in enumerate(self.fn.arg_names)
            if i not in self.fn.constexprs
        ]
        def_args = list(self.fn.arg_names)
        while def_args and def_args[-1] in cfg.kwargs:
            def_args.pop()

        scope = {
            "grid_meta": cfg.kwargs,
            "bin": binary,
            "torch": torch,
            "set_device": torch.cuda.set_device,
            "current_device": torch.cuda.current_device,
        }
        exec(
            f"""
            def launcher({', '.join(def_args)}, grid, stream):
                if callable(grid):
                    grid_0, grid_1, grid_2 = grid(grid_meta)
                else:
                    grid_0, grid_1, grid_2 = grid
                bin.c_wrapper(grid_0, grid_1, grid_2, bin.num_warps, bin.shared,
                            stream, bin.cu_function, None, None, None,
                            {', '.join(call_args)})
            """.lstrip(),
            scope,
        )

        launcher = scope["launcher"]
        launcher.config = cfg
        launcher.n_regs = getattr(binary, "n_regs", None)
        launcher.n_spills = getattr(binary, "n_spills", None)
        launcher.shared = getattr(binary, "shared", None)
<<<<<<< HEAD
=======
        launcher.store_cubin = config.triton.store_cubin
        # store this global varible to avoid the high overhead of reading it when calling run
        if launcher.store_cubin:
            launcher.kernel_name = self.fn.__name__
            launcher.bin = binary

>>>>>>> b4420f0f
        return launcher

    def bench(self, launcher, *args, grid):
        """Measure the performance of a given launcher"""
        stream = get_cuda_stream(torch.cuda.current_device())

        def kernel_call():
            if launcher.config.pre_hook is not None:
                launcher.config.pre_hook(
                    {**zip(self.arg_names, args), **launcher.config.kwargs}
                )
            launcher(
                *args,
                grid=grid,
                stream=stream,
            )

        return do_bench(kernel_call, rep=40, fast_flush=True)

    @dynamo_timed
    def benchmark_all_configs(self, *args, **kwargs):
        from .compile_fx import clone_preserve_strides

        # clone inplace buffers to avoid autotune contaminating them if
        # the kernel does in-place stores. avoid cloning other buffers because
        # it leads to increase memory use
        cloned_args = []
        for i, arg in enumerate(args):
            if self.fn.arg_names[i] in self.mutated_arg_names:
                assert isinstance(arg, torch.Tensor)
                cloned_args.append(clone_preserve_strides(arg))
            else:
                cloned_args.append(arg)

        timings = {
            launcher: self.bench(launcher, *cloned_args, **kwargs)[0]
            for launcher in self.launchers
        }
        return timings

    def autotune_to_one_config(self, *args, **kwargs):
        """Do the actual autotuning"""
        timings = self.benchmark_all_configs(*args, **kwargs)
        self.launchers = [builtins.min(timings, key=timings.get)]
        if self.save_cache_hook:
            self.save_cache_hook(self.launchers[0].config)

    def run(self, *args, grid, stream):
        if len(self.launchers) != 1:
            if len(self.launchers) == 0:
                self.precompile()
            if len(self.launchers) > 1:
                self.autotune_to_one_config(*args, grid=grid)

        (launcher,) = self.launchers
<<<<<<< HEAD
=======
        if launcher.store_cubin:
            self.save_cuda_kernel(grid, stream, self.launchers[0])

>>>>>>> b4420f0f
        if launcher.config.pre_hook is not None:
            launcher.config.pre_hook(
                {**zip(self.arg_names, args), **launcher.config.kwargs}
            )
        return launcher(
            *args,
            grid=grid,
            stream=stream,
        )


def _find_names(obj):
    import gc
    import inspect

    frame = inspect.currentframe()
    for frame in iter(lambda: frame.f_back, None):
        frame.f_locals
    obj_names = []
    for referrer in gc.get_referrers(obj):
        if isinstance(referrer, dict):
            for k, v in referrer.items():
                if v is obj:
                    obj_names.append(k)
    return obj_names


collected_calls = []


def start_graph():
    collected_calls.clear()


def end_graph():
    if len(collected_calls) == 0:
        return
    overall_time = sum(call[0] for call in collected_calls)
    overall_gb = sum(call[1] for call in collected_calls)
    cur_file = inspect.stack()[1].filename
    print(f"SUMMARY ({cur_file})")
    print(
        f"{overall_time:.2f}ms   \t {overall_gb:.2f} GB\t {overall_gb/(overall_time/1e3):.2f}GB/s"
    )
    print()


class DebugAutotuner(CachingAutotuner):
    def __init__(self, *args, regex_filter="", **kwargs):
        self.regex_filter = regex_filter
        super().__init__(*args, **kwargs)

    def run(self, *args, grid, stream):
        possible_names = _find_names(self)
        kernel_name = f"{max(possible_names, key=lambda x: len(x))}"
        if not re.match(self.regex_filter, kernel_name):
            return
        super().run(*args, grid=grid, stream=stream)
        (launcher,) = self.launchers

        ms = self.bench(launcher, *args, grid=grid)[0]
        num_in_out_ptrs = len(
            [
                arg_name
                for arg_name in self.fn.arg_names
                if arg_name.startswith("in_out_ptr")
            ]
        )
        num_gb = get_num_bytes(*args, num_in_out_args=num_in_out_ptrs) / 1e9
        gb_per_s = num_gb / (ms / 1e3)

        collected_calls.append((ms, num_gb, gb_per_s, kernel_name)),
        print(
            create_bandwidth_info_str(ms, num_gb, gb_per_s, suffix=f" \t {kernel_name}")
        )


def hash_configs(configs: List[Config]):
    """
    Hash used to check for changes in configurations
    """
    hasher = hashlib.sha256()
    for cfg in configs:
        hasher.update(
            f"{sorted(cfg.kwargs.items())} {cfg.num_warps} {cfg.num_stages}\n".encode(
                "utf-8"
            )
        )
    return hasher.hexdigest()


def load_cached_autotuning(
    cache_filename: str, configs_hash: str, configs: List[Config]
):
    """
    Read a cached autotuning result from disk
    """
    if not os.path.exists(cache_filename):
        return None

    with open(cache_filename, "r") as fd:
        best_config = json.loads(fd.read())
    if best_config.get("configs_hash") != configs_hash:
        return None

    matching_configs = [
        cfg
        for cfg in configs
        if all(val == best_config.get(key) for key, val in cfg.kwargs.items())
    ]
    if len(matching_configs) != 1:
        return None

    return matching_configs[0]


def cached_autotune(
    configs: List[Config],
    meta,
    filename=None,
):
    """
    A copy of triton.autotune that calls our subclass.  Our subclass
    has additional debugging, error handling, and on-disk caching.
    """
    configs = unique_configs(configs)
    assert len(configs) == 1 or filename

    # The autotune cache will simply replace the list of candidate configs with
    # the best config cached. We don't want that when we benchmark triton kernels.
    # We need the perf for each of the candidate config instead.
    cache_autotune_result = not config.benchmark_kernel

    # on disk caching logic
    if cache_autotune_result and filename is not None and len(configs) > 1:
        cache_filename = os.path.splitext(filename)[0] + ".best_config"
        configs_hash = hash_configs(configs)
        best_config = load_cached_autotuning(cache_filename, configs_hash, configs)
        if best_config:
            configs = [best_config]

        def save_cache_hook(cfg):
            with open(cache_filename, "w") as fd:
                fd.write(json.dumps({**cfg.kwargs, "configs_hash": configs_hash}))

    else:
        save_cache_hook = None

    mutated_arg_names = meta.pop("mutated_arg_names", ())

    def decorator(fn):
        if config.profile_bandwidth:
            return DebugAutotuner(
                fn,
                meta=meta,
                regex_filter=config.profile_bandwidth_regex,
                configs=configs,
                save_cache_hook=save_cache_hook,
                mutated_arg_names=mutated_arg_names,
            )
        return CachingAutotuner(
            fn,
            meta=meta,
            configs=configs,
            save_cache_hook=save_cache_hook,
            mutated_arg_names=mutated_arg_names,
        )

    return decorator


def unique_configs(configs: List[Config]):
    """Remove duplicate configurations"""
    seen = set()
    pruned_configs = []
    for cfg in configs:
        key = tuple(cfg.kwargs.items())
        if key not in seen:
            seen.add(key)
            pruned_configs.append(cfg)
    return pruned_configs


def check_config(cfg, *, xnumel=None, ynumel=None, znumel=None):
    for numel, label in zip((xnumel, ynumel, znumel), "XYZ"):
        if numel is None:
            continue
        block = cfg[f"{label}BLOCK"]
        if numel == 1:
            assert block == 1, (
                f"TritonKernel.indexing assumes numel == 1 => BLOCK == 1"
                f" but {label.lower()}numel=={numel} and {label}BLOCK={block} (cfg={cfg})."
            )
        max_block = config.triton.max_block[label]
        max_block_str = f'config.triton.max_block["{label}"]'
        assert max_block % block == 0, (
            f"TritonKernel.indexing assumes {label}BLOCK divides {max_block_str}"
            f" but {label}BLOCK={block} and {max_block_str}={max_block} (cfg={cfg})."
        )


def triton_config(size_hints, x, y=None, z=None, num_stages=1) -> Config:
    """
    Construct a pointwise triton config with some adjustment heuristics
    based on size_hints. Size_hints is a tuple of numels in each tile
    dimension and will be rounded up to the nearest power of 2.
    """
    # Ideally we want to read this from some device config
    maxGridSize = [2147483647, 65535, 65535]

    target = conditional_product(x, y, z)
    if conditional_product(*size_hints) < target:
        target //= 8

    # shrink sizes to size hints
    x = min(x, size_hints[0])
    if y:
        y = min(y, size_hints[1])
    if z:
        z = min(z, size_hints[2])

    # if we are below original block size, scale up where we can;
    # or if the calculated grid size is larger than the limit, we bump up the corresponding dimension
    while x < size_hints[0] and (
        x * maxGridSize[0] < size_hints[0] or conditional_product(x, y, z) < target
    ):
        x *= 2
    while (
        y
        and y < size_hints[1]
        and (
            y * maxGridSize[1] < size_hints[1] or conditional_product(x, y, z) < target
        )
    ):
        y *= 2
    while (
        z
        and z < size_hints[2]
        and (
            z * maxGridSize[2] < size_hints[2] or conditional_product(x, y, z) < target
        )
    ):
        z *= 2

    cfg = {"XBLOCK": x}
    if y:
        cfg["YBLOCK"] = y
    if z:
        cfg["ZBLOCK"] = z
    num_warps = next_power_of_2(min(max(conditional_product(x, y, z) // 256, 1), 8))
    # we are going to arrive at 2 warps only if bs was too small due to
    # numel being too small. However to workaround some ptx bugs we still
    # want at least 4 warps if there's enough elements per thread
    # given that this is a rare situation, don't expect this to affect perf
    # in general
    # see https://github.com/pytorch/pytorch/pull/97950
    num_warps = max(num_warps, 4) if conditional_product(x, y, z) >= 128 else num_warps
    xnumel = size_hints[0]
    ynumel = size_hints[1] if y else None
    znumel = size_hints[2] if z else None
    check_config(cfg, xnumel=xnumel, ynumel=ynumel, znumel=znumel)
    return Config(cfg, num_warps=num_warps, num_stages=num_stages)


def triton_config_reduction(size_hints, x, r, num_stages=2) -> Config:
    """
    Construct a reduction triton config with some adjustment heuristics
    based on size_hints. Size_hints is a tuple of numels in each tile
    dimension and will be rounded up to the nearest power of 2.
    """

    target = conditional_product(x, r)
    if conditional_product(*size_hints) < target:
        target //= 8

    # shrink sizes to size hints
    x = min(x, size_hints[0])
    r = min(r, size_hints[1])

    # if we are below original block size, scale up where we can
    while x < size_hints[0] and conditional_product(x, r) < target:
        x *= 2
    while r < size_hints[1] and conditional_product(x, r) < target:
        r *= 2

    cfg = {"XBLOCK": x, "RBLOCK": r}
    num_warps = next_power_of_2(min(max(conditional_product(x, r) // 128, 2), 8))
    check_config(cfg, xnumel=size_hints[0])
    return Config(cfg, num_warps=num_warps, num_stages=num_stages)


def triton_config_tiled_reduction(size_hints, x, y, r, num_stages=2):
    """
    Construct a tile reduction triton config with some adjustment
    heuristics based on size_hints. Size_hints is a tuple of numels in
    each tile dimension and will be rounded up to the nearest power of 2.
    """

    target = conditional_product(x, y, r)
    if conditional_product(*size_hints) < target:
        target //= 8

    # shrink sizes to size hints
    x = min(x, size_hints[0])
    y = min(y, size_hints[1])
    r = min(r, size_hints[2])

    # if we are below original block size, scale up where we can
    while x < size_hints[0] and conditional_product(x, y, r) < target:
        x *= 2
    while r < size_hints[2] and conditional_product(x, y, r) < target:
        r *= 2
    while y < size_hints[1] and conditional_product(x, y, r) < target:
        y *= 2

    cfg = {"XBLOCK": x, "YBLOCK": y, "RBLOCK": r}
    num_warps = next_power_of_2(min(max(conditional_product(x, y, r) // 256, 1), 8))
    check_config(cfg, xnumel=size_hints[0], ynumel=size_hints[1])
    return Config(cfg, num_warps=num_warps, num_stages=num_stages)


def pointwise(size_hints, meta, tile_hint=None, filename=None):
    """
    Construct @triton.heuristics() based on size_hints.
    """
    numel = functools.reduce(operator.mul, size_hints)
    bs = max(256, min(numel // 128, 1024))

    if len(size_hints) == 1:
        return cached_autotune([triton_config(size_hints, bs)], meta=meta)
    if len(size_hints) == 2:
        if (
            not config.triton.autotune_pointwise or tile_hint == TileHint.SQUARE
        ) and not (config.max_autotune or config.max_autotune_pointwise):
            return cached_autotune([triton_config(size_hints, 32, 32)], meta=meta)
        return cached_autotune(
            [
                triton_config(size_hints, 32, 32),
                triton_config(size_hints, 64, 64),  # ~8% better for fp16
                triton_config(size_hints, 256, 16),
                triton_config(size_hints, 16, 256),
                triton_config(size_hints, bs, 1),
                triton_config(size_hints, 1, bs),
            ],
            meta=meta,
            filename=filename,
        )
    if len(size_hints) == 3:
        if not config.triton.autotune_pointwise:
            return cached_autotune([triton_config(size_hints, 16, 16, 16)], meta=meta)
        return cached_autotune(
            [
                triton_config(size_hints, 16, 16, 16),
                triton_config(size_hints, 64, 8, 8),
                triton_config(size_hints, 8, 64, 8),
                triton_config(size_hints, 8, 8, 64),
                triton_config(size_hints, bs, 1, 1),
                triton_config(size_hints, 1, bs, 1),
                triton_config(size_hints, 1, 1, bs),
            ],
            meta=meta,
            filename=filename,
        )
    raise NotImplementedError(f"size_hints: {size_hints}")


def reduction(size_hints, reduction_hint=False, meta=None, filename=None):
    """args to @triton.heuristics()"""
    assert meta is not None
    rnumel = size_hints[-1]
    if len(size_hints) == 2:
        contiguous_config = triton_config_reduction(
            size_hints, 1, (rnumel if 256 <= rnumel < 2048 else 2048), num_stages=1
        )
        outer_config = triton_config_reduction(size_hints, 128, 8)
        tiny_config = triton_config_reduction(
            size_hints, 2 * (256 // rnumel) if rnumel <= 256 else 1, min(rnumel, 2048)
        )
        if config.max_autotune or config.max_autotune_pointwise:
            pass  # skip all these cases
        elif reduction_hint == ReductionHint.INNER:
            return cached_autotune([contiguous_config], meta=meta)
        elif reduction_hint == ReductionHint.OUTER:
            return cached_autotune([outer_config], meta=meta)
        elif reduction_hint == ReductionHint.OUTER_TINY:
            return cached_autotune([tiny_config], meta=meta)
        if not config.triton.autotune_pointwise:
            return cached_autotune(
                [triton_config_reduction(size_hints, 32, 128)], meta=meta
            )
        return cached_autotune(
            [
                contiguous_config,
                outer_config,
                tiny_config,
                triton_config_reduction(size_hints, 64, 64),
                triton_config_reduction(size_hints, 8, 512),
            ],
            meta=meta,
            filename=filename,
        )
    raise NotImplementedError(f"size_hints: {size_hints}")


def persistent_reduction(size_hints, reduction_hint=False, meta=None, filename=None):
    xnumel, rnumel = size_hints

    configs = [
        triton_config_reduction(size_hints, xblock, rnumel)
        for xblock in (1, 8, 32, 128)
        if rnumel * xblock <= 4096 and xblock <= xnumel
    ]

    # TODO(jansel): we should be able to improve these heuristics
    if reduction_hint == ReductionHint.INNER and rnumel >= 256:
        configs = configs[:1]
    elif reduction_hint == ReductionHint.OUTER:
        configs = configs[-1:]
    elif reduction_hint == ReductionHint.OUTER_TINY:
        configs = [
            triton_config_reduction(
                size_hints, 2 * (256 // rnumel) if rnumel <= 256 else 1, rnumel
            )
        ]

    return cached_autotune(
        configs,
        meta=meta,
        filename=filename,
    )


def template(num_stages, num_warps, meta, filename=None):
    """
    Compile a triton template
    """
    return cached_autotune(
        [triton.Config({}, num_stages=num_stages, num_warps=num_warps)], meta=meta
    )


def grid(xnumel, ynumel=None, znumel=None):
    """Helper function to compute triton grids"""

    def get_grid_dim(numel, block):
        if numel is None:
            return 1
        return ceildiv(numel, block)

    def grid_fn(meta):
        return (
            get_grid_dim(xnumel, meta.get("XBLOCK", None)),
            get_grid_dim(ynumel, meta.get("YBLOCK", None)),
            get_grid_dim(znumel, meta.get("ZBLOCK", None)),
        )

    return grid_fn<|MERGE_RESOLUTION|>--- conflicted
+++ resolved
@@ -16,7 +16,8 @@
 from torch._dynamo.utils import dynamo_timed
 
 from . import config
-from .codecache import cache_dir
+from .codecache import cache_dir, cubin_cache_dir
+
 from .ir import ReductionHint, TileHint
 from .utils import (
     ceildiv,
@@ -137,15 +138,12 @@
         launcher.n_regs = getattr(binary, "n_regs", None)
         launcher.n_spills = getattr(binary, "n_spills", None)
         launcher.shared = getattr(binary, "shared", None)
-<<<<<<< HEAD
-=======
         launcher.store_cubin = config.triton.store_cubin
         # store this global varible to avoid the high overhead of reading it when calling run
         if launcher.store_cubin:
             launcher.kernel_name = self.fn.__name__
             launcher.bin = binary
 
->>>>>>> b4420f0f
         return launcher
 
     def bench(self, launcher, *args, grid):
@@ -193,6 +191,40 @@
         if self.save_cache_hook:
             self.save_cache_hook(self.launchers[0].config)
 
+    def save_cuda_kernel(self, grid, stream, launcher):
+        from .codegen.wrapper import KernelParamCache
+
+        # Make sure kernel_name is enough for distiguishing kernels
+        assert config.triton.unique_kernel_names
+
+        if callable(grid):
+            grid_x, grid_y, grid_z = grid(launcher.config.kwargs)
+        else:
+            grid_x, grid_y, grid_z = grid
+
+        kernel_name = launcher.kernel_name
+        cubin_path = os.path.join(cubin_cache_dir(), f"{kernel_name}.cubin")
+        with open(cubin_path, "wb") as f:
+            f.write(launcher.bin.asm["cubin"])
+
+        params = {
+            "mangled_name": launcher.bin.metadata["name"],
+            "grid_x": grid_x,
+            "grid_y": grid_y,
+            "grid_z": grid_z,
+            "num_warps": launcher.bin.num_warps,
+            "shared_mem": launcher.bin.shared,
+            "stream": stream,
+        }
+        with self.lock:
+            if KernelParamCache.cache.get(kernel_name, None):
+                assert (
+                    KernelParamCache.cache[kernel_name].get("mangled_name", None)
+                    == launcher.bin.metadata["name"]
+                )
+            else:
+                KernelParamCache.cache[kernel_name] = params
+
     def run(self, *args, grid, stream):
         if len(self.launchers) != 1:
             if len(self.launchers) == 0:
@@ -201,12 +233,9 @@
                 self.autotune_to_one_config(*args, grid=grid)
 
         (launcher,) = self.launchers
-<<<<<<< HEAD
-=======
         if launcher.store_cubin:
             self.save_cuda_kernel(grid, stream, self.launchers[0])
 
->>>>>>> b4420f0f
         if launcher.config.pre_hook is not None:
             launcher.config.pre_hook(
                 {**zip(self.arg_names, args), **launcher.config.kwargs}
