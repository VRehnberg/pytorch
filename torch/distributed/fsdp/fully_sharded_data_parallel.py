import collections
import contextlib
import copy
import functools
import itertools
import math
import traceback
import warnings
from contextlib import contextmanager
from dataclasses import dataclass
from enum import auto, Enum
from typing import (
    Any,
    Callable,
    cast,
    Deque,
    Dict,
    Generator,
    Iterable,
    Iterator,
    List,
    Optional,
    Set,
    Tuple,
    Union,
)

import torch
import torch.distributed as dist
import torch.distributed.algorithms._checkpoint.checkpoint_wrapper as checkpoint_wrapper
import torch.nn as nn
import torch.nn.functional as F
from torch.autograd import Variable
from torch.distributed import ProcessGroup
from torch.distributed.algorithms._checkpoint.checkpoint_wrapper import (
    _CHECKPOINT_PREFIX,
)
from torch.distributed.algorithms._comm_hooks import default_hooks, LOW_PRECISION_HOOKS
from torch.distributed.distributed_c10d import _get_default_group
from torch.distributed.fsdp import BackwardPrefetch, MixedPrecision, ShardingStrategy
from torch.distributed.fsdp._common_utils import HandleTrainingState, TrainingState
<<<<<<< HEAD
from torch.distributed.fsdp._public_utils import (
    BackwardPrefetch,
    CPUOffload,
    MixedPrecision,
    ShardingStrategy,
)
=======
>>>>>>> 337c52b8
from torch.distributed.fsdp._runtime_utils import (
    _clear_grads_if_needed,
    _prepare_forward_inputs,
    _wait_for_computation_stream,
)
from torch.distributed.utils import _sync_params_and_buffers

from ._optim_utils import (
    _broadcast_pos_dim_tensor_states,
    _broadcast_processed_optim_state_dict,
    _flatten_optim_state_dict,
    _get_param_id_to_param,
    _get_param_id_to_param_from_optim_input,
    _get_param_to_param_id,
    _get_param_to_param_id_from_optim_input,
    _optim_state_dict,
    _process_pos_dim_tensor_state,
    _rekey_sharded_optim_state_dict,
)
from ._state_dict_utils import (
    _post_load_state_dict_hook,
    _post_state_dict_hook,
    _pre_load_state_dict_hook,
)
from ._utils import (
    _apply_to_modules,
    _apply_to_tensors,
    _contains_batchnorm,
    _free_storage,
    _is_fsdp_flattened,
    _override_batchnorm_mixed_precision,
    p_assert,
)
from .flat_param import (
    FlatParameter,
    FlatParamHandle,
    HandleConfig,
    HandleShardingStrategy,
)
from .wrap import (
    _or_policy,
    _recursive_wrap,
    _wrap_batchnorm_individually,
    ParamExecOrderWrapPolicy,
)

_TORCHDISTX_AVAIL = True
try:
    from torchdistx import deferred_init, fake
except ImportError:
    _TORCHDISTX_AVAIL = False

_TORCH_FX_AVAIL = True
if not hasattr(torch, "fx"):
    _TORCH_FX_AVAIL = False
if _TORCH_FX_AVAIL:
    from ._symbolic_trace import _init_execution_info, _patch_tracer, TracingConfig


__all__ = [
    "FullyShardedDataParallel",
    "ShardingStrategy",
    "MixedPrecision",
    "CPUOffload",
    "BackwardPrefetch",
    "StateDictType",
    "StateDictConfig",
    "FullStateDictConfig",
    "LocalStateDictConfig",
    "ShardedStateDictConfig",
    "OptimStateKeyType",
    "clean_tensor_name",
]


# NOTE: `FSDP_WRAPPED_MODULE` cannot be a substring of any other module wrapper
# name (e.g. for activation checkpointing) since then `replace()`-based FQN
# cleaning breaks.
FSDP_WRAPPED_MODULE = "_fsdp_wrapped_module"
FSDP_PREFIX = FSDP_WRAPPED_MODULE + "."
FLAT_PARAM = "_flat_param"

_PARAM_BROADCAST_BUCKET_SIZE = int(250 * 1024 * 1024)


class StateDictType(Enum):
    """
    This enum indicates that which type of ``state_dict`` the FSDP module is
    currently processing (returning or loading).
    The default value is FULL_STATE_DICT to comply the PyTorch convention.
    ..note::
        FSDP currently supports three types of ``state_dict``:
            1. ``state_dict/load_state_dict`: this pair of APIs return and load
               the non-sharded, unflattened parameters. The semantics is the
               same as using DDP.
            2. ``_local_state_dict/_load_local_state_dict``: this pair of APIs return
               and load local sharded, flattened parameters. The values returned
               by ``_local_state_dict`` can be directly used by FSDP and is only
               meaningful to FSDP (because parameters are flattened). Note that
               these APIs are meant for use via the :func:`state_dict_type`
               context manager as follows:
                   >>> # xdoctest: +SKIP("undefined variables")
                   >>> with fsdp.state_dict_type(StateDictType.LOCAL_STATE_DICT):
                   ...     state = fsdp.state_dict()  # loads local state dict
            3. ``_sharded_state_dict/_load_sharded_state_dict``: this pair of APIs
               return and load sharded, unflattened parameters. The ``state_dict``
               return by ``sharded_state_dict`` can be used by all other parallel
               schemes (resharding may be required).
    """

    FULL_STATE_DICT = auto()
    LOCAL_STATE_DICT = auto()
    SHARDED_STATE_DICT = auto()


@dataclass
class StateDictConfig:
    """
    ``StateDictConfig`` is the base class for all state_dict configuration classes.
    Users should instantiate a child version (i.e. ``FullStateDictConfig``) in
    order to configure settings for the particular type of ``state_dict``
    implementation FSDP will use.
    """

    offload_to_cpu: bool = False


@dataclass
class FullStateDictConfig(StateDictConfig):
    """
    ``FullStateDictConfig`` is a config class meant to be used with
    ``StateDictType.FULL_STATE_DICT``. Currently, it accepts two parameters,
    ``offload_to_cpu`` and ``rank0_only`` which can be configured to offload
    the full ``state_dict`` to CPU and to materialize the ``state_dict`` on
    rank 0 only. When used, it is recommended to enable both of these flags
    together to optimize memory savings when taking checkpoints. Note that
    this config class is meant for user via the :func:`state_dict_type`
    context manager as follows:
        >>> # xdoctest: +SKIP("undefined variables")
        >>> fsdp = FSDP(model, auto_wrap_policy=...)
        >>> cfg = FullStateDictConfig(offload_to_cpu=True, rank0_only=True)
        >>> with FullyShardedDataParallel.state_dict_type(fsdp, StateDictType.FULL_STATE_DICT, cfg):
        >>>     state = fsdp.state_dict()
        >>>     # state will be empty on non rank 0 and contain CPU tensors on rank 0.
        >>> # To reload checkpoint for inference, finetuning, transfer learning, etc:
        >>> model = model_fn() # Initialize model on CPU in preparation for wrapping with FSDP
        >>> if dist.get_rank() == 0:
        >>>     # Load checkpoint only on rank 0 to avoid memory redundancy
        >>>     state_dict = torch.load("my_checkpoint.pt")
        >>>     model.load_state_dict(state_dict)
        >>> # All ranks initialize FSDP module as usual. ``sync_module_states`` argument
        >>> # communicates loaded checkpoint states from rank 0 to rest of the world.
        >>> fsdp = FSDP(model, device_id=torch.cuda.current_device(), auto_wrap_policy=..., sync_module_states=True)
        >>> # After this point, all ranks have FSDP model with loaded checkpoint.
    """

    rank0_only: bool = False


@dataclass
class LocalStateDictConfig(StateDictConfig):
    pass


@dataclass
class ShardedStateDictConfig(StateDictConfig):
    pass


class OptimStateKeyType(Enum):
    PARAM_NAME = auto()
    PARAM_ID = auto()


# A handles key represents the group of `FlatParamHandle`s involved in a given
# module's forward. These will be all-gathered together in the pre-forward and
# pre-backward.
_HandlesKey = Tuple[FlatParamHandle, ...]


class _ExecOrderWarnStatus(Enum):
    """Used internally for execution order validation."""

    NONE = auto()  # no deviation yet
    WARNING = auto()  # deviated this iteration; currently issuing warnings
    WARNED = auto()  # deviated in a previous iteration


class _ExecOrderData:
    """
    This contains the data structures to track the execution order. We track
    the pre-forward order on the *first* iteration for forward prefetching
    (which thus assumes static graph) and the post-forward order on *every*
    iteration for backward prefetching (which thus does not assume static
    graph but may be provide an incorrect order).
    """

    def __init__(
        self,
        debug_level: dist.DebugLevel,
        backward_prefetch_limit: int,
        forward_prefetch_limit: int,
    ) -> None:
        # Tracks the (static) pre-forward order for execution order validation
        # and forward prefetching
        self.handles_pre_forward_order: List[int] = []
        # Maps each handles key to its index in `handles_pre_forward_order`
        self.handles_to_pre_forward_order_index: Dict[_HandlesKey, int] = {}
        # Tracks the post-forward order for pre-backward prefetching
        self.handles_post_forward_order: List[int] = []
        # Maps each handles key to its index in `handles_post_forward_order`
        self.handles_to_post_forward_order_index: Dict[_HandlesKey, int] = {}
        self.is_first_iter = True

        # Gives the max number of backward/forward prefetched all-gathers by a
        # single module
        self._backward_prefetch_limit = backward_prefetch_limit
        self._forward_prefetch_limit = forward_prefetch_limit

        # Data structures for execution order validation
        self._checking_order: bool = debug_level in [
            dist.DebugLevel.INFO,
            dist.DebugLevel.DETAIL,
        ]
        self.process_group: Optional[dist.ProcessGroup] = None
        self.world_size: Optional[int] = None
        self.all_handles: List[FlatParamHandle] = []
        # Maps each handle to its index in `all_handles`, which must be the
        # same across ranks for the execution order validation to work
        self.handle_to_handle_index: Dict[FlatParamHandle, int] = {}
        # Names are prefixed from the root module
        self.flat_param_to_prefixed_param_names: Dict[FlatParameter, List[str]] = {}
        # Current index in the pre-forward execution order
        self.current_order_index = 0
        self.warn_status = _ExecOrderWarnStatus.NONE

    def init(
        self,
        fsdp_root: "FullyShardedDataParallel",
        process_group: dist.ProcessGroup,
    ) -> None:
        """
        Initializes the data structures needed for checking the forward order.
        This should be called after a root FSDP instance has been set during
        lazy initialization.
        """
        self.process_group = process_group
        self.rank = process_group.rank()
        self.world_size = process_group.size()
        # Fix an order over the handles, which should be the same across ranks
        for fsdp_module in fsdp_root.fsdp_modules(fsdp_root):
            for handle in fsdp_module._handles:
                index = len(self.all_handles)
                self.all_handles.append(handle)
                self.handle_to_handle_index[handle] = index
        self.flat_param_to_prefixed_param_names = cast(
            Dict[FlatParameter, List[str]],
            _get_param_to_unflat_param_names(fsdp_root),
        )
        # TODO (awgu): We can broadcast the metadata of rank 0's `all_handles`
        # to check that all ranks have the same handles in the same order.
        # https://github.com/pytorch/pytorch/issues/79620

    def get_handles_to_backward_prefetch(
        self,
        current_handles_key: _HandlesKey,
    ) -> List[_HandlesKey]:
        """
        Returns a :class:`list` of the handles keys of the handles to backward
        prefetch given the current handles key. If there are no valid handles
        keys to prefetch, then this returns an empty :class:`list`.
        """
        current_index = self.handles_to_post_forward_order_index.get(
            current_handles_key, None
        )
        if current_index is None:
            return None
        target_index = current_index - 1
        target_handles_keys: List[_HandlesKey] = []
        for _ in range(self._backward_prefetch_limit):
            if target_index < 0:
                break
            target_handles_keys.append(self.handles_post_forward_order[target_index])
            target_index -= 1
        return target_handles_keys

    def get_handles_to_forward_prefetch(
        self,
        current_handles_key: _HandlesKey,
    ) -> List[_HandlesKey]:
        """
        Returns a :class:`list` of the handles keys of the handles to forward
        prefetch given the current handles key. If there are no valid handles
        keys to prefetch, then this returns an empty :class:`list`.
        """
        current_index = self.handles_to_pre_forward_order_index.get(
            current_handles_key, None
        )
        if current_index is None:
            return None
        target_index = current_index + 1
        target_handles_keys: List[_HandlesKey] = []
        for _ in range(self._forward_prefetch_limit):
            if target_index >= len(self.handles_pre_forward_order):
                break
            target_handles_keys.append(self.handles_pre_forward_order[target_index])
            target_index += 1
        return target_handles_keys

    def record_post_forward(self, handles: List[FlatParamHandle]) -> None:
        """
        Records ``handles`` in the post-forward order, where ``handles`` should
        be a group of handles used in the same module's forward. If ``handles``
        is empty, then it is omitted.

        Unlike :meth:`record_pre_forward`, this records the order *every*
        iteration with the expectation that the recorded order is reset in
        :meth:`next_iter`.
        """
        if not handles:
            return
        handles_key = tuple(handles)
        # Only record the first usage of a handles key
        if handles_key in self.handles_to_post_forward_order_index:
            return
        index = len(self.handles_post_forward_order)
        self.handles_to_post_forward_order_index[handles_key] = index
        self.handles_post_forward_order.append(handles_key)

    def record_pre_forward(
        self, handles: List[FlatParamHandle], is_training: bool
    ) -> None:
        """
        Records ``handles`` in the pre-forward order, where ``handles`` should
        be a group of handles used in the same module's forward. If ``handles``
        is empty, then it is omitted.

        On the first iteration, this checks the execution order across ranks.
        See :meth:`_check_order` for details.
        """
        if not handles:
            return
        handles_key = tuple(handles)
        self._check_order(handles_key, is_training)
        # Fix the order after the first iteration and only record the first
        # usage of a handles key
        if (
            not self.is_first_iter
            or handles_key in self.handles_to_pre_forward_order_index
        ):
            return
        index = len(self.handles_pre_forward_order)
        self.handles_to_pre_forward_order_index[handles_key] = index
        self.handles_pre_forward_order.append(handles_key)

    def _check_order(self, handles_key: _HandlesKey, is_training: bool) -> None:
        """
        Checks the forward execution order as long as ``is_training`` is
        ``True`` since checking in eval mode is not supported.

        - On the first iteration, this uses all-gathers to check that all ranks
        are all-gathering the same handles and hence ``FlatParameter`` s,
        raising an error if not.
        - On subsequent iterations, if the distributed debug level is at least
        INFO, then this checks that each rank is locally consistent with its
        own forward order from the first iteration, issuing a warning if not.
        This issues a warning on the first deviating iteration and stops
        warning thereafter.
        """
        # Do not check order in eval mode since the post-backward callback does
        # not run so it cannot be used to mark the end of an iteration
        if not is_training:
            return
        if self.is_first_iter:
            msg_prefix = "Forward order differs across ranks:"
            local_indices: Optional[Tuple[int, ...]] = self._get_handle_indices(
                handles_key
            )
            device = handles_key[0].device  # guaranteed to be non-CPU
            num_valid_indices = sum((index is not None) for index in local_indices)
            tensor_kwargs = {"dtype": torch.int32, "device": device}
            world_num_valid_indices = torch.zeros(self.world_size, **tensor_kwargs)
            local_num_valid_indices = torch.tensor([num_valid_indices], **tensor_kwargs)
            dist.all_gather_into_tensor(
                world_num_valid_indices,
                local_num_valid_indices,
                group=self.process_group,
            )
            # Check that all ranks plan to all-gather the same number of
            # parameters
            # TODO (awgu): Since every module has at most one handle in the
            # current implementation, this should never raise the error.
            for (r1, n1), (r2, n2) in itertools.combinations(
                (
                    (rank, world_num_valid_indices[rank])
                    for rank in range(self.world_size)
                ),
                2,
            ):
                if n1 != n2:
                    raise RuntimeError(
                        f"{msg_prefix} rank {r1} is all-gathering {n1} parameters "
                        f"while rank {r2} is all-gathering {n2} parameters"
                    )
            world_indices = torch.zeros(
                self.world_size * num_valid_indices, **tensor_kwargs
            )
            local_indices = torch.tensor(local_indices, **tensor_kwargs)
            dist.all_gather_into_tensor(
                world_indices, local_indices, group=self.process_group
            )
            # Check that all ranks plan to all-gather the same index parameters
            for (r1, i1), (r2, i2) in itertools.combinations(
                (
                    (
                        rank,
                        world_indices[
                            rank * num_valid_indices : (rank + 1) * num_valid_indices
                        ],
                    )
                    for rank in range(self.world_size)
                ),
                2,
            ):
                if i1 != i2:
                    r1_param_names = self._get_names_from_handle_indices(i1)
                    r2_param_names = self._get_names_from_handle_indices(i2)
                    raise RuntimeError(
                        f"{msg_prefix} rank {r1} is all-gathering parameters "
                        f"for {r1_param_names} while rank {r2} is all-gathering "
                        f"parameters for {r2_param_names}"
                    )
        elif self._checking_order:
            # Only issue warnings on the first deviating iteration and stop
            # checking thereafter to avoid flooding the console
            if self.warn_status == _ExecOrderWarnStatus.WARNED:
                return
            msg_prefix = None  # non-`None` means we should warn
            if self.current_order_index >= len(self.handles_pre_forward_order):
                # This iteration sees extra all-gather(s) compared to the first
                msg_prefix = (
                    "Expected to not all-gather any more parameters in the "
                    "forward but trying to all-gather parameters for "
                )
            else:
                expected_handles_key = self.handles_pre_forward_order[
                    self.current_order_index
                ]
                if expected_handles_key != handles_key:
                    expected_param_names = self._get_names_from_handles(
                        expected_handles_key
                    )
                    msg_prefix = (
                        f"Expected to all-gather for {expected_param_names} "
                        "but trying to all-gather parameters for "
                    )
            if msg_prefix is not None:
                param_names = self._get_names_from_handles(handles_key)
                msg_suffix = (
                    f"{param_names}"
                    if param_names
                    else "a newly-added parameter since construction time"
                )
                warnings.warn(
                    "Forward order differs from that of the first iteration "
                    f"on rank {self.rank}. Collectives are unchecked and may "
                    f"give incorrect results or hang.\n{msg_prefix}{msg_suffix}"
                )
                self.warn_status = _ExecOrderWarnStatus.WARNING
            self.current_order_index += 1

    def _get_handle_indices(
        self,
        handles_key: _HandlesKey,
    ) -> Tuple[Optional[int], ...]:
        """
        Returns the handle indices (i.e. indices into ``self.all_handles``)
        corresponding to the handles in ``handles_key``. An entry in the
        returned tuple is ``None`` if the handle is invalid.
        """
        indices: List[int] = []
        for handle in handles_key:
            if handle not in self.handle_to_handle_index:
                indices.append(None)
            else:
                indices.append(self.handle_to_handle_index[handle])
        return tuple(indices)

    def _get_names_from_handle_indices(
        self,
        handle_indices: Tuple[int, ...],
    ) -> List[List[str]]:
        """
        Returns a list of prefixed parameter names for each handle in
        ``handle_indices``. If a handle index is invalid, then its prefixed
        parameter names are omitted from the returned list.
        """
        prefixed_param_names: List[List[str]] = []
        for index in handle_indices:
            if index is None or index < 0 or index >= len(self.all_handles):
                continue
            handle = self.all_handles[index]
            flat_param = handle.flat_param
            prefixed_param_names.append(
                self.flat_param_to_prefixed_param_names[flat_param]
            )
        return prefixed_param_names

    def _get_names_from_handles(
        self,
        handles_key: _HandlesKey,
    ) -> List[List[str]]:
        """
        Returns a list of prefixed parameter names for each handle in
        ``handles_key``. If a handle is invalid, then its prefixed parameter
        names are omitted from the returned list.
        """
        prefixed_param_names: List[List[str]] = []
        for handle in handles_key:
            flat_param = handle.flat_param
            if flat_param not in self.flat_param_to_prefixed_param_names:
                continue
            prefixed_param_names.append(
                self.flat_param_to_prefixed_param_names[flat_param]
            )
        return prefixed_param_names

    def next_iter(self):
        """
        Advances the internal data structures per iteration. This should be
        called in the post-backward callback since that marks the true end of
        an iteration.
        """
        self.is_first_iter = False
        self.handles_to_post_forward_order_index.clear()
        self.handles_post_forward_order.clear()
        if self._checking_order:
            self.current_order_index = 0
            if self.warn_status == _ExecOrderWarnStatus.WARNING:
                self.warn_status = _ExecOrderWarnStatus.WARNED


class _FreeEventQueue:
    """
    This tracks all pending frees corresponding to inflight all-gathers. The
    queueing pattern is iterative enqueues with a single dequeue per iteration
    once the limit ``_max_num_inflight_all_gathers`` is reached.
    """

    def __init__(self) -> None:
        self._queue: Deque[torch.cuda.Event] = collections.deque()
        self._max_num_inflight_all_gathers = 2  # empirically chosen

    def enqueue(self, free_event: torch.cuda.Event) -> None:
        """Enqueues a free event."""
        self._queue.append(free_event)

    def dequeue_if_needed(self) -> Optional[torch.cuda.Event]:
        """Dequeues a single event if the limit is reached."""
        if len(self._queue) >= self._max_num_inflight_all_gathers:
            return self._dequeue()
        return None

    def _dequeue(self) -> Optional[torch.cuda.Event]:
        """Dequeues a free event if possible."""
        if self._queue:
            event = self._queue.popleft()
            return event
        return None


# TODO (awgu): Refactor this later
sharding_strategy_map = {
    ShardingStrategy.NO_SHARD: HandleShardingStrategy.NO_SHARD,
    ShardingStrategy.FULL_SHARD: HandleShardingStrategy.FULL_SHARD,
    ShardingStrategy.SHARD_GRAD_OP: HandleShardingStrategy.SHARD_GRAD_OP,
}


class FullyShardedDataParallel(nn.Module):
    """
    A wrapper for sharding Module parameters across data parallel workers. This
    is inspired by `Xu et al.`_ as well as the ZeRO Stage 3 from DeepSpeed_.
    FullyShardedDataParallel is commonly shortened to FSDP.

    .. _`Xu et al.`: https://arxiv.org/abs/2004.13336
    .. _DeepSpeed: https://www.deepspeed.ai/

    Example::

        >>> # xdoctest: +SKIP("undefined variables")
        >>> import torch
        >>> from torch.distributed.fsdp import FullyShardedDataParallel as FSDP
        >>> torch.cuda.set_device(device_id)
        >>> sharded_module = FSDP(my_module)
        >>> optim = torch.optim.Adam(sharded_module.parameters(), lr=0.0001)
        >>> x = sharded_module(x, y=3, z=torch.Tensor([1]))
        >>> loss = x.sum()
        >>> loss.backward()
        >>> optim.step()

    .. warning::
        The optimizer must be initialized *after* the module has been wrapped,
        since FSDP will shard parameters in-place and this will break any
        previously initialized optimizers.

    .. warning::
        If the destination CUDA device has ID ``dev_id``, either (1)
        ``module`` should already be placed on that device, (2) the device
        should be set using ``torch.cuda.set_device(dev_id)``, or (3)
        ``dev_id`` should be passed into the ``device_id`` constructor
        argument. This FSDP instance's compute device will be that destination
        device. For (1) and (3), the FSDP initialization always occurs on GPU.
        For (2), the FSDP initialization happens on ``module`` 's current
        device, which may be CPU.

    .. warning::
        FSDP currently does not support gradient accumulation outside
        ``no_sync()`` when using CPU offloading. Trying to do so yields
        incorrect results since FSDP will use the newly-reduced gradient
        instead of accumulating with any existing gradient.

    .. warning::
        Changing the original parameter variable names after construction will
        lead to undefined behavior.

    .. warning::
        Passing in `sync_module_states=True` flag requires module to be put
        on GPU, or to use ``device_id`` argument to specify a CUDA device that
        FSDP will move module to. This is because ``sync_module_states=True``
        requires GPU communication.

    .. warning::
        As of PyTorch 1.12, FSDP only offers limited support for shared parameters
        (for example, setting one ``Linear`` layer's weight to another's). In
        particular, modules that share parameters must be wrapped as part of the
        same FSDP unit. If enhanced shared parameter support is needed for your
        use case, please ping https://github.com/pytorch/pytorch/issues/77724

    .. note:
        Attempting to run the forward pass of a submodule that is contained in an
        FSDP instance is not supported and will result in errors. This is because the
        submodule's parameters will be sharded, but it itself is not an FSDP instance,
        so its forward pass will not all-gather the full parameters appropriately.
        This could potentially happen when attempting to run only the encoder of a
        encoder-decoder model, and the encoder is not wrapped in its own FSDP instance. To
        resolve this, please wrap the submodule in its own FSDP unit.

    .. note::
        Inputs into FSDP ``forward`` function will be moved to compute device
        (same device FSDP module is on) before running ``forward``, so user does
        not have to manually move inputs from CPU -> GPU.

    Args:
        module (nn.Module):
            module to be wrapped with FSDP.
        process_group (Optional[ProcessGroup]):
            process group for sharding
        sharding_strategy (Optional[ShardingStrategy]):
            Config sharding algorithm, different sharding algorithm has trade
            off between memory saving and communication overhead. ``FULL_SHARD``
            will be chosen if sharding_strategy is not specified.
        cpu_offload (Optional[CPUOffload]):
            CPU offloading config. Currently, only parameter and gradient CPU
            offload is supported. It can be enabled via passing in
            ``cpu_offload=CPUOffload(offload_params=True)``. Note that this
            currently implicitly enables gradient offloading to CPU in order for
            params and grads to be on same device to work with optimizer. This
            API is subject to change. Default is ``None`` in which case there
            will be no offloading.
        auto_wrap_policy (Optional[Callable[[nn.Module, bool, int], bool]]):
            A callable specifying a policy to recursively wrap layers with FSDP.
            Note that this policy currently will only apply to child modules of
            the passed in module. The remainder modules are always wrapped in
            the returned FSDP root instance.
            ``size_based_auto_wrap_policy`` written in ``torch.distributed.fsdp.wrap`` is
            an example of ``auto_wrap_policy`` callable, this policy wraps layers
            with the number of parameters larger than 100M. ``transformer_auto_wrap_policy``
            written in ``torch.distributed.fsdp.wrap`` is an example of ``auto_wrap_policy``
            callable for transformer-like model architectures. Users can supply the customized
            ``auto_wrap_policy`` callable that should accept following arguments:
            ``module: nn.Module``, ``recurse: bool``, ``unwrapped_params: int``, and return
            a ``bool`` specifying whether the passed in ``module``` should be wrapped
            (if ``recurse=False``) or whether we should recurse down the subgraph of ``module``
            children (if ``recurse=True``). Extra customized arguments could be added to
            the customized ``auto_wrap_policy`` callable as well. It is a good practice to
            print out the sharded model and check whether the sharded model is what
            the application wants and then adjust accordingly.

            Example::

                >>> def custom_auto_wrap_policy(
                >>>     module: nn.Module,
                >>>     recurse: bool,
                >>>     unwrapped_params: int,
                >>>     # These are customizable for this policy function.
                >>>     min_num_params: int = int(1e8),
                >>> ) -> bool:
                >>>     return unwrapped_params >= min_num_params
                >>> # Configure a custom min_num_params
                >>> my_auto_wrap_policy = functools.partial(custom_auto_wrap_policy, min_num_params=1e5)

        backward_prefetch (Optional[BackwardPrefetch]):
            This is an experimental feature that is subject to change in the
            the near future. It allows users to enable two different backward_prefetch
            algorithms to help backward communication and computation overlapping.
            Pros and cons of each algorithm is explained in the class ``BackwardPrefetch``.
        mixed_precision (Optional[MixedPrecision]): A ``MixedPrecision`` instance
            describing the mixed precision training config to be used. ``MixedPrecision``
            supports configuring parameter, buffer, and gradient communication dtype. Note
            that only floating point data is cast to the reduced precision. This allows
            users potential memory saving and training speedup while trading off
            accuracy during model training. If ``None``, no mixed precision is applied.
            Note that if ``mixed_precision`` is enabled for FSDP model that
            contains ``BatchNorm`` with ``auto_wrap_policy``, FSDP will take
            care to disable mixed precision for ``BatchNorm`` units by wrapping
            them separately in their own FSDP unit with ``mixed_precision=None``.
            This is done because several ``BatchNorm`` kernels do not implement
            reduced type support at the moment. If individually wrapping the model,
            users must take care to set ``mixed_precision=None`` for
            ``BatchNorm`` units.
            (Default: ``None``)
        ignored_modules (Optional[Iterable[torch.nn.Module]]): Modules whose
            own parameters and child modules' parameters and buffers are
            ignored by this instance. None of the modules directly in
            ``ignored_modules`` should be :class:`FullyShardedDataParallel`
            instances, and any child modules that are already-constructed
            :class:`FullyShardedDataParallel` instances will not be ignored if
            they are nested under this instance. This argument may be used to
            avoid sharding specific parameters at module granularity when using an
            ``auto_wrap_policy`` or if parameters' sharding is not managed by
            FSDP. (Default: ``None``)
        param_init_fn (Optional[Callable[[nn.Module], None]]):
            A ``Callable[torch.nn.Module] -> None`` that
            specifies how modules that are currently on the meta device should be initialized
            onto an actual device. Note that as of v1.12, we detect modules on the meta
            device via ``is_meta`` check and apply a default initialization that calls
            ``reset_parameters`` method on the passed in ``nn.Module`` if ``param_init_fn``
            is not specified, otherwise we run ``param_init_fn`` to initialize the passed
            in ``nn.Module``. In particular, this means that if ``is_meta=True`` for any
            module parameters for modules that will be wrapped with FSDP and ``param_init_fn``
            is not specified, we assume your module properly implements a ``reset_paramters()``
            and will throw errors if not. Note that additionally, we offer support for modules
            initialized with torchdistX's (https://github.com/pytorch/torchdistX)
            ``deferred_init`` API. In this case, deferred modules would be initialized
            by a default initialization function that calls torchdistX's
            ``materialize_module``, or the passed in ``param_init_fn``, if it is not
            ``None``. The same ``Callable`` is applied to initialize all meta modules.
            Note that this initialization function is applied before doing any FSDP sharding
            logic.

            Example::

                >>> # xdoctest: +SKIP("undefined variables")
                >>> module = MyModule(device="meta")
                >>> def my_init_fn(module):
                >>>     # responsible for initializing a module, such as with reset_parameters
                >>>     ...
                >>> fsdp_model = FSDP(module, param_init_fn=my_init_fn, auto_wrap_policy=size_based_auto_wrap_policy)
                >>> print(next(fsdp_model.parameters()).device) # current CUDA device
                >>> # With torchdistX
                >>> module = deferred_init.deferred_init(MyModule, device="cuda")
                >>> # Will initialize via deferred_init.materialize_module().
                >>> fsdp_model = FSDP(module, auto_wrap_policy=size_based_auto_wrap_policy)

        device_id (Optional[Union[int, torch.device]]): An ``int`` or ``torch.device``
            describing the CUDA device the FSDP module should be moved to determining where
            initialization such as sharding takes place. If this argument is not specified
            and ``module`` is on CPU, we issue a warning mentioning that this argument can
            be specified for faster initialization. If specified, resulting FSDP instances
            will reside on this device, including moving ignored modules' parameters if
            needed. Note that if ``device_id`` is specified but ``module`` is already on a
            different CUDA device, an error will be thrown. (Default: ``None``)
        sync_module_states (bool): If ``True``, each individually wrapped FSDP unit will broadcast
            module parameters from rank 0 to ensure they are the same across all ranks after
            initialization. This helps ensure model parameters are the same across ranks
            before starting training, but adds communication overhead to ``__init__``, as at least
            one broadcast is triggered per individually wrapped FSDP unit.
            This can also help load checkpoints taken by ``state_dict`` and to be loaded by
            ``load_state_dict`` in a memory efficient way. See documentation for
            :class:`FullStateDictConfig` for an example of this. (Default: ``False``)
        forward_prefetch (bool): If ``True``, then FSDP *explicitly* prefetches
            the next upcoming all-gather while executing in the forward pass.
            This may improve communication and computation overlap for CPU
            bound workloads. This should only be used for static graph models
            since the forward order is fixed based on the first iteration's
            execution. (Default: ``False``)
        limit_all_gathers (bool): If ``False``, then FSDP allows the CPU
            thread to schedule all-gathers without any extra synchronization.
            If ``True``, then FSDP explicitly synchronizes the CPU thread to
            prevent too many in-flight all-gathers. This ``bool`` only affects
            the sharded strategies that schedule all-gathers. Enabling this can
            help lower the number of CUDA malloc retries.
    """

    def __init__(
        self,
        module: nn.Module,
        process_group: Optional[ProcessGroup] = None,
        sharding_strategy: Optional[ShardingStrategy] = None,
        cpu_offload: Optional[CPUOffload] = None,
        auto_wrap_policy: Optional[Callable] = None,
        backward_prefetch: Optional[BackwardPrefetch] = None,
        mixed_precision: Optional[MixedPrecision] = None,
        ignored_modules: Optional[Iterable[torch.nn.Module]] = None,
        param_init_fn: Optional[Callable[[nn.Module], None]] = None,
        device_id: Optional[Union[int, torch.device]] = None,
        sync_module_states: bool = False,
        forward_prefetch: bool = False,
        limit_all_gathers: bool = False,
        use_orig_params: bool = False,
    ):
        if isinstance(auto_wrap_policy, ParamExecOrderWrapPolicy):
            self._init_param_exec_order_wrap_policy(
                module=module,
                process_group=process_group,
                sharding_strategy=sharding_strategy,
                cpu_offload=cpu_offload,
                auto_wrap_policy=auto_wrap_policy,
                backward_prefetch=backward_prefetch,
                mixed_precision=mixed_precision,
                ignored_modules=ignored_modules,
                param_init_fn=param_init_fn,
                device_id=device_id,
                sync_module_states=sync_module_states,
                forward_prefetch=forward_prefetch,
                limit_all_gathers=limit_all_gathers,
                use_orig_params=use_orig_params,
            )
            return

        torch._C._log_api_usage_once("torch.distributed.fsdp")
        super().__init__()

        self._ignored_modules = self._get_ignored_modules(module, ignored_modules)
        ignored_params, self._ignored_param_names = self._get_ignored_params(
            module, self._ignored_modules
        )
        self._buffer_names = self._get_buffer_names(module)
        if auto_wrap_policy is not None:
            auto_wrap_kwargs = {
                "module": module,
                "auto_wrap_policy": auto_wrap_policy,
                "wrapper_cls": FullyShardedDataParallel,
                "ignored_modules": self._ignored_modules,
                "ignored_params": ignored_params,
                "only_wrap_children": True,  # avoid double wrapping the root
            }
            fsdp_kwargs = {
                "process_group": process_group,
                "sharding_strategy": sharding_strategy,
                "cpu_offload": cpu_offload,
                "backward_prefetch": backward_prefetch,
                "mixed_precision": mixed_precision,
                "param_init_fn": param_init_fn,
                "device_id": device_id,
                "sync_module_states": sync_module_states,
                "forward_prefetch": forward_prefetch,
                "limit_all_gathers": limit_all_gathers,
                "use_orig_params": use_orig_params,
            }
            self._auto_wrap(auto_wrap_kwargs, fsdp_kwargs)

        self.process_group = process_group or _get_default_group()
        self.rank = self.process_group.rank()
        self.world_size = self.process_group.size()
        self.training_state = TrainingState.IDLE
        self.cpu_offload = cpu_offload or CPUOffload()
        self.backward_prefetch = backward_prefetch
        self.forward_prefetch = forward_prefetch
        self.limit_all_gathers = limit_all_gathers
        backward_prefetch_limit = 1
        forward_prefetch_limit = 1
        # We clamp the strategy to `NO_SHARD` for world size of 1 since they
        # are currently functionally equivalent. This may change if/when we
        # integrate FSDP with MoE.
        if self.world_size == 1:
            sharding_strategy = ShardingStrategy.NO_SHARD
        self.sharding_strategy = sharding_strategy or ShardingStrategy.FULL_SHARD
        self.mixed_precision = mixed_precision or MixedPrecision()
        self._use_orig_params = use_orig_params
        # Save a mapping from fully prefixed buffer name to its original dtype
        # since for mixed precision, buffers are restored to their original
        # dtype for model checkpointing
        self._buffer_name_to_orig_dtype: Dict[str, torch.dtype] = {}

        self._check_single_device_module(module, ignored_params)
        device_from_device_id: Optional[torch.device] = self._get_device_from_device_id(
            device_id
        )
        self._materialize_module(
            module, param_init_fn, ignored_params, device_from_device_id
        )
        self._move_module_to_device(module, ignored_params, device_from_device_id)
        self.compute_device = self._get_compute_device(
            module, ignored_params, device_from_device_id
        )
        params_to_flatten = list(self._get_orig_params(module, ignored_params))
        if sync_module_states:
            self._sync_module_states(module, params_to_flatten)

        # This FSDP instance's handles should inherit the same process group,
        # compute device, CPU offload, and mixed precision settings. However,
        # different sharding strategies are allowed.
        config = HandleConfig(
            sharding_strategy_map[self.sharding_strategy],
            self.cpu_offload.offload_params,
            self.mixed_precision.param_dtype,
            self.mixed_precision.reduce_dtype,
            self.mixed_precision.keep_low_precision_grads,
        )
        # Invariant: `self.params` contains exactly the `FlatParameter`s of the
        # handles in `self._handles`
        self._handles: List[FlatParamHandle] = []
        self.params: List[FlatParameter] = []
        self._fsdp_wrapped_module = module
        if params_to_flatten:
            handle = FlatParamHandle(
                params_to_flatten,
                module,
                self.compute_device,
                config,
                self.process_group,
                use_orig_params,
            )
            self._handles.append(handle)
            self.params.append(handle.flat_param)
            self._register_param_handle(handle)
            handle.shard()
            if (
                self.cpu_offload.offload_params
                and handle.flat_param.device != torch.device("cpu")
            ):
                handle.flat_param_to(torch.device("cpu"))
        if not use_orig_params:
            self._check_orig_params_flattened(ignored_params)
            self._register_flat_param()

        self._sync_gradients = True
        self._communication_hook = self._get_default_comm_hook()
        self._communication_hook_state = self._get_default_comm_hook_state()
        self._hook_registered = False

        # Used to prevent running the pre-backward hook multiple times
        self._ran_pre_backward_hook: Dict[_HandlesKey, bool] = {}
        self._is_root: Optional[bool] = None  # `None` indicates not yet set
        # The following attributes are owned by the root FSDP instance and
        # shared with non-root FSDP instances
        self._streams: Dict[str, torch.cuda.Stream] = {}
        self._free_event_queue = _FreeEventQueue()
        self._debug_level = dist.get_debug_level()
        self._exec_order_data = _ExecOrderData(
            self._debug_level,
            backward_prefetch_limit,
            forward_prefetch_limit,
        )
        self._handles_prefetched: Dict[_HandlesKey, bool] = {}
        # Used for guarding against mistargeted backward prefetches
        self._needs_pre_backward_unshard: Dict[_HandlesKey, bool] = {}
        # Used for guarding against mistargeted forward prefetches
        self._needs_pre_forward_unshard: Dict[_HandlesKey, bool] = {}
        # The data structures use tuples of handles to generalize over the case
        # where a module's forward involves multiple handles.

        # `_state_dict_type` controls the `state_dict()` behavior, which is
        # implemented using post-save and pre-load hooks
        self._state_dict_type = StateDictType.FULL_STATE_DICT
        self._state_dict_config = FullStateDictConfig()
        self._register_state_dict_hook(_post_state_dict_hook)
        self._register_load_state_dict_pre_hook(
            _pre_load_state_dict_hook, with_module=True
        )
        self.register_load_state_dict_post_hook(_post_load_state_dict_hook)

    def _get_ignored_modules(
        self,
        root_module: nn.Module,
        _ignored_modules: Optional[Iterable[torch.nn.Module]],
    ) -> Set[nn.Module]:
        """
        Checks that ``_ignored_modules`` is an iterable of ``nn.Module`` s
        without any FSDP instances, and returns the modules contained in their
        module subtrees as a :class:`set`. Nested FSDP instances are excluded,
        but their already-computed ignored modules are included.
        """
        if _ignored_modules is None:
            return set()
        msg_prefix = "`ignored_modules` should be an iterable of `torch.nn.Module`s "
        try:
            ignored_root_modules = set(_ignored_modules)
        except TypeError:
            raise TypeError(msg_prefix + f"but got {type(_ignored_modules)}")
        for module in ignored_root_modules:
            if not isinstance(module, torch.nn.Module):
                raise TypeError(msg_prefix + f"but got an iterable with {type(module)}")
            if isinstance(module, FullyShardedDataParallel):
                raise ValueError("`ignored_modules` should not include FSDP modules")
        # Include child modules and exclude nested FSDP modules themselves
        ignored_modules = set(
            child
            for module in ignored_root_modules
            for child in module.modules()
            if not isinstance(child, FullyShardedDataParallel)
        )
        if root_module in ignored_modules:
            warnings.warn(
                "Trying to ignore the top-level module passed into the FSDP "
                "constructor itself will result in all parameters being "
                f"ignored and is not well-supported: {module}"
            )
        # Include nested FSDP modules' ignored modules
        for submodule in root_module.modules():
            if isinstance(submodule, FullyShardedDataParallel):
                assert hasattr(submodule, "_ignored_modules")
                ignored_modules.update(submodule._ignored_modules)
        return ignored_modules

    def _get_ignored_params(
        self,
        root_module: torch.nn.Module,
        ignored_modules: Set[torch.nn.Module],
    ) -> Tuple[Set[torch.nn.Parameter], Set[str]]:
        """
        Returns the parameters of the modules in ``ignored_modules``,
        excluding any :class:`FlatParameter` s, and their fully prefixed names,
        both as :class:`set` s.
        """
        ignored_params = set(
            p
            for m in ignored_modules
            for p in m.parameters()
            if not _is_fsdp_flattened(p)
        )
        # Conservatively include all shared parameters' names
        param_to_unflat_param_names = _get_param_to_unflat_param_names(
            root_module,
            dedup_shared_params=False,
        )
        ignored_param_names = set()
        for param in ignored_params:
            unflat_param_names = param_to_unflat_param_names[param]
            clean_names = []
            for k in unflat_param_names:
                # Clean any module wrapper prefixes in case of nested wrapping
                clean_names.append(clean_tensor_name(k))
            ignored_param_names.update(clean_names)
        return ignored_params, ignored_param_names

    def _get_buffer_names(self, root_module: nn.Module) -> Set[str]:
        """
        Returns the fully prefixed names of all buffers in the module hierarchy
        rooted at ``root_module`` as a class:`set`.
        """

        def module_fn(module: nn.Module, prefix: str, buffer_names: Set[str]):
            for buffer_name, _ in module.named_buffers(recurse=False):
                # Clean module wrapper prefixes in case of nested wrapping
                prefixed_buffer_name = clean_tensor_name(prefix + buffer_name)
                buffer_names.add(prefixed_buffer_name)

        def return_fn(buffer_names: Set[str], *args):
            return buffer_names

        buffer_names: Set[str] = set()
        return _apply_to_modules(
            root_module,
            module_fn,
            return_fn,
            buffer_names,
        )

    def _auto_wrap(
        self,
        auto_wrap_kwargs: Dict[str, Any],
        fsdp_kwargs: Dict[str, Any],
    ) -> None:
        """
        Recursively auto wraps the root module given by the key "module" in
        ``auto_wrap_kwargs`` with the arguments in ``auto_wrap_kwargs`` and
        ``fsdp_kwargs``.

        Precondition: ``auto_wrap_policy`` contains the arguments expected by
        ``_recursive_wrap()``, where ``auto_wrap_policy`` is not ``None``.
        ``fsdp_kwargs`` contains all FSDP arguments except ``module``.
        """
        auto_wrap_policy = auto_wrap_kwargs["auto_wrap_policy"]
        root_module = auto_wrap_kwargs["module"]
        assert auto_wrap_policy is not None
        # For auto wrapping, submodules should not already be wrapped with FSDP
        # since double wrapping is not supported
        for module_name, module in root_module.named_modules():
            if isinstance(module, FullyShardedDataParallel):
                raise ValueError(
                    f"Expected {module_name} to NOT be FullyShardedDataParallel "
                    "if using an `auto_wrap_policy`"
                )
        mixed_precision = fsdp_kwargs["mixed_precision"]
        if mixed_precision is not None and _contains_batchnorm(root_module):
            _override_batchnorm_mixed_precision(root_module)
            auto_wrap_policy = functools.partial(
                _or_policy, policies=[_wrap_batchnorm_individually, auto_wrap_policy]
            )
            warnings.warn(
                "Both mixed precision and an `auto_wrap_policy` were specified "
                "for FSDP, where the wrapped module has batch norm submodules. "
                "The batch norm submodules will be wrapped as separate FSDP "
                "instances with mixed precision disabled since some batch norm "
                "kernels do not support low precision."
            )
            auto_wrap_kwargs["auto_wrap_policy"] = auto_wrap_policy
        _recursive_wrap(**auto_wrap_kwargs, **fsdp_kwargs)

    def _check_single_device_module(
        self,
        module: nn.Module,
        ignored_params: Set[nn.Parameter],
    ) -> None:
        """
        Raises an error if ``module`` has original parameters on multiple
        devices, ignoring the parameters in ``ignored_params``. Thus, after
        this method, the module must be either fully on the CPU or fully on a
        non-CPU device.
        """
        devices = set(
            param.device for param in self._get_orig_params(module, ignored_params)
        )
        if len(devices) > 1:
            raise RuntimeError(
                f"FSDP only supports single device modules but got params on {devices}"
            )

    def _get_device_from_device_id(
        self,
        device_id: Optional[Union[int, torch.device]],
    ) -> Optional[torch.device]:
        """ """
        if device_id is None:
            return None
        device = (
            device_id
            if isinstance(device_id, torch.device)
            else torch.device(device_id)
        )
        if device == torch.device("cuda"):
            warnings.warn(
                f"FSDP got the argument `device_id` {device_id} on rank "
                f"{self.rank}, which does not have an explicit index. "
                f"FSDP will use the current device {torch.cuda.current_device()}. "
                "If this is incorrect, please explicitly call `torch.cuda.set_device()` "
                "before FSDP initialization or pass in the explicit device "
                "index as the `device_id` argument."
            )
            device = torch.device("cuda", torch.cuda.current_device())
        return device

    def _materialize_module(
        self,
        module: nn.Module,
        param_init_fn: Optional[Callable[[nn.Module], None]],
        ignored_params: Set[nn.Parameter],
        device_from_device_id: Optional[torch.device],
    ) -> None:
        """
        Materializes the wrapped module ``module`` in place if needed: either
        if the module has parameters that use meta device or are torchdistX
        fake tensors.

        This method uses ``param_init_fn`` to materialize the module if the
        function is not ``None`` and falls back to default behavior otherwise.
        For meta device, this moves the module to ``device_from_device_id`` if
        it is not ``None`` or the current device otherwise and calls
        ``reset_parameters()``, and for torchdistX fake tensors, this calls
        ``deferred_init.materialize_module()``.
        """
        is_meta_module = any(
            p.is_meta for p in self._get_orig_params(module, ignored_params)
        )
        is_torchdistX_deferred_init = (
            not is_meta_module
            and _TORCHDISTX_AVAIL
            and any(
                fake.is_fake(p) for p in self._get_orig_params(module, ignored_params)
            )
        )
        if (
            is_meta_module or is_torchdistX_deferred_init
        ) and param_init_fn is not None:
            if not callable(param_init_fn):
                raise ValueError(
                    f"Expected {param_init_fn} to be callable but got {type(param_init_fn)}"
                )
            param_init_fn(module)
        elif is_meta_module:
            # Run default meta device initialization
            materialization_device = (
                device_from_device_id or torch.cuda.current_device()
            )
            module.to_empty(device=materialization_device)
            try:
                with torch.no_grad():
                    module.reset_parameters()
            except BaseException as e:
                warnings.warn(
                    "Unable to call `reset_parameters()` for module on meta "
                    f"device with error {str(e)}. Please ensure your "
                    "module implements a `reset_parameters()` method."
                )
                raise e
        elif is_torchdistX_deferred_init:
            # Run default torchdistX initialization
            deferred_init.materialize_module(
                module,
                check_fn=lambda k: not isinstance(k, FullyShardedDataParallel),
            )

    def _move_module_to_device(
        self,
        module: nn.Module,
        ignored_params: Set[nn.Parameter],
        device_from_device_id: Optional[torch.device],
    ):
        """
        Moves ``module`` depending on ``device_from_device_id`` and its current
        device. This includes moving ignored modules' parameters.

        - If ``device_from_device_id`` is not ``None``, then this moves
        ``module`` to the device.
        - If ``device_from_device_id`` is ``None``, then this does not move
        ``module`` but warns the user if it is on CPU.

        Precondition: ``_check_single_device_module()``.
        """
        cpu_device = torch.device("cpu")
        param = next(self._get_orig_params(module, ignored_params), None)
        if param is None:
            return  # no original parameters to manage
        if device_from_device_id is not None:
            if param.device == cpu_device:
                # NOTE: This includes moving ignored modules' parameters.
                module = module.to(device_from_device_id)
                # TODO: This is a temporary fix to move already- constructed
                # `FlatParameter`s back to CPU if needed. This is needed to
                # make CPU offload work with `device_id`.
                for submodule in module.modules():
                    if (
                        isinstance(submodule, FullyShardedDataParallel)
                        and submodule.cpu_offload.offload_params
                    ):
                        with torch.no_grad():
                            for handle in submodule._handles:
                                handle.flat_param_to(torch.device("cpu"))
        elif param.device == cpu_device:
            warnings.warn(
                "Module is put on CPU and will thus have flattening and sharding"
                " run on CPU, which is less efficient than on GPU. We recommend passing in "
                "`device_id` argument which will enable FSDP to put module on GPU device,"
                " module must also be on GPU device to work with `sync_module_states=True` flag"
                " which requires GPU communication."
            )

    def _get_compute_device(
        self,
        module: nn.Module,
        ignored_params: Set[nn.Parameter],
        device_from_device_id: Optional[torch.device],
    ) -> torch.device:
        """
        Determines and returns this FSDP instance's compute device. If the
        module is already on a non-CPU device, then the compute device is that
        non-CPU device. If the module is on CPU, then the compute device is the
        current device.

        Since this method should be called after materializing the module, any
        non-CPU device should not be meta device. For now, the compute device
        is always a CUDA GPU device with its explicit index.

        Precondition: ``_check_single_device_module()`` and
        ``_move_module_to_device()``.
        """
        # If the module is on GPU already, then that GPU device has priority
        # over the current device
        param = next(self._get_orig_params(module, ignored_params), None)
        if param is not None and param.device.type == "cuda":
            compute_device = param.device
        else:
            compute_device = torch.device("cuda", torch.cuda.current_device())
        if (
            device_from_device_id is not None
            and compute_device != device_from_device_id
        ):
            raise ValueError(
                "Inconsistent compute device and `device_id` on rank "
                f"{self.rank}: {compute_device} vs {device_from_device_id}"
            )
        return compute_device

    def _sync_module_states(
        self, module: nn.Module, params: List[nn.Parameter]
    ) -> None:
        """
        Synchronizes module states (i.e. parameters ``params`` and all
        not-yet-synced buffers) by broadcasting from rank 0 to all ranks.

        Precondition: ``sync_module_states == True`` and ``self.process_group``
        has been set.
        """
        if params and any(param.device == torch.device("cpu") for param in params):
            raise ValueError(
                "Module has CPU parameters, but sync_module_states=True is specified."
                "This only works for GPU module, please specify `device_id` argument or move"
                " module to GPU before init."
            )
        module_states: List[torch.Tensor] = []
        # TODO (awgu): When exposing the original parameters, we need to also
        # use this attribute to prevent re-synchronizing parameters.
        for buffer in module.buffers():
            # Avoid re-synchronizing buffers in case of nested wrapping
            if not getattr(buffer, "_fsdp_synced", False):
                buffer._fsdp_synced = True
                module_states.append(buffer.detach())
        module_states.extend(param.detach() for param in params)
        _sync_params_and_buffers(
            self.process_group,
            module_states,
            _PARAM_BROADCAST_BUCKET_SIZE,
            src=0,
        )

    def _get_orig_params(
        self,
        module: nn.Module,
        ignored_params: Set[nn.Parameter],
    ) -> Iterator[nn.Parameter]:
        """
        Returns an iterator over the original parameters in ``module``,
        ignoring the parameters in ``ignored_params``, any ``FlatParameter``
        s (which may be present due to nested FSDP wrapping), and any original
        parameters already flattened (only relevant when using the original
        parameters).
        """
        param_gen = module.parameters()
        try:
            while True:
                param = next(param_gen)
                if param not in ignored_params and not _is_fsdp_flattened(param):
                    yield param
        except StopIteration:
            pass

    def _check_orig_params_flattened(self, ignored_params: Set[nn.Parameter]) -> None:
        """
        Checks that all original parameters have been flattened and hence made
        invisible to ``named_parameters()``. This should be called as a sanity
        check after flattening the wrapped module's parameters.
        """
        for param_name, param in self.named_parameters():
            if param not in ignored_params and not _is_fsdp_flattened(param):
                raise RuntimeError(
                    f"Found an unflattened parameter: {param_name}; "
                    f"{param.size()} {param.__class__}"
                )

    def _register_param_handle(self, handle: FlatParamHandle) -> None:
        """Registers the parameter handle to this FSDP instance."""
        if handle not in self._handles:
            self._handles.append(handle)

    def _unshard(
        self,
        handles: List[FlatParamHandle],
        unshard_stream: torch.cuda.Stream,
        pre_unshard_stream: torch.cuda.Stream,
    ) -> None:
        """
        Unshards the handles in ``handles``. If the handles are in
        :meth:`summon_full_params` and are using mixed precision, then they are
        forced to full precision.

        Postcondition: Each handle's ``FlatParameter`` 's data is the padded
        unsharded flattened parameter on the compute device.
        """
        if not handles:
            return
        if self.limit_all_gathers:
            event = self._free_event_queue.dequeue_if_needed()
            if event:
                event.synchronize()
        any_ran_pre_unshard = False
        with torch.cuda.stream(pre_unshard_stream):
            for handle in handles:
                ran_pre_unshard = handle.pre_unshard()
                any_ran_pre_unshard = any_ran_pre_unshard or ran_pre_unshard
        if any_ran_pre_unshard:
            unshard_stream.wait_stream(pre_unshard_stream)
        with torch.cuda.stream(unshard_stream):
            for handle in handles:
                handle.unshard()
                handle.post_unshard()

    def _reshard(
        self,  # unused
        handles: List[FlatParamHandle],
        free_unsharded_flat_params: List[bool],
    ) -> None:
        """
        Reshards the handles in ``handles``. ``free_unsharded_flat_params``
        should have the same length as ``handles``, and each element should
        give whether the corresponding handle should free its padded unsharded
        flattened parameter.
        """
        if not handles:
            return
        p_assert(
            len(handles) == len(free_unsharded_flat_params),
            "Expects both lists to have equal length but got "
            f"{len(handles)} and {len(free_unsharded_flat_params)}",
        )
        for handle, free_unsharded_flat_param in zip(
            handles,
            free_unsharded_flat_params,
        ):
            handle.reshard(free_unsharded_flat_param)
            if self.limit_all_gathers and free_unsharded_flat_param:
                free_event = torch.cuda.Event()
                free_event.record()
                self._free_event_queue.enqueue(free_event)
            handle.post_reshard()
        # Since we prefetch entire handles keys at a time, conservatively mark
        # the entire key as no longer prefetched once we free at least one
        handles_key = tuple(handles)
        if any(free_unsharded_flat_params):
            self._handles_prefetched.pop(handles_key, None)

    def _unshard_grads(self, handles: List[FlatParamHandle]) -> None:
        for handle in handles:
            handle.unshard_grad()

    def _reshard_grads(self, handles: List[FlatParamHandle]) -> None:
        for handle in handles:
            handle.reshard_grad()

    @property
    def module(self) -> nn.Module:
        """
        Returns the wrapped module (like :class:`DistributedDataParallel`).
        """
        return self._fsdp_wrapped_module

    @property
    def _has_params(self) -> bool:
        """Returns whether this FSDP instance manages any parameters."""
        return hasattr(self, "_handles") and len(self._handles) > 0

    @property
    def _flat_param(self) -> Optional[FlatParameter]:
        return self._handles[0].flat_param if self._handles else None

    def __getattr__(self, name: str) -> Any:
        """Forward missing attributes to the wrapped module."""
        try:
            return super().__getattr__(name)  # defer to nn.Module's logic
        except AttributeError:
            return getattr(self._fsdp_wrapped_module, name)

    def __getitem__(self, key: int) -> Any:
        """Forward indexing calls in case the module is an ``nn.Sequential``."""
        return self._fsdp_wrapped_module.__getitem__(key)  # type: ignore[operator]

    def check_is_root(self) -> bool:
        self._lazy_init()
        assert self._is_root is not None
        return self._is_root

    @staticmethod
    def fsdp_modules(
        module: nn.Module,
        root_only: bool = False,
    ) -> List["FullyShardedDataParallel"]:
        """
        Returns all nested FSDP instances, possibly including ``module`` itself
        and only including FSDP root modules if ``root_only=True``.

        Args:
            module (torch.nn.Module): Root module, which may or may not be an
                ``FSDP`` module.
            root_only (bool): Whether to return only FSDP root modules.
                (Default: ``False``)

        Returns:
            List[FullyShardedDataParallel]: FSDP modules that are nested in
            the input ``module``.
        """
        return [
            submodule
            for submodule in module.modules()
            if isinstance(submodule, FullyShardedDataParallel)
            and (not root_only or submodule.check_is_root())
        ]

    @staticmethod
    def _fsdp_handles(module: nn.Module) -> List[FlatParamHandle]:
        """
        Returns all nested FSDP instances' handles in the module hierarchy
        rooted at ``module``.
        """
        return [
            handle
            for fsdp_module in FullyShardedDataParallel.fsdp_modules(module)
            for handle in fsdp_module._handles
        ]

    def apply(self, fn: Callable[[nn.Module], None]) -> "FullyShardedDataParallel":
        r"""Applies ``fn`` recursively to every submodule (as returned by ``.children()``)
        as well as self. Typical use includes initializing the parameters of a model
        (see also :ref:`nn-init-doc`).

        Compared to ``torch.nn.Module.apply``, this version additionally gathers
        the full parameters before applying ``fn``. It should not be called from
        within another ``summon_full_params`` context.

        Args:
            fn (:class:`Module` -> None): function to be applied to each submodule

        Returns:
            Module: self
        """
        uninitialized = self._is_root is None
        self._assert_state(TrainingState.IDLE)
        with self._summon_full_params(recurse=False, writeback=True):
            ret = super().apply(fn)

        # Reset lazy init that might be called by _summon_full_params, since
        # it could have set is_root incorrectly for non-root FSDP instances.
        if uninitialized and self._is_root:
            for module in self.fsdp_modules(self):
                module._reset_lazy_init()

        return ret

    def _mixed_precision_enabled_for_params(self) -> bool:
        """
        Whether user explicitly enabled mixed precision for
        parameters or not.
        """
        return self.mixed_precision.param_dtype is not None

    def _mixed_precision_enabled_for_buffers(self) -> bool:
        """
        Whether user explicitly enabled mixed precision for
        buffers or not.
        """
        return self.mixed_precision.buffer_dtype is not None

    def _mixed_precision_enabled_for_reduce(self) -> bool:
        """
        Whether user explicitly enabled mixed precision for
        gradient reduction or not.
        """
        return self.mixed_precision.reduce_dtype is not None

    def _mixed_precision_keep_low_precision_grads(self) -> bool:
        return (
            self.mixed_precision is not None
            and self.mixed_precision.keep_low_precision_grads
        )

    def _low_precision_hook_enabled(self) -> bool:
        """
        Wether a low precision hook is registered or not.
        """
        return (
            self._communication_hook is not None
            and self._communication_hook in LOW_PRECISION_HOOKS
        )

    def _cast_buffers(
        self,
        device: Optional[torch.device] = None,
        dtype: Optional[Dict[str, torch.dtype]] = None,
        memo: Optional[Set] = None,
        recurse: bool = True,
    ) -> None:
        """Move all buffers to the given *device* and *dtype*.
        If *device* is not given, then it will default to
        ``self.compute_device``, otherwise buffer will be moved to ``device``.
        In the case of nested FSDP instances, we will respect the child instance's
        ``compute_device`` configuration.
        If *dtype* is given, it must be a mapping of buffer name to buffer dtype,
            and this argument is currently only given to restore back to original
            buffer types during checkpoint. If *dtype* is not given, and we are
            in mixed precision training, the buffer will be cast to buffer_dtype,
            otherwise the buffer will not be cast.
        Args:
            device (torch.device, Optional):
                device to cast buffers to (defaults to compute_device)
            dtype: (Dict[str, torch.dtype], Optional):
                Mapping of buffer name to their dtype to cast to.
            memo (Set, Optional):
                set of modules that have already been processed
            recurse (bool, Optional):
                Whether to call _cast_buffers recursively on nested FSDP
                instances (default is True).
        """
        if memo is None:
            memo = set()
        for module in self.modules():
            if (
                module is not self
                and isinstance(module, FullyShardedDataParallel)
                and recurse
            ):
                # Allow any child FSDP instances to handle their own buffers.
                module._cast_buffers(
                    device=device, dtype=dtype, memo=memo, recurse=recurse
                )
            elif module not in memo:
                memo.add(module)
                for name, buf in module.named_buffers(recurse=False):
                    if buf is None:
                        continue
                    buf = buf.to(device=device or self.compute_device)
                    if name not in self._buffer_name_to_orig_dtype:
                        self._buffer_name_to_orig_dtype[name] = buf.dtype
                    # If given, cast buffer to the given dtype. This is used to
                    # suppport mixed precision for buffers
                    # (given by self.mixed_precision.buffer_dtype) and also used
                    # to restore the buffer dtype to the original precision for
                    # state_dict() calls.
                    # Note that non-floating point buffers are not casted.
                    if torch.is_floating_point(buf):
                        # We are restoring the original buffer type in
                        # preparation for checkpoint.
                        if dtype:
                            buf = buf.to(dtype=dtype[name])
                        # Note that we don't pass in self.mixed_precision.buffer_dtype
                        # recursively into _cast_buffers, as we want to respect
                        # mp config for child FSDP instances.
                        elif self._mixed_precision_enabled_for_buffers():
                            buf = buf.to(self.mixed_precision.buffer_dtype)

                    setattr(module, name, buf)

    def _reset_lazy_init(self) -> None:
        """
        Reset instance so :func:`_lazy_init` will run on the next forward.
        """
        self._is_root: Optional[bool] = None
        for p in self.params:
            if hasattr(p, "_local_shard"):
                # We only need to `del` `_local_shard` because
                # `_init_param_attributes()` gates the logic based on its
                # existence (and not any of the other attributes).
                del p._local_shard  # type: ignore[attr-defined]

    def _lazy_init(self) -> None:
        """
        Performs initialization lazily, typically right before the first
        forward pass. The laziness is needed to ensure that the parameter
        device/dtype and the FSDP hierarchy have finalized.

        This method's actual logic only runs on the root FSDP instance, which
        performs initialization for all non-root FSDP instances to avoid
        partial initialization.
        """
        if self._is_root is not None:
            return  # no-op: already initialized
        if not torch.cuda.is_available():
            # Allow the FSDP constructor to run even without CUDA but check
            # this once we start real execution
            raise RuntimeError("FSDP does not support CPU only execution")
        # The following logic is only run on the root FSDP instance since it
        # will set `_is_root=False` for the non-root instances
        self._is_root = True
        self._assert_state(TrainingState.IDLE)
        self._init_streams()
        self._cast_buffers(recurse=True)
        for handle in self._handles:
            self._init_param_attributes(handle)
        self._exec_order_data.init(self, self.process_group)
        # Initialize non-root FSDP instances and share attributes from the root
        # to non-root instances
        inconsistent_limit_all_gathers = False
        for fsdp_module in self.fsdp_modules(self):
            if fsdp_module is not self:
                # Relax the assert for non-root FSDP instances in case the
                # nested initialized module is wrapped again in FSDP later (e.g.
                # after training to run inference)
                assert fsdp_module._is_root is None or not fsdp_module._is_root, (
                    "Non-root FSDP instance's `_is_root` should not have been "
                    "set yet or should have been set to `False`"
                )
                fsdp_module._is_root = False
                fsdp_module._streams = self._streams
                fsdp_module._exec_order_data = self._exec_order_data
                if fsdp_module.limit_all_gathers != self.limit_all_gathers:
                    # Prefer the root's value
                    inconsistent_limit_all_gathers = True
                    fsdp_module.limit_all_gathers = self.limit_all_gathers
                fsdp_module._free_event_queue = self._free_event_queue
                fsdp_module._handles_prefetched = self._handles_prefetched
                fsdp_module._needs_pre_backward_unshard = (
                    self._needs_pre_backward_unshard
                )
                for handle in fsdp_module._handles:
                    fsdp_module._init_param_attributes(handle)
        if inconsistent_limit_all_gathers:
            warnings.warn(
                "Found inconsistent `limit_all_gathers` values across FSDP "
                f"instances on rank {self.rank}. Using the root FSDP's value "
                f"of {self.limit_all_gathers} for all instances."
            )

    # TODO (awgu): Move this to the `FlatParamHandle` class later
    @torch.no_grad()
    def _init_param_attributes(self, handle: FlatParamHandle) -> None:
        """
        We manage several attributes on each Parameter instance.
        A few attributes are set here:
            ``_local_shard``: a single shard of the parameter. This is needed to
                recover the shard after rebuilding full parameter in forward
                and backward.
            ``_full_param_padded``: the full weight (padded to be evenly
                divisible by ``world_size``), used for computation in the
                forward and backward pass. It is initialized with the
                appropriate size and then has its storage freed. This will be
                resized in place and only materialized (via all-gather) as needed.
        Another attribute is set by :func:`_register_post_backward_hooks`:
            ``_post_backward_hook_state``: it holds the parameter's AccumulateGrad object
                and the registered post hook handle.
        """
        p = handle.flat_param
        # If _local_shard has been set in the first lazy init and
        # current parameter is pointed to _local_shard, no need to
        # set the _local_shard again.
        if hasattr(p, "_local_shard"):
            # If CPU offloading, p._local_shard should have been placed on CPU
            # during its first lazy construction.
            if self.cpu_offload.offload_params:
                assert p._local_shard.device == torch.device(  # type: ignore[attr-defined]
                    "cpu"
                ), (
                    "Expected p._local_shard to be on CPU, "  # type: ignore[attr-defined]
                    f"but it's on {p._local_shard.device}"  # type: ignore[attr-defined]
                )
            return

        # A single shard of the parameters. Also makes p._local_shard to be on
        # CPU if we are CPU offloading, since p.data would be on CPU during
        # init.
        if self.cpu_offload.offload_params:
            assert p.device == torch.device("cpu"), (
                "Expected param to be on CPU when cpu_offloading is enabled. "
                "If CPU offloading is enabled correctly, you may be "
                "accidentally moving the model to CUDA after FSDP initialization."
            )
        p._local_shard = p.data  # type: ignore[attr-defined]
        # If CPU offloading, pin the memory to enable faster CPU -> GPU device
        # transfer.
        if self.cpu_offload.offload_params:
            assert p._local_shard.device == torch.device("cpu")  # type: ignore[attr-defined]
            p._local_shard = p._local_shard.pin_memory()  # type: ignore[attr-defined]
            # When offloading parameters, also move the grad shard to CPU during
            # backward pass. In this case, it's important to pre-allocate the
            # CPU grad shard in pinned memory so that we can do a non-blocking
            # transfer.
            p._cpu_grad = torch.zeros_like(  # type: ignore[attr-defined]
                p, device=torch.device("cpu")
            ).pin_memory()

        # If mixed_precision, maintain reduced precision param shard on
        # compute_device for computation in fwd/bwd. We resize storage to 0 here
        # and rematerialize before building the full param when needed. After
        # fwd/bwd, it is freed and we only hold on to the full precision shard.
        # As a result, this reduced precision shard is not allocated if we are
        # not in the forward/backward pass.
        if self._mixed_precision_enabled_for_params():
            p._mp_shard = torch.zeros_like(
                p._local_shard,
                device=self.compute_device,
                dtype=self.mixed_precision.param_dtype,
            )
            _free_storage(p._mp_shard)

        # We also maintain a full-sized parameter of type self.compute_dtype.
        # We resize the storage to size 0 at init (here) and only materialize
        # as needed. The storage may contain padding elements so that it is
        # evenly divisible by world_size, although these padding elements will
        # be removed before the relevant computation.
        if handle.uses_sharded_strategy:  # type: ignore[attr-defined]
            # We set p._full_param_padded's dtype to the desired parameter dtype
            # in the case of mixed precision. This is so that when we all_gather
            # into full_param_padded it can occur without issues and result in
            # full_param_padded having the expected param_dtype.
            full_param_dtype = (
                p.dtype
                if not self._mixed_precision_enabled_for_params()
                else self.mixed_precision.param_dtype
            )
            p._full_param_padded = torch.zeros(  # type: ignore[attr-defined]
                p.numel() * self.world_size,
                device=self.compute_device,
                dtype=full_param_dtype,
            )
            p._padded_unsharded_size = p._full_param_padded.size()  # type: ignore[attr-defined]
            _free_storage(p._full_param_padded)  # type: ignore[attr-defined]

            if self._mixed_precision_enabled_for_params():
                p._full_prec_full_param_padded = torch.zeros(  # type: ignore[attr-defined]
                    p.numel() * self.world_size,
                    device=self.compute_device,
                    dtype=p.dtype,  # full precision
                )
                _free_storage(p._full_prec_full_param_padded)

        # Track whether the `FlatParameter`'s post-backward hook has been
        # called for validation in `_wait_for_post_backward()`
        p._post_backward_called = False

    def _init_streams(self) -> None:
        """Initializes CUDA streams for overlapping data transfer and
        computation. This should only be called on the root FSDP instance."""
        assert self._is_root
        assert torch.cuda.is_available()
        # Stream for unshard logic, including allocating the all-gather
        # destination tensors and the all-gathers themselves.
        self._streams["unshard"] = torch.cuda.Stream()
        # Stream for overlapping gradient reduction with the backward pass
        # gradient computation.
        self._streams["post_backward"] = torch.cuda.Stream()
        # Stream for pre-unshard logic, namely allocations and writes for
        # CPU offloading (H2D copy) and mixed precision (low precision cast).
        self._streams["pre_unshard"] = torch.cuda.Stream()

    def _prefetch_handles(
        self,
        current_handles_key: _HandlesKey,
    ) -> None:
        """
        Prefetches the next handles if needed (without synchronization). An
        empty handles key cannot prefetch.
        """
        if not current_handles_key:
            return
        handles_to_prefetch = self._get_handles_to_prefetch(current_handles_key)
        for handles_key in handles_to_prefetch:
            # Prefetch the next set of handles without synchronizing to allow
            # the sync to happen as late as possible to maximize overlap
            self._unshard(
                handles_key, self._streams["unshard"], self._streams["pre_unshard"]
            )
            self._handles_prefetched[handles_key] = True

    def _get_handles_to_prefetch(
        self,
        current_handles_key: _HandlesKey,
    ) -> List[_HandlesKey]:
        """
        Returns a :class:`list` of the handles keys to prefetch for the next
        module(s), where ``current_handles_key`` represents the current module.

        "Prefetching" refers to running the unshard logic early (without
        synchronization), and the "next" modules depend on the recorded
        execution order and the current training state.
        """
        training_state = self._get_training_state(current_handles_key)
        valid_training_states = (
            HandleTrainingState.BACKWARD_PRE,
            HandleTrainingState.BACKWARD_POST,
            HandleTrainingState.FORWARD,
        )
        p_assert(
            training_state in valid_training_states,
            f"Prefetching is only supported in {valid_training_states} but "
            f"currently in {training_state}",
        )
        eod = self._exec_order_data
        target_handles_keys: List[_HandlesKey] = []
        if (
            training_state == HandleTrainingState.BACKWARD_PRE
            and self.backward_prefetch == BackwardPrefetch.BACKWARD_PRE
        ) or (
            training_state == HandleTrainingState.BACKWARD_POST
            and self.backward_prefetch == BackwardPrefetch.BACKWARD_POST
        ):
            target_handles_keys = [
                target_handles_key
                for target_handles_key in eod.get_handles_to_backward_prefetch(
                    current_handles_key
                )
                if self._needs_pre_backward_unshard.get(target_handles_key, False)
                and not self._handles_prefetched.get(target_handles_key, False)
            ]
        elif training_state == HandleTrainingState.FORWARD and self.forward_prefetch:
            target_handles_keys = [
                target_handles_key
                for target_handles_key in eod.get_handles_to_forward_prefetch(
                    current_handles_key
                )
                if self._needs_pre_forward_unshard.get(target_handles_key, False)
                and not self._handles_prefetched.get(target_handles_key, False)
            ]
        return target_handles_keys

    def _get_training_state(
        self,
        handles_key: _HandlesKey,
    ) -> HandleTrainingState:
        """Returns the training state of the handles in ``handles_key``."""
        p_assert(len(handles_key) > 0, "Expects a non-empty handles key")
        training_states = set(handle._training_state for handle in handles_key)
        p_assert(
            len(training_states) == 1,
            f"Expects uniform training state but got {training_states}",
        )
        return next(iter(training_states))

    @staticmethod
    def set_state_dict_type(
        module: nn.Module,
        state_dict_type: StateDictType,
        state_dict_config: Optional[StateDictConfig] = None,
    ) -> Tuple[StateDictType, StateDictConfig]:
        """
        Set the ``state_dict_type`` and the corresponding (optional)
        configurations of all the descendant FSDP modules of the target module.
        The target module does not have to be a FSDP module. If the target
        module is a FSDP module, its ``state_dict_type`` will also be changed.

        .. note:: This API should be called for only the top-level (root)
            module.

        .. note:: This API enables users to transparently use the conventional
            ``state_dict`` API to take model checkpoints in cases where the
            root FSDP module is wrapped by another ``nn.Module``. For example,
            the following will ensure ``state_dict`` is called on all non-FSDP
            instances, while dispatching into `sharded_state_dict` implementation
            for FSDP:

        Example::

            >>> # xdoctest: +SKIP("undefined variables")
            >>> model = DDP(FSDP(...))
            >>> FSDP.set_state_dict_type(
            >>>     model,
            >>>     StateDictType.SHARDED_STATE_DICT,
            >>>     ShardedStateDictConfig(offload_to_cpu=True),
            >>> )
            >>> checkpoint = model.state_dict()

        Args:
            module (torch.nn.Module): Root module.
            state_dict_type (StateDictType): the desired ``state_dict_type`` to set.
            state_dict_config (Optional[StateDictConfig]): the configuration for the
                target ``state_dict_type``.
        """
        _state_dict_type_to_config = {
            StateDictType.FULL_STATE_DICT: FullStateDictConfig,
            StateDictType.LOCAL_STATE_DICT: LocalStateDictConfig,
            StateDictType.SHARDED_STATE_DICT: ShardedStateDictConfig,
        }

        prev_state_dict_type = None
        prev_state_dict_config = None
        # Use the default config if a state_dict config is not set.
        if state_dict_config is None:
            state_dict_config = _state_dict_type_to_config[state_dict_type]()
        for submodule in FullyShardedDataParallel.fsdp_modules(module):
            if prev_state_dict_type is None:
                prev_state_dict_type = submodule._state_dict_type
            if prev_state_dict_config is None:
                prev_state_dict_config = submodule._state_dict_config
            if prev_state_dict_type != submodule._state_dict_type:
                raise RuntimeError("All FSDP module should the same state_dict_type.")
            if not isinstance(
                submodule._state_dict_config, type(prev_state_dict_config)
            ):
                raise RuntimeError(
                    "All FSDP modules should have the same type of state_dict_config."
                )

            expected_state_dict_config_type = _state_dict_type_to_config[
                state_dict_type
            ]
            if expected_state_dict_config_type != type(state_dict_config):
                raise RuntimeError(
                    f"Expected state_dict_config of type {expected_state_dict_config_type} "
                    f"but got {type(state_dict_config)}"
                )
            submodule._state_dict_type = state_dict_type
            submodule._state_dict_config = state_dict_config

        return prev_state_dict_type, prev_state_dict_config

    @staticmethod
    @contextlib.contextmanager
    def state_dict_type(
        module: nn.Module,
        state_dict_type: StateDictType,
        state_dict_config: Optional[StateDictConfig] = None,
    ) -> Generator:
        """
        A context manager to set the ``state_dict_type`` of all the descendant
        FSDP modules of the target module. This context manager has the same
        functions as :meth:`set_state_dict_type`. Read the document of
        :meth:`set_state_dict_type` for the detail.

        Example::

            >>> # xdoctest: +SKIP("undefined variables")
            >>> model = DDP(FSDP(...))
            >>> with FSDP.state_dict_type(
            >>>     model,
            >>>     StateDictType.SHARDED_STATE_DICT,
            >>> ):
            >>>     checkpoint = model.state_dict()

        Args:
            module (torch.nn.Module): Root module.
            state_dict_type (StateDictType): the desired ``state_dict_type`` to set.
            state_dict_config (Optional[StateDictConfig]): the configuration for the
                target ``state_dict_type``.
        """
        prev_state_dict_type = None
        prev_state_dict_config = None
        try:
            (
                prev_state_dict_type,
                prev_state_dict_config,
            ) = FullyShardedDataParallel.set_state_dict_type(
                module, state_dict_type, state_dict_config
            )
            yield
        except Exception as e:
            raise e
        else:
            assert prev_state_dict_type is not None
            assert prev_state_dict_config is not None
        finally:
            if prev_state_dict_type is not None and prev_state_dict_config is not None:
                FullyShardedDataParallel.set_state_dict_type(
                    module, prev_state_dict_type, prev_state_dict_config
                )

    def _convert_to_wrapped_module_name(self, module_name: str) -> str:
        module_name = module_name.replace(f"{FSDP_PREFIX}", "")
        module_name = module_name.replace(f"{FSDP_WRAPPED_MODULE}", "")
        if module_name:
            module_name = f"{module_name}."
        # Activation checkpoint adds a prefix that has to be
        # removed as well.
        module_name = module_name.replace(
            f"{checkpoint_wrapper._CHECKPOINT_PREFIX}.", ""
        )
        return module_name

    @property
    def _param_fqns(self) -> Iterator[Tuple[str, str, str]]:
        if not self._has_params:
            return
        for param_name, module_name in self._handles[0].parameter_module_names():
            module_name = self._convert_to_wrapped_module_name(module_name)
            fqn = f"{module_name}{param_name}"
            yield fqn, param_name, module_name

    @property
    def _shared_param_fqns(self) -> Iterator[Tuple[str, str, str]]:
        for param_name, module_name in self._handles[0].shared_parameter_module_names():
            module_name = self._convert_to_wrapped_module_name(module_name)
            fqn = f"{module_name}{param_name}"
            yield fqn, param_name, module_name

    def state_dict(self, *args, **kwargs):
        """
        This is the entry point of all three FSDP ``state_dict`` APIs: full,
        local, and sharded. For the full state dict
        (``StateDictType.FULL_STATE_DICT``), FSDP attempts to unshard the model
        on all ranks, which may result in an OOM error if the full model cannot
        fit on a single GPU. In that case, users may pass in a
        :class:`FullStateDictConfig` to only save the checkpoint on rank 0 and/
        or to offload it to CPU memory layer by layer, enabling much larger
        checkpoints. If the full model cannot fit in CPU memory, then users may
        instead take a local state dict (``StateDictType.LOCAL_STATE_DICT``)
        that only saves the local shard of the model. The sharded state dict
        (``StateDictType.SHARDED_STATE_DICT``) saves the model parameters as
        ``ShardedTensor`` s. The ``state_dict`` type can be configured using
        the :meth:`state_dict_type` context manager.

        Example::

            >>> # xdoctest: +SKIP("undefined variables")
            >>> import torch
            >>> from torch.distributed.fsdp import FullyShardedDataParallel as FSDP
            >>> from torch.distributed.fsdp import StateDictType
            >>> torch.cuda.set_device(device_id)
            >>> my_module = nn.Linear(...)
            >>> sharded_module = FSDP(my_module)
            >>> full_state_dict_config = FullStateDictConfig(offload_to_cpu=True, rank0_only=True)
            >>> with FSDP.state_dict_type(sharded_module, StateDictType.FULL_STATE_DICT, full_state_dict_config):
            >>>     full_dict = sharded_module.state_dict()
            >>> full_dict.keys()
            >>> odict_keys(['weight', 'bias'])
            >>> # using local state dict
            >>> with FSDP.state_dict_type(sharded_module, StateDictType.LOCAL_STATE_DICT):
            >>>     local_dict = sharded_module.state_dict()
            >>> local_dict.keys()
            >>> odict_keys(['flat_param', 'inner.flat_param'])

        .. warning:: This needs to be called on all ranks since it uses
            collective communications.
        """
        # TODO (rohan-varma): separate these out once a state_dict pre-hook
        # is available.
        if torch.cuda.is_available():
            torch.cuda.synchronize()
        self._lazy_init()
        if self._is_root:
            _clear_grads_if_needed(self._fsdp_handles(self))
        if self._state_dict_type == StateDictType.FULL_STATE_DICT:
            # Get config args
            full_state_dict_config = (
                self._state_dict_config
                if self._state_dict_config is not None
                else FullStateDictConfig()
            )
            rank0_only = full_state_dict_config.rank0_only
            offload_to_cpu = full_state_dict_config.offload_to_cpu
            summon_ctx = (
                self._summon_full_params(
                    recurse=False,
                    writeback=False,
                    offload_to_cpu=offload_to_cpu,
                    rank0_only=rank0_only,
                )
                if self.training_state != TrainingState.SUMMON_FULL_PARAMS
                else contextlib.suppress()
            )
            with summon_ctx:
                # Since buffers are not sharded and stay casted, restore them to their
                # original user module specified types for checkpoint. We take care to
                # recast in post_state_dict_hook for consistency with the fact that
                # buffers stay casted after forward/backward. We must have the
                # call here instead of above because _summon_full_params itself
                # calls _lazy_init() which would cast the buffers.
                if self._is_root and self._mixed_precision_enabled_for_buffers():
                    self._cast_buffers(
                        dtype=self._buffer_name_to_orig_dtype, recurse=False
                    )
                state_dict = super().state_dict(*args, **kwargs)

            # TODO: support offload to CPU in post state dict hook.
            if not rank0_only or self.rank == 0:
                return state_dict
            else:
                return {}

        elif (
            self._state_dict_type == StateDictType.LOCAL_STATE_DICT
            or self._state_dict_type == StateDictType.SHARDED_STATE_DICT
        ):
            if self._has_params and not self._handles[0].uses_sharded_strategy:
                raise RuntimeError(
                    "sharded_state_dict/local_state_dict can only be called "
                    "when parameters are flatten and sharded."
                )
            return super().state_dict(*args, **kwargs)
        else:
            raise ValueError(f"Unknown StateDictType {self._state_dict_type}.")

    def forward(self, *args: Any, **kwargs: Any) -> Any:
        """
        Runs the forward pass for the wrapped module, inserting FSDP-specific
        pre- and post-forward sharding logic.
        """
        with torch.autograd.profiler.record_function(
            "FullyShardedDataParallel.forward"
        ):
            self._lazy_init()
            args, kwargs = self._fsdp_root_pre_forward(*args, **kwargs)
            unused = None
            unshard_fn = functools.partial(
                self._pre_forward_unshard, handles=self._handles
            )
            # Do not free the root's parameters in the post-forward for
            # `FULL_SHARD` with the intention that they are immediately used
            # for backward computation (though this may not be true)
            free_unsharded_flat_params = [
                not self._is_root
                and handle._config.sharding_strategy
                == HandleShardingStrategy.FULL_SHARD
                for handle in self._handles
            ]
            reshard_fn = functools.partial(
                self._reshard,
                self._handles,
                free_unsharded_flat_params,
            )
            self._pre_forward(self._handles, unshard_fn, unused, unused)
            for handle in self._handles:
                p_assert(
                    handle.flat_param.device == self.compute_device,
                    "Expected `FlatParameter` to be on the compute device "
                    f"{self.compute_device} but got {handle.flat_param.device}",
                )
            output = self._fsdp_wrapped_module(*args, **kwargs)
            return self._post_forward(self._handles, reshard_fn, unused, unused, output)

    def _pre_forward(
        self,
        handles: List[FlatParamHandle],
        unshard_fn: Optional[Callable],
        module: nn.Module,
        input: Any,
    ):
        """
        Runs the pre-forward logic. This includes an opportunity to unshard
        currently sharded parameters such as those for the current forward and
        registering post-backward hooks for these current parameters.

        Args:
            handles (List[FlatParamHandle]): Handles giving the parameters
                used in the current forward.
            unshard_fn (Optional[Callable]): A callable to unshard any
                currently sharded parameters or ``None`` to not do any
                unsharding.
            module (nn.Module): Unused; expected by the hook signature.
            input (Any): Unused; expected by the hook signature.
        """
        self.training_state = TrainingState.FORWARD_BACKWARD
        self._exec_order_data.record_pre_forward(handles, self.training)
        for handle in handles:
            handle._training_state = HandleTrainingState.FORWARD
        if unshard_fn is not None:
            unshard_fn()
        # Register post-backward hooks to reshard the parameters and
        # reduce-scatter their gradients. They must be re-registered every
        # forward pass in case the `grad_fn` is mutated.
        self._register_post_backward_hooks(handles)

    def _pre_forward_unshard(
        self,
        handles: List[FlatParamHandle],
    ) -> None:
        """Unshards parameters in the pre-forward."""
        if handles:
            self._unshard(
                handles, self._streams["unshard"], self._streams["pre_unshard"]
            )
            handles_key = tuple(handles)
            self._needs_pre_forward_unshard[handles_key] = False
            torch.cuda.current_stream().wait_stream(self._streams["unshard"])
            self._prefetch_handles(handles_key)

    def _post_forward(
        self,
        handles: List[FlatParamHandle],
        reshard_fn: Optional[Callable],
        module: nn.Module,
        input: Any,
        output: Any,
    ) -> Any:
        """
        Runs the post-forward logic. This includes an opportunity to reshard
        currently unsharded parameters such as those used in the current
        forward and registering pre-backward hooks on the forward outputs.

        Args:
            handles (List[FlatParamHandle]): Handles giving the parameters
                used in the current forward.
            reshard_fn (Optional[Callable]): A callable to reshard any
                currently unsharded parameters (e.g. from the current forward)
                or ``None`` to not do any resharding.
            module (nn.Module): Unused; expected by the hook signature.
            input (Any): Unused; exepcted by the hook signature.
            output (Any): Forward pass output; pre-backward hooks are
                registered on the tensors that require gradients in this
                output.

        Postcondition: Each ``FlatParameter`` 's data points to the sharded
        flattened parameter.
        """
        self._exec_order_data.record_post_forward(handles)
        if reshard_fn is not None:
            reshard_fn()
        # Register pre-backward hooks to unshard the flattened parameters
        # for the gradient computation (if needed)
        output = self._register_pre_backward_hooks(output, handles)
        self.training_state = TrainingState.IDLE
        for handle in handles:
            handle._training_state = HandleTrainingState.IDLE
        return output

    def _fsdp_root_pre_forward(self, *args, **kwargs):
        """
        Runs pre-forward logic specific to the root FSDP instance, which should
        run before any individual module's pre-forward. This includes
        synchronizing with the previous iteration and casting the forward
        inputs appropriately. If this is called on a non-root FSDP instance,
        then the forward inputs are returned directly.
        """
        p_assert(self._is_root is not None, "Expects a root FSDP to have been set")
        if not self._is_root:
            return args, kwargs
        if self.forward_prefetch:
            for fsdp_module in self.fsdp_modules(self):
                handles_key = tuple(fsdp_module._handles)
                if handles_key:
                    self._needs_pre_forward_unshard[handles_key] = True
        _wait_for_computation_stream(
            torch.cuda.current_stream(),
            self._streams["unshard"],
            self._streams["pre_unshard"],
        )
        _clear_grads_if_needed(self._fsdp_handles(self))
        input_dtype = (
            self.mixed_precision.param_dtype
            if self._mixed_precision_enabled_for_params()
            else None
        )
        args, kwargs = _prepare_forward_inputs(
            self.compute_device, input_dtype, *args, **kwargs
        )
        return args, kwargs

    @staticmethod
    @contextlib.contextmanager
    def summon_full_params(
        module,
        recurse: bool = True,
        writeback: bool = True,
        rank0_only: bool = False,
        offload_to_cpu: bool = False,
        with_grads: bool = False,
    ) -> Generator:
        r"""A context manager to expose full params for FSDP instances.
        Can be useful *after* forward/backward for a model to get
        the params for additional processing or checking. It can take a non-FSDP
        module and will summon full params for all contained FSDP modules as
        well as their children, depending on the ``recurse`` argument.

        .. note:: This can be used on inner FSDPs.
        .. note:: This can *not* be used within a forward or backward pass. Nor
            can forward and backward be started from within this context.
        .. note:: Parameters will revert to their local shards after the context
            manager exits, storage behavior is the same as forward.
        .. note:: The full parameters can be modified, but only the portion
            corresponding to the local param shard will persist after the
            context manager exits (unless ``writeback=False``, in which case
            changes will be discarded). In the case where FSDP does not shard
            the parameters, currently only when ``world_size == 1``, or ``NO_SHARD``
            config, the modification is persisted regardless of ``writeback``.
        .. note:: This method works on modules which are not FSDP themselves but
            may contain multiple independent FSDP units. In that case, the given
            arguments will apply to all contained FSDP units.

        .. warning:: Note that ``rank0_only=True`` in conjunction with
            ``writeback=True`` is not currently supported and will raise an
            error. This is because model parameter shapes would be different
            across ranks within the context, and writing to them can lead to
            inconsistency across ranks when the context is exited.

        .. warning:: Note that ``offload_to_cpu`` and ``rank0_only=False`` will
            result in full parameters being redundantly copied to CPU memory for
            GPUs that reside on the same machine, which may incur the risk of
            CPU OOM. It is recommended to use ``offload_to_cpu`` with
            ``rank0_only=True``.

        Args:
            recurse (bool, Optional): recursively summon all params for nested
                FSDP instances (default: True).
            writeback (bool, Optional): if ``False``, modifications to params are
                discarded after the context manager exits;
                disabling this can be slightly more efficient (default: True)
            rank0_only (bool, Optional): if ``True``, full parameters are
                materialized on only global rank 0. This means that within the
                context, only rank 0 will have full parameters and the other
                ranks will have sharded parameters. Note that setting
                ``rank0_only=True`` with ``writeback=True`` is not supported,
                as model parameter shapes will be different across ranks
                within the context, and writing to them can lead to
                inconsistency across ranks when the context is exited.
            offload_to_cpu (bool, Optional): If ``True``, full parameters are
                offloaded to CPU. Note that this offloading currently only
                occurs if the parameter is sharded (which is only not the case
                for world_size = 1 or ``NO_SHARD`` config). It is recommended
                to use ``offload_to_cpu`` with ``rank0_only=True`` to avoid
                redundant copies of model parameters being offloaded to the same CPU memory.
            with_grads (bool, Optional): If ``True``, gradients are also
                unsharded with the parameters. Currently, this is only
                supported when passing ``use_orig_params=True`` to the FSDP
                constructor and ``offload_to_cpu=False`` to this method.
                (Default: ``False``)
        """
        # Note that we specify root_only as FSDP roots will handle summoning
        # child FSDP instances based on recurse argument.
        root_fsdp_modules = FullyShardedDataParallel.fsdp_modules(
            module, root_only=True
        )
        # Summon all params for all FSDP instances
        with contextlib.ExitStack() as stack:
            for module in root_fsdp_modules:
                stack.enter_context(
                    module._summon_full_params(
                        recurse=recurse,
                        writeback=writeback,
                        rank0_only=rank0_only,
                        offload_to_cpu=offload_to_cpu,
                        with_grads=with_grads,
                    )
                )
            # Yield to the caller, with full params in all FSDP instances.
            yield
        # Exiting from the ExitStack will reshard all params.
        return

    @contextlib.contextmanager
    def _summon_full_params(
        self,
        recurse: bool = True,
        writeback: bool = True,
        rank0_only: bool = False,
        offload_to_cpu: bool = False,
        with_grads: bool = False,
    ):
        if with_grads and (offload_to_cpu or not self._use_orig_params):
            raise NotImplementedError(
                f"with_grads={with_grads} "
                f"use_orig_params={self._use_orig_params} "
                f"offload_to_cpu={offload_to_cpu} "
                f"is not supported yet"
            )
        if writeback and rank0_only:
            raise ValueError(
                "writeback=True and rank0_only=True is not supported, as model "
                "parameter shapes will be different across ranks, and writing "
                "to them can lead to inconsistencies across ranks when the "
                "context is exited."
            )
        if offload_to_cpu and not rank0_only:
            warnings.warn(
                "offload_to_cpu and rank0_only=False will result in "
                "full parameters being redundantly copied to CPU memory for "
                "GPUs that reside on the same machine, which may incur the risk of "
                "CPU OOM. It is recommended to use ``offload_to_cpu`` with "
                "rank0_only=True."
            )

        if recurse:
            with contextlib.ExitStack() as stack:
                for module in self.fsdp_modules(self):
                    stack.enter_context(
                        module._summon_full_params(
                            recurse=False,
                            writeback=writeback,
                            rank0_only=rank0_only,
                            offload_to_cpu=offload_to_cpu,
                            with_grads=with_grads,
                        )
                    )
                yield
            return

        torch.cuda.synchronize()
        self._lazy_init()
        self._assert_state([TrainingState.IDLE])
        for handle in self._handles:
            assert handle._training_state == HandleTrainingState.IDLE
        self.training_state = TrainingState.SUMMON_FULL_PARAMS
        for handle in self._handles:
            handle._training_state = HandleTrainingState.SUMMON_FULL_PARAMS

        if self._is_root:
            _clear_grads_if_needed(self._fsdp_handles(self))
        free_unsharded_flat_params = [
            handle.needs_unshard() for handle in self._handles
        ]
        # No need to call `wait_stream()` since we unshard in the computation
        # stream directly
        computation_stream = torch.cuda.current_stream()
        self._unshard(self._handles, computation_stream, computation_stream)
        if with_grads:
            self._unshard_grads(self._handles)

        if rank0_only and self.rank != 0:
            # Free the unsharded flattened parameter early
            self._reshard(self._handles, free_unsharded_flat_params)
            if with_grads:
                self._reshard_grads(self._handles)
            try:
                yield
            finally:
                self.training_state = TrainingState.IDLE
                for handle in self._handles:
                    handle._training_state = HandleTrainingState.IDLE
        else:
            # Unflatten the unsharded flattened parameters
            with contextlib.ExitStack() as stack:
                # Invariant: rank == 0 or !rank0_only
                for handle in self._handles:
                    if offload_to_cpu and handle.uses_sharded_strategy:
                        stack.enter_context(handle.to_cpu())
                        # TODO (awgu): Since PyTorch enforces that a parameter
                        # and its gradients need to match metadata (e.g.
                        # device), we must move gradients to CPU *after* we
                        # move parameters.
                # TODO (awgu): This FPW call assumes 1 `FlatParameter`
                if not self._use_orig_params:
                    stack.enter_context(self._unflatten_as_params())
                try:
                    yield
                finally:
                    stack.close()
                    if writeback:
                        self._writeback_to_local_shard(self._handles, with_grads)
                    self._reshard(self._handles, free_unsharded_flat_params)
                    if with_grads:
                        self._reshard_grads(self._handles)
                    self.training_state = TrainingState.IDLE
                    for handle in self._handles:
                        handle._training_state = HandleTrainingState.IDLE

    @torch.no_grad()
    def _writeback_to_local_shard(
        self,
        handles: List[FlatParamHandle],
        writeback_grad: bool,
    ):
        """
        For each handle, writes back the this rank's shard of the unsharded
        flattened parameter to the sharded flattened parameter. If
        ``writeback_grad=True``, then writes back to the sharded gradient as
        well.

        Precondition: Each handle's ``FlatParameter`` 's data points to the
        padded unsharded flattened parameter.
        """
        for handle in handles:
            # For `NO_SHARD`, `_local_shard` is the unsharded flattened
            # parameter and `grad` is the unsharded gradient, so there is no
            # need to writeback for either
            if not handle.uses_sharded_strategy:
                continue
            assert (
                handle.flat_param.ndim == 1
            ), f"Expects `flat_param` to be flattened but got {handle.flat_param.shape}"

            # Get the unpadded shard instead of the padded shard to persist
            # user changes to the padding (though FSDP does not explicitly
            # support this)
            param_shard, _ = FlatParamHandle._get_unpadded_shard(
                handle.flat_param,
                handle.rank,
                handle.world_size,
            )
            handle.flat_param._local_shard[: param_shard.numel()].copy_(param_shard)
            if writeback_grad:
                existing_grad = handle.sharded_grad
                if existing_grad is not None:
                    grad_shard, _ = FlatParamHandle._get_unpadded_shard(
                        handle.flat_param.grad,
                        handle.rank,
                        handle.world_size,
                    )
                    existing_grad[: grad_shard.numel()].copy_(grad_shard)

    @contextlib.contextmanager
    def _unflatten_as_params(self) -> Generator:
        """
        Assumes that the flattened parameter is unsharded. When in the context,
        de-registers the flattened parameter and unflattens the original
        parameters as ``nn.Parameter`` views into the flattened parameter.
        After the context, re-registers the flattened parameter and restores
        the original parameters as ``Tensor`` views into the flattened
        parameter.
        """
        if not self._handles:
            yield
        else:
            self._deregister_flat_param()
            try:
                with self._handles[0].unflatten_as_params():
                    yield
            finally:
                if not self._handles[0]._use_orig_params:
                    self._register_flat_param()

    def _register_flat_param(self):
        """
        Registers the flattened parameter to the wrapped module, making it
        visible to ``nn.Module`` methods.

        We do not use :meth:`nn.Module.register_parameter` because we want
        ``FLAT_PARAM`` to always be an attribute but dynamically change whether
        it is visible to ``nn.Module`` methods.
        """
        if self._has_params:
            self.module._parameters[FLAT_PARAM] = self._handles[0].flat_param

    def _deregister_flat_param(self):
        """
        De-registers the flattened parameter from the wrapped module, hiding it
        from ``nn.Module`` methods.

        We do not use ``del`` because we want ``FLAT_PARAM`` to always be an
        attribute but dynamically change whether it is visible to ``nn.Module``
        methods.
        """
        self.module._parameters.pop(FLAT_PARAM, None)

    @contextlib.contextmanager
    def _deregister_orig_params_ctx(self):
        """
        This deregisters the original parameters and exposes the
        :class:`FlatParameter` s. If a :class:`FlatParameter` is sharded, then
        this refreshes the sharded views before exiting. This method shouuld
        only be called when using the original parameters.
        """
        p_assert(
            self._use_orig_params,
            "`_deregister_orig_params_ctx()` should only be called when "
            "`_use_orig_params=True`",
        )
        for fsdp_module in self.fsdp_modules(self):
            fsdp_module._deregister_orig_params()
        try:
            yield
        finally:
            for fsdp_module in self.fsdp_modules(self):
                fsdp_module._register_orig_params()

    def _deregister_orig_params(self):
        """
        Deregisters the original parameters; registers the ``FlatParameter``.
        """
        p_assert(
            len(self._handles) <= 1,
            "Expects <=1 handle per FSDP instance; needs to be refactored "
            "for >1 handle (e.g. non-recursive wrapping)",
        )
        if not self._handles:
            return
        handle = self._handles[0]
        p_assert(
            handle._use_orig_params,
            f"Inconsistent `_use_orig_params` -- FSDP: {self._use_orig_params} "
            f"handle: {handle._use_orig_params}",
        )
        handle._deregister_orig_params()
        self._register_flat_param()

    def _register_orig_params(self):
        """
        Deregisters the ``FlatParameter``; registers the original parameters.
        """
        if not self._handles:
            return
        handle = self._handles[0]
        self._deregister_flat_param()
        if handle.is_sharded(handle.flat_param):
            handle._use_sharded_views()
            handle._use_sharded_grad_views()
        else:
            handle._use_unsharded_views(as_params=True)

    def _apply(self, *args, **kwargs):
        """
        When using the original parameters, this deregisters the original
        parameters and exposes the :class:`FlatParameter` s before calling
        ``_apply()``.
        """
        # When using the original parameters: Since (1) the `FlatParameter`s
        # own the storage and (2) `_apply()` is the subroutine underlying the
        # most common storage-changing ops like `to()` and `cuda()`, we
        # override `_apply()` to have the storage change directly performed on
        # the `FlatParameter`s instead of applying to the original parameters
        # and then writing back to the `FlatParameter`s.
        with (
            self._deregister_orig_params_ctx()
            if self._use_orig_params
            else contextlib.suppress()
        ):
            return super()._apply(*args, **kwargs)

    def named_buffers(
        self,
        *args,
        **kwargs,
    ) -> Iterator[Tuple[str, torch.Tensor]]:
        """
        Overrides :meth:`named_buffers()` to intercept buffer names and
        remove all occurrences of the FSDP-specific flattened buffer prefix
        when inside the :meth:`summon_full_params` context manager.
        """
        should_clean_name = (
            self.training_state == TrainingState.SUMMON_FULL_PARAMS
            or self._use_orig_params
        )
        for buffer_name, buffer in super().named_buffers(*args, **kwargs):
            if should_clean_name:
                # Remove any instances of the FSDP-specific prefix; there can
                # be multiple in the case of nested FSDP modules
                buffer_name = buffer_name.replace(FSDP_PREFIX, "")
            yield (buffer_name, buffer)

    def named_parameters(
        self,
        *args,
        **kwargs,
    ) -> Iterator[Tuple[str, torch.nn.Parameter]]:
        """
        Overrides :meth:`named_parameters()` to intercept parameter names and
        remove all occurrences of the FSDP-specific flattened parameter prefix
        when inside the :meth:`summon_full_params` context manager.
        """
        should_clean_name = (
            self.training_state == TrainingState.SUMMON_FULL_PARAMS
            or self._use_orig_params
        )
        for param_name, param in super().named_parameters(*args, **kwargs):
            if should_clean_name:
                # Remove any instances of the FSDP-specific prefix; there can
                # be multiple in the case of nested FSDP modules
                param_name = param_name.replace(FSDP_PREFIX, "")
            yield (param_name, param)

    def _register_pre_backward_hooks(
        self,
        outputs: Any,
        handles: List[FlatParamHandle],
    ) -> Any:
        """
        Registers pre-backward hooks on the tensors that require gradients in
        the forward pass outputs ``outputs``, which were computed using the
        ``FlatParameter`` s of ``handles``.

        Returns:
            Forward pass outputs with pre-backward hooks registered to tensors
            that require gradients.
        """
        # If there is no gradient computation, then there is no need for
        # pre-backward logic
        if not torch.is_grad_enabled():
            return outputs

        if self._is_root:
            self._post_backward_callback_queued = False  # only defined on the root

        handles_key = tuple(handles)
        if handles_key:
            # Since these handles' `FlatParameter`s participated in a forward,
            # we conservatively assume that they will be used in the backward
            self._needs_pre_backward_unshard[handles_key] = False
            self._ran_pre_backward_hook[handles_key] = False

        def _pre_backward_hook(_handles: List[FlatParamHandle], *unused: Any) -> None:
            """Prepares ``_handles`` 's ``FlatParameter`` s for gradient
            computation."""
            _handles_key = tuple(_handles)  # avoid shadowing `handles_key`
            # Only run the pre-backward hook once per group of handles involved
            # in the same module forward computation
            if _handles_key and self._ran_pre_backward_hook.get(_handles_key, False):
                return

            with torch.autograd.profiler.record_function(
                "FullyShardedDataParallel._pre_backward_hook"
            ):
                # Queue the post-backward callback once for the root FSDP
                # instance to attach it to the outermost backward graph task so
                # that it is called after all backward calls complete
                if self._is_root and not self._post_backward_callback_queued:
                    self._queue_wait_for_post_backward()
                    _clear_grads_if_needed(self._fsdp_handles(self))
                elif _handles_key:
                    self._assert_state([TrainingState.IDLE])
                self.training_state = TrainingState.FORWARD_BACKWARD
                # Queueing the post-backward callback is the only logic that is
                # not per-handle in the pre-backward hook, so we can return
                # early here if there are no handles.
                if not _handles_key:
                    return
                for handle in _handles:
                    handle._training_state = HandleTrainingState.BACKWARD_PRE

                # If the handles have been prefetched, this `_unshard()` simply
                # switches to using the unsharded parameter
                self._unshard(
                    _handles, self._streams["unshard"], self._streams["pre_unshard"]
                )
                torch.cuda.current_stream().wait_stream(self._streams["unshard"])

                # Set this to `False` to ensure that a mistargeted prefetch
                # does not actually unshard these handles
                self._needs_pre_backward_unshard[_handles_key] = False
                self._prefetch_handles(_handles_key)
                for handle in _handles:
                    handle.prepare_gradient_for_backward()
                self._ran_pre_backward_hook[_handles_key] = True

        def _register_hook(t: torch.Tensor) -> torch.Tensor:
            if t.requires_grad:
                t.register_hook(functools.partial(_pre_backward_hook, handles))
                self._needs_pre_backward_unshard[handles_key] = True
            return t

        return _apply_to_tensors(_register_hook, outputs)

    def _register_post_backward_hooks(
        self,
        handles: List[FlatParamHandle],
    ) -> None:
        """
        Registers post-backward hooks on the ``FlatParameter`` s'
        ``AccumulateGrad`` objects to reshard and to reduce-scatter gradients.

        The ``AccumulateGrad`` object represents the last function that
        finalizes the ``FlatParameter`` 's gradient, so it only runs after its
        entire gradient computation has finished.

        We register the post-backward hook only once in the *first* forward
        that a ``FlatParameter`` participates in. This relies on the
        ``AccumulateGrad`` object being preserved through multiple forwards.
        """
        # If there is no gradient computation, then there is no need for
        # post-backward logic
        if not torch.is_grad_enabled():
            return
        for handle in handles:
            flat_param = handle.flat_param
            already_registered = hasattr(flat_param, "_post_backward_hook_state")
            if already_registered or not flat_param.requires_grad:
                continue
            # Get the `AccumulateGrad` object
            temp_flat_param = flat_param.expand_as(flat_param)
            p_assert(
                temp_flat_param.grad_fn is not None,
                "The `grad_fn` is needed to access the `AccumulateGrad` and "
                "register the post-backward hook",
            )
            acc_grad = temp_flat_param.grad_fn.next_functions[0][0]
            hook_handle = acc_grad.register_hook(
                functools.partial(self._post_backward_hook, handle)
            )
            flat_param._post_backward_hook_state = (acc_grad, hook_handle)  # type: ignore[attr-defined]

    @torch.no_grad()
    def _post_backward_hook(
        self,
        handle: FlatParamHandle,
        *unused: Any,
    ) -> None:
        """
        Reduce-scatters the gradient of ``handle`` 's ``FlatParameter``.

        Precondition: The ``FlatParameter`` 's ``.grad`` attribute contains the
        unsharded gradient for the local batch.

        Postcondition:
        - If using ``NO_SHARD``, then the ``.grad`` attribute is the reduced
        unsharded gradient.
        - Otherwise, the ``_saved_grad_shard`` attribute is the reduced sharded
        gradient (accumulating with any existing gradient).
        """
        param = handle.flat_param
        param._post_backward_called = True
        with torch.autograd.profiler.record_function(
            "FullyShardedDataParallel._post_backward_hook"
        ):
            self._assert_state([TrainingState.FORWARD_BACKWARD])
            self.training_state = TrainingState.FORWARD_BACKWARD
            p_assert(
                handle._training_state == HandleTrainingState.BACKWARD_PRE,
                f"Expects `BACKWARD_PRE` state but got {handle._training_state}",
            )
            handle._training_state = HandleTrainingState.BACKWARD_POST

            if (
                self._use_param_exec_order_policy()
                and self._param_exec_order_prep_stage
            ):
                # In self._fsdp_params_exec_order, the parameters are ordered based on
                # the execution order in the backward pass in the first iteration.
                self._fsdp_params_exec_order.append(param)

            if param.grad is None:
                return
            if param.grad.requires_grad:
                raise RuntimeError(
                    "FSDP only works with gradients that don't require gradients"
                )

            free_unsharded_flat_param = self._should_free_unsharded_flat_param(handle)
            self._reshard([handle], [free_unsharded_flat_param])

            # TODO (awgu): Post-backward prefetching does not support the
            # multiple handles per module case (which was why we keyed by
            # *tuple*). The post-backward hook runs per handle, not per group
            # of handles. To generalize this, we may need a 2-level mapping,
            # where we map each individual handle to its groups of handles and
            # then from the groups of handles to their indices in the order.
            handles_key = (handle,)
            self._prefetch_handles(handles_key)

            if not self._sync_gradients:
                return

            # Wait for all ops in the current stream (e.g. gradient
            # computation) to finish before reduce-scattering the gradient
            self._streams["post_backward"].wait_stream(torch.cuda.current_stream())

            with torch.cuda.stream(self._streams["post_backward"]):
                orig_grad_data = param.grad.data
                if (
                    self._mixed_precision_enabled_for_reduce()
                    and not self._low_precision_hook_enabled()
                ):
                    # Cast gradient to precision in which it should be communicated.
                    # If a low precision hook is registered and reduce_dtype is specified
                    # in `MixedPrecision`, communication hook will take care of
                    # casting to lower precision and back.
                    # TODO: Make this a communication hook when communication hooks
                    # are implemented for FSDP. Note that this is a noop if the
                    # reduce_dtype matches the param dtype.
                    param.grad.data = param.grad.data.to(
                        self.mixed_precision.reduce_dtype
                    )

                if self._exec_order_data.is_first_iter:
                    # For all sharding strategies communication is performed through `_communication_hook`:
                    # default comm hooks are: `reduce_scatter` for sharded strategies and
                    # `all_reduce` for non-sharded strategies. This checks asserts that `_communication_hook`
                    # and `_communication_hook_state`, required for communication not `None`.`
                    p_assert(
                        self._communication_hook is not None,
                        "Communication hook should not be None",
                    )
                    p_assert(
                        self._communication_hook_state is not None,
                        "Communication hook state should not be None",
                    )
                grad = param.grad.data
                if handle.uses_sharded_strategy:
                    # We clear `param.grad` to permit repeated gradient
                    # computations when this FSDP module is called multiple times.
                    # This is to avoid a race among multiple re-entrant backward
                    # passes. For example, the second backward pass computation
                    # precedes ahead of the first backward pass reduction, which is
                    # possible since the reduction is in a different stream and is
                    # async. Then, the first backward pass may be incorrectly
                    # reducing the second backward pass's `param.grad`.
                    # The reduced gradients are accumulated in
                    # `param._saved_grad_shard`, and the gradient reductions can
                    # happen in arbitrary order, though we tolerate this due to the
                    # (approximate) commutativity of floating-point addition.
                    param.grad = None
                    grad_flatten = torch.flatten(grad)
                    chunks = list(grad_flatten.chunk(self.world_size))
                    num_pad = self.world_size * chunks[0].numel() - grad.numel()
                    input_flattened = F.pad(grad_flatten, [0, num_pad])
                    output = torch.zeros_like(chunks[0])
                    self._communication_hook(
                        self._communication_hook_state, input_flattened, output
                    )

                    self._cast_grad_to_param_dtype(output, param)

                    # To support gradient accumulation outside `no_sync()`, we save
                    # the gradient data to `param._saved_grad_shard` before the
                    # backward pass, accumulate gradients into it here, and set
                    # `param.grad` with the accumulated value at the end of the
                    # backward pass in preparation for the optimizer step.
                    accumulate_grad = hasattr(param, "_saved_grad_shard")
                    if accumulate_grad:
                        p_assert(
                            param._saved_grad_shard.shape == output.shape,  # type: ignore[attr-defined]
                            "Shape mismatch when accumulating gradients: "  # type: ignore[attr-defined]
                            f"existing grad shape={param._saved_grad_shard.shape} "
                            f"new grad shape={output.shape}",  # type: ignore[attr-defined]
                        )
                        p_assert(
                            param._saved_grad_shard.device == output.device,  # type: ignore[attr-defined]
                            "Device mismatch when accumulating gradients: "  # type: ignore[attr-defined]
                            f"existing grad device={param._saved_grad_shard.device} "
                            f"new grad device={output.device}",  # type: ignore[attr-defined]
                        )
                        param._saved_grad_shard += output  # type: ignore[attr-defined]
                    else:
                        param._saved_grad_shard = output  # type: ignore[attr-defined]
                    grad = param._saved_grad_shard  # type: ignore[attr-defined]
                else:
                    if self.sharding_strategy == ShardingStrategy.NO_SHARD:
                        self._communication_hook(
                            self._communication_hook_state, param.grad
                        )

                    # For NO_SHARD keeping grads in the reduced precision, we
                    # can simply omit the cast as needed, we can't do this for
                    # other sharding strategies because grad field is assigned
                    # in _finalize_params. TODO (rvarm1) this divergence in
                    # logic is not ideal.
                    if not self._mixed_precision_keep_low_precision_grads():
                        self._cast_grad_to_param_dtype(param.grad, param)

                # Regardless of sharding or not, offload the grad to CPU if we are
                # offloading params. This is so param and grad reside on same device
                # which is needed for the optimizer step.
                if handle._config.offload_params:
                    # We specify non_blocking=True
                    # and ensure the appropriate synchronization is done by waiting
                    # streams in _wait_for_post_backward.
                    param._cpu_grad.copy_(  # type: ignore[attr-defined]
                        grad.detach(), non_blocking=True
                    )
                    # Don't let this memory get reused until after the transfer.
                    grad.data.record_stream(torch.cuda.current_stream())

                # After _post_backward_hook returns, orig_grad_data will eventually
                # go out of scope, at which point it could otherwise be freed for
                # further reuse by the main stream while the div/reduce_scatter/copy
                # are underway in the post_backward stream. See:
                # github.com/NVIDIA/apex/blob/master/apex/parallel/distributed.py
                orig_grad_data.record_stream(self._streams["post_backward"])

                if handle._use_orig_params:
                    # Since the handle's `FlatParameter` completed its gradient
                    # computation, we should reset the gradient noneness mask
                    handle._reset_is_grad_none()
                    # Delay using sharded gradient views until after the
                    # reduce-scatter instead of immediately after resharding
                    handle._use_sharded_grad_views()

    def _cast_grad_to_param_dtype(
        self,
        grad: torch.Tensor,
        param: FlatParameter,
    ):
        """
        Casts gradient ``grad`` back to the full parameter dtype so that the
        optimizer step runs with that dtype. This performs an actual cast if
        1. parameters were in reduced precision during the forward since then
        gradients would be in that reduced precision, or
        2. parameters were not in reduced precision but gradients were in
        reduced precision for communication.
        However, if a low precision communication hook is registered, then this
        dtype cast happens in the hook instead.
        """
        self._assert_state(TrainingState.FORWARD_BACKWARD)
        if not self._low_precision_hook_enabled() and (
            self._mixed_precision_enabled_for_params()
            or self._mixed_precision_enabled_for_reduce()
        ):
            low_prec_grad_data = grad.data
            grad.data = grad.data.to(dtype=param.dtype)
            # Do not let the low precision gradient memory get reused until
            # the cast to full parameter precision completes
            low_prec_grad_data.record_stream(torch.cuda.current_stream())

    def _should_free_unsharded_flat_param(self, handle: FlatParamHandle):
        return (
            self._sync_gradients and handle.uses_sharded_strategy
        ) or handle._config.sharding_strategy == HandleShardingStrategy.FULL_SHARD

    def _queue_wait_for_post_backward(self) -> None:
        """
        Queues a post-backward callback from the root FSDP instance, which
        should happen at the beginning of its pre-backward.
        """
        p_assert(
            self._is_root,
            "`_queue_wait_for_post_backward()` should be called on the root FSDP instance",
        )
        if self._post_backward_callback_queued:
            return
        self._assert_state([TrainingState.IDLE])
        self._post_backward_callback_queued = True
        Variable._execution_engine.queue_callback(self._wait_for_post_backward)

    @torch.no_grad()
    def _wait_for_post_backward(self) -> None:
        """Wait for post-backward to finish. Only called on root instance."""
        assert self._is_root, "_wait_for_post_backward can only be called on root."
        # Root's training state might be backward_pre or backward_post depending on
        # if root parameter's post backward hook was called. The post-backward hook
        # may not have been called if gradient was not computed for this param/FSDP
        # module.

        if self._sync_gradients:
            torch.cuda.current_stream().wait_stream(self._streams["post_backward"])
            if self.cpu_offload.offload_params:
                # We need to wait for the non-blocking GPU ->
                # CPU grad transfers to finish. We need to do this for GPU -> CPU
                # copies because when grad is on CPU, it won't wait for any CUDA
                # stream to finish GPU -> CPU copies unless we explicitly block the
                # host-side with synchronize().
                torch.cuda.current_stream().synchronize()
        self._exec_order_data.next_iter()

        # A backward pass is done, clean up below.
        def _catch_all_reshard(fsdp_module: FullyShardedDataParallel) -> None:
            """
            Reshards full parameters that may have not been resharded in
            post_backward_hook. This can happen when an FSDP module's output
            is used in forward so its pre-backward fires unsharding the param,
            but post-backward does not fire since the output was not ultimately
            used in loss computation so FSDP parameter did not get a gradient.
            """
            # Note that we wrap resharding logic in a try-catch as a defensive
            # approach, as if an error is thrown, we are in the backwards pass,
            # and autograd would not print out much useful info about the actual
            # error hit.
            try:
                free_unsharded_flat_params: List[bool] = []
                handles_to_reshard: List[FlatParamHandle] = []
                for handle in fsdp_module._handles:
                    # TODO: This already-resharded check is brittle:
                    # https://github.com/pytorch/pytorch/issues/83956
                    already_resharded = (
                        handle.flat_param.data_ptr()
                        == handle.flat_param._local_shard.data_ptr()
                    )
                    if already_resharded:
                        continue
                    free_unsharded_flat_params.append(
                        self._should_free_unsharded_flat_param(handle)
                    )
                    handles_to_reshard.append(handle)
                self._reshard(handles_to_reshard, free_unsharded_flat_params)
            except Exception as e:
                p_assert(
                    False,
                    f"Got exception while resharding module {fsdp_module}: {str(e)}",
                    raise_assertion_error=False,
                )
                raise e

        def _finalize_params(fsdp_module: FullyShardedDataParallel) -> None:
            """Helper used below on all fsdp modules."""
            for handle in fsdp_module._handles:
                p = handle.flat_param
                if p.requires_grad:
                    if hasattr(p, "_post_backward_hook_state"):
                        p_assert(
                            len(p._post_backward_hook_state) == 2,  # type: ignore[attr-defined]
                            "p._post_backward_hook_state fields are not valid.",
                        )
                        p._post_backward_hook_state[1].remove()  # type: ignore[attr-defined]
                        delattr(p, "_post_backward_hook_state")
                    if not self._sync_gradients:
                        # Preserve the gradient accumulation state if not
                        # synchronizing gradients: `p.grad` remains the
                        # unsharded gradient accumulated from prior `no_sync()`
                        # iterations, and `p._saved_grad_shard` remains the
                        # sharded gradient from the last synchronized iteration
                        continue
                    handle.prepare_gradient_for_optim()
                    p_assert(
                        hasattr(p, "_post_backward_called"),
                        "Expected flag _post_backward_called to be set on param.",
                    )
                    # Reset _post_backward_called in preparation for the next iteration.
                    p._post_backward_called = False

        # Update root and nested FSDP's hooks and flags.
        for m in self.fsdp_modules(self):  # includes self
            _catch_all_reshard(m)
            _finalize_params(m)
            m._ran_pre_backward_hook.clear()
            m.training_state = TrainingState.IDLE
            for handle in m._handles:
                handle._training_state = HandleTrainingState.IDLE
            m._handles_prefetched.clear()
            if m._is_root:
                # reset this flag for cases like "one forward pass + multiple backward passes"
                self._post_backward_callback_queued = False

        if self._use_param_exec_order_policy() and self._param_exec_order_prep_stage:
            self._param_exec_order_policy_second_iter_init()

    def _param_exec_order_policy_second_iter_init(self) -> None:
        self._param_exec_order_prep_stage = False
        # Let the parameters in self._fsdp_params_exec_order ordered based on
        # the execution order in the forward pass.
        self._fsdp_params_exec_order.reverse()
        for m in self.modules():
            if m is not self and isinstance(m, FullyShardedDataParallel):
                assert hasattr(
                    m, "_param_exec_order_policy"
                ), "Non-root FSDP modules should also have _param_exec_order_policy attribute"
                assert hasattr(
                    m, "_param_exec_order_prep_stage"
                ), "Non-root FSDP modules should also have _param_exec_order_prep_stage attribute"
                m._param_exec_order_prep_stage = False
        # TODO (linjianma): Construct a fsdp_wrap_map whose keys are all children modules with a FSDP wrap,
        # and values are its FSDP wraps. These children FSDP wraps will be detached from the root FSDP module
        # and will be used to schedule the parameters (rebuild_full_params and reshard).
        # TODO (linjianma): Remove all internal FSDP wraps from the root FSDP module.
        # TODO (linjianma): Based on self._fsdp_params_exec_order, get the information
        # needed to patch the forward() function of each key in the fsdp_wrap_map. The rules are as follows:
        # 1: Before each forward(), rebuild_full_params of all parameters that are currently sharded and
        # will be used in the forward, and reshard all parameters that are currently full and will not be
        # used in the next forward()
        # 2: After each forward(), reshard all parameters just used in the forward, and rebuild_full_params of
        # all parameters that will be used next.
        # TODO (linjianma): Patch the forward of each model in the keys
        # of fsdp_wrap_map based on the information above.

    def _assert_state(self, state: Union[TrainingState, List[TrainingState]]) -> None:
        """Assert we are in the given state."""
        # Since assert can be turned off and this error checking
        # is really important, we use explicit error checking
        # and raise a ValueError if needed.
        if isinstance(state, TrainingState):
            state = [state]
        if self.training_state not in state:
            msg = (
                f"expected to be in states {state} but current state "
                f"is {self.training_state}"
            )
            # In case we are failing in the context of autograd hook, asserting
            # may not generate useful msg. So, let's print it to be sure.
            if self.rank == 0:
                print(f"Asserting FSDP instance is: {self}")
                print(f"ERROR: {msg}")
                traceback.print_stack()
            raise ValueError(msg)

    @contextmanager
    def no_sync(self) -> Generator:
        """
        A context manager to disable gradient synchronizations across FSDP
        instances. Within this context, gradients will be accumulated in module
        variables, which will later be synchronized in the first
        forward-backward pass after exiting the context. This should only be
        used on the root FSDP instance and will recursively apply to all
        children FSDP instances.

        .. note:: This likely results in higher memory usage because FSDP will
            accumulate the full model gradients (instead of gradient shards)
            until the eventual sync.

        .. note:: When used with CPU offloading, the gradients will not be
            offloaded to CPU when inside the context manager. Instead, they
            will only be offloaded right after the eventual sync.
        """
        self._lazy_init()
        if not self._is_root:
            raise RuntimeError(
                "`no_sync()` on inner FSDP instances is not supported. Please call `no_sync()` on root FSDP module."
            )
        self._assert_state(TrainingState.IDLE)
        old_flags = []
        for m in self.modules():
            if isinstance(m, FullyShardedDataParallel):
                old_flags.append((m, m._sync_gradients))
                m._sync_gradients = False
        try:
            yield
        finally:
            for m, old_flag in old_flags:
                assert not m._sync_gradients, (
                    "`_sync_gradients` was incorrectly set to "
                    "`True` while in the `no_sync()` context manager"
                )
                m._sync_gradients = old_flag

    @torch.no_grad()
    def clip_grad_norm_(
        self, max_norm: Union[float, int], norm_type: Union[float, int] = 2.0
    ) -> torch.Tensor:
        """
        Clips the gradient norm of all parameters. The norm is computed over
        all parameters' gradients as viewed as a single vector, and the
        gradients are modified in-place.

        Args:
            max_norm (float or int): max norm of the gradients
            norm_type (float or int): type of the used p-norm. Can be ``'inf'``
                for infinity norm.

        Returns:
            Total norm of the parameters (viewed as a single vector).

        .. note:: This is analogous to ``torch.nn.utils.clip_grad_norm_`` but
            handles the partitioning and multiple devices per rank under the
            hood. The default torch util is not applicable here, because each
            rank only has a partial view of all the grads in the model, so
            calling it for FSDP models would lead to different scaling being
            applied per subset of model parameters.

        .. warning:: This needs to be called on all ranks since it uses
            collective communications.
        """
        self._lazy_init()
        if not self._is_root:
            raise RuntimeError(
                "`clip_grad_norm_()` should only be called on the root FSDP instance"
            )
        self._assert_state(TrainingState.IDLE)
        _wait_for_computation_stream(
            torch.cuda.current_stream(),
            self._streams["unshard"],
            self._streams["pre_unshard"],
        )

        max_norm = float(max_norm)
        norm_type = float(norm_type)
        # Compute the local gradient norm (only including this rank's shard
        # of the gradients)
        local_norm = _get_grad_norm(self.parameters(), norm_type).to(
            self.compute_device
        )
        # Reconstruct the total gradient norm depending on the norm type
        if norm_type == math.inf:
            total_norm = local_norm
            dist.all_reduce(
                total_norm, op=torch.distributed.ReduceOp.MAX, group=self.process_group
            )
        else:
            total_norm = local_norm**norm_type
            dist.all_reduce(total_norm, group=self.process_group)
            total_norm = total_norm ** (1.0 / norm_type)
        if self.cpu_offload.offload_params:
            total_norm = total_norm.cpu()

        clip_coef = torch.tensor(
            max_norm, dtype=total_norm.dtype, device=total_norm.device
        ) / (total_norm + 1e-6)
        # Multiplying by the clamped coefficient is meaningless when it is
        # equal to 1, but it avoids the host-device sync that would result from
        # `if clip_coef < 1`
        clip_coef_clamped = torch.clamp(clip_coef, max=1.0)
        grads = [param.grad for param in self.parameters() if param.grad is not None]
        for grad in grads:
            grad.detach().mul_(clip_coef_clamped.to(grad.device))
        return total_norm

    @staticmethod
    def _warn_optim_input(optim_input):
        if optim_input is not None:
            warnings.warn(
                "The `optim_input` argument is deprecated and will be removed after PyTorch 1.13. You may remove it "
                "from your code without changing its functionality."
            )

    @staticmethod
    def _is_using_optim_input(optim_input, optim) -> bool:
        if optim_input is None and optim is None:
            # Use the default behavior of `optim_input``
            return True
        if optim_input is not None:
            # Use the `optim_input` code path
            return True
        # Use the `optim` code path
        return False

    @staticmethod
    def _raise_on_use_orig_params_optim_checkpoint(model: nn.Module):
        if any(
            fsdp_module._use_orig_params
            for fsdp_module in FullyShardedDataParallel.fsdp_modules(model)
        ):
            raise NotImplementedError(
                "Optimizer state checkpointing is not supported yet for `use_orig_params=True`"
            )

    @staticmethod
    def full_optim_state_dict(
        model: torch.nn.Module,
        optim: torch.optim.Optimizer,
        optim_input: Optional[
            Union[
                List[Dict[str, Any]],
                Iterable[torch.nn.Parameter],
            ]
        ] = None,
        rank0_only: bool = True,
        group: Optional[dist.ProcessGroup] = None,
    ) -> Dict[str, Any]:
        """
        Consolidates the full optimizer state on rank 0 and returns it
        as a :class:`dict` following the convention of
        :meth:`torch.optim.Optimizer.state_dict`, i.e. with keys ``"state"``
        and ``"param_groups"``. The flattened parameters in ``FSDP`` modules
        contained in ``model`` are mapped back to their unflattened parameters.

        .. warning:: This needs to be called on all ranks since it uses
            collective communications. However, if ``rank0_only=True``, then
            the state dict is only populated on rank 0, and all other ranks
            return an empty :class:`dict`.

        .. warning:: Unlike ``torch.optim.Optimizer.state_dict()``, this method
            uses full parameter names as keys instead of parameter IDs.

        .. note:: Like in :meth:`torch.optim.Optimizer.state_dict`, the tensors
            contained in the optimizer state dict are not cloned, so there may
            be aliasing surprises. For best practices, consider saving the
            returned optimizer state dict immediately, e.g. using
            ``torch.save()``.

        Args:
            model (torch.nn.Module): Root module (which may or may not be a
                :class:`FullyShardedDataParallel` instance) whose parameters
                were passed into the optimizer ``optim``.
            optim (torch.optim.Optimizer): Optimizer for ``model`` 's
                parameters.
            optim_input (Optional[Union[List[Dict[str, Any]], Iterable[torch.nn.Parameter]]]):
                Input passed into the optimizer ``optim`` representing either a
                :class:`list` of parameter groups or an iterable of parameters;
                if ``None``, then this method assumes the input was
                ``model.parameters()``. This argument is deprecated, and there
                is no need to pass it in anymore. (Default: ``None``)
            rank0_only (bool): If ``True``, saves the populated :class:`dict`
                only on rank 0; if ``False``, saves it on all ranks. (Default:
                ``True``)
            group (dist.ProcessGroup): Model's process group or ``None`` if using
                the default process group. (Default: ``None``)

        Returns:
            Dict[str, Any]: A :class:`dict` containing the optimizer state for
            ``model`` 's original unflattened parameters and including keys
            "state" and "param_groups" following the convention of
            :meth:`torch.optim.Optimizer.state_dict`. If ``rank0_only=True``,
            then nonzero ranks return an empty :class:`dict`.
        """
        FullyShardedDataParallel._raise_on_use_orig_params_optim_checkpoint(model)
        FullyShardedDataParallel._warn_optim_input(optim_input)
        using_optim_input = FullyShardedDataParallel._is_using_optim_input(
            optim_input,
            optim,
        )
        return _optim_state_dict(
            model=model,
            optim=optim,
            optim_input=optim_input,
            rank0_only=rank0_only,
            shard_state=False,
            group=group,
            using_optim_input=using_optim_input,
        )

    @staticmethod
    def sharded_optim_state_dict(
        model: torch.nn.Module,
        optim: torch.optim.Optimizer,
        optim_input: Optional[
            Union[
                List[Dict[str, Any]],
                Iterable[torch.nn.Parameter],
            ]
        ] = None,
        group: Optional[dist.ProcessGroup] = None,
    ) -> Dict[str, Any]:
        """
        The API is similar to :meth:`full_optim_state_dict` but this API chunks
        all non-zero-dimension states to :class:`ShardedTensor` to save memory.
        This API should only be used when the model ``state_dict`` is derived
        with the context manager ``with state_dict_type(SHARDED_STATE_DICT):``.

        For the detailed usage, refer to :meth:`full_optim_state_dict`.

        .. warning:: The returned state dict contains ``ShardedTensor`` and
            cannot be directly used by the regular ``optim.load_state_dict``.
        """
        FullyShardedDataParallel._raise_on_use_orig_params_optim_checkpoint(model)
        FullyShardedDataParallel._warn_optim_input(optim_input)
        using_optim_input = FullyShardedDataParallel._is_using_optim_input(
            optim_input,
            optim,
        )
        # TODO: The ultimate goal of the optimizer state APIs should be the same
        # as state_dict/load_state_dict -- using one API to get optimizer states
        # and one API to load optimizer states. ``state_dict_type`` will be used
        # to decide which optimizer states should be returned.
        # There are currently two APIs to load a full optimizer state. So the
        # first step of the unification is to merge the two full optimizer state
        # loading APIs.
        # Task: https://github.com/pytorch/pytorch/issues/82232
        return _optim_state_dict(
            model=model,
            optim=optim,
            optim_input=optim_input,
            rank0_only=False,
            shard_state=True,
            group=group,
            using_optim_input=using_optim_input,
        )

    @staticmethod
    def shard_full_optim_state_dict(
        full_optim_state_dict: Dict[str, Any],
        model: torch.nn.Module,
        optim_input: Optional[
            Union[
                List[Dict[str, Any]],
                Iterable[torch.nn.Parameter],
            ]
        ] = None,
        optim: Optional[torch.optim.Optimizer] = None,
    ) -> Dict[str, Any]:
        """
        Shards the full optimizer state dict ``full_optim_state_dict`` by
        remapping the state to flattened parameters instead of unflattened
        parameters and restricting to only this rank's part of the optimizer
        state. The first argument should be the return value of
        :meth:`full_optim_state_dict`.

        Example::

            >>> # xdoctest: +SKIP("undefined variables")
            >>> from torch.distributed.fsdp import FullyShardedDataParallel as FSDP
            >>> model, optim = ...
            >>> full_osd = FSDP.full_optim_state_dict(model, optim)
            >>> torch.save(full_osd, PATH)
            >>> # Define new model with possibly different world size
            >>> new_model, new_optim = ...
            >>> full_osd = torch.load(PATH)
            >>> sharded_osd = FSDP.shard_full_optim_state_dict(full_osd, new_model)
            >>> new_optim.load_state_dict(sharded_osd)

        .. note:: Both :meth:`shard_full_optim_state_dict` and
            :meth:`scatter_full_optim_state_dict` may be used to get the
            sharded optimizer state dict to load. Assuming that the full
            optimizer state dict resides in CPU memory, the former requires
            each rank to have the full dict in CPU memory, where each rank
            individually shards the dict without any communication, while the
            latter requires only rank 0 to have the full dict in CPU memory,
            where rank 0 moves each shard to GPU memory (for NCCL) and
            communicates it to ranks appropriately. Hence, the former has
            higher aggregate CPU memory cost, while the latter has higher
            communication cost.

        Args:
            full_optim_state_dict (Dict[str, Any]): Optimizer state dict
                corresponding to the unflattened parameters and holding the
                full non-sharded optimizer state.
            model (torch.nn.Module): Root module (which may or may not be a
                :class:`FullyShardedDataParallel` instance) whose parameters
                correspond to the optimizer state in ``full_optim_state_dict``.
            optim_input (Optional[Union[List[Dict[str, Any]], Iterable[torch.nn.Parameter]]]):
                Input passed into the optimizer representing either a
                :class:`list` of parameter groups or an iterable of parameters;
                if ``None``, then this method assumes the input was
                ``model.parameters()``. This argument is deprecated, and there
                is no need to pass it in anymore. (Default: ``None``)
            optim (Optional[torch.optim.Optimizer]): Optimizer that will load
                the state dict returned by this method. This is the preferred
                argument to use over ``optim_input``. (Default: ``None``)

        Returns:
            Dict[str, Any]: The full optimizer state dict now remapped to
            flattened parameters instead of unflattened parameters and
            restricted to only include this rank's part of the optimizer state.
        """
        FullyShardedDataParallel._raise_on_use_orig_params_optim_checkpoint(model)
        FullyShardedDataParallel._warn_optim_input(optim_input)
        using_optim_input = FullyShardedDataParallel._is_using_optim_input(
            optim_input,
            optim,
        )
        sharded_osd = _flatten_optim_state_dict(
            full_optim_state_dict,
            model,
            True,
        )
        return _rekey_sharded_optim_state_dict(
            sharded_osd,
            model,
            optim,
            optim_input,
            using_optim_input,
        )

    @staticmethod
    def flatten_sharded_optim_state_dict(
        sharded_optim_state_dict: Dict[str, Any],
        model: torch.nn.Module,
        optim_input: Optional[
            Union[
                List[Dict[str, Any]],
                Iterable[torch.nn.Parameter],
            ]
        ] = None,
        optim: Optional[torch.optim.Optimizer] = None,
    ) -> Dict[str, Any]:
        """
        The API is similar to :meth:`shard_full_optim_state_dict`. The only
        difference is that the input ``sharded_optim_state_dict`` should be
        returned from :meth:`sharded_optim_state_dict`. Therefore, there will
        be all-gather calls on each rank to gather ``ShardedTensor`` s.

        Args:
            sharded_optim_state_dict (Dict[str, Any]): Optimizer state dict
                corresponding to the unflattened parameters and holding the
                sharded optimizer state.
            model (torch.nn.Module):
                Refer to :meth:``shard_full_optim_state_dict``.

        Returns:
            Refer to :meth:`shard_full_optim_state_dict`.
        """
        FullyShardedDataParallel._raise_on_use_orig_params_optim_checkpoint(model)
        FullyShardedDataParallel._warn_optim_input(optim_input)
        using_optim_input = FullyShardedDataParallel._is_using_optim_input(
            optim_input,
            optim,
        )
        # TODO: The implementation is the same as ``shard_full_optim_state_dict``.
        # See the TODO in ``shard_full_optim_state_dict`` for the future
        # unification plan.
        flattened_osd = _flatten_optim_state_dict(
            sharded_optim_state_dict,
            model=model,
            shard_state=True,
        )
        return _rekey_sharded_optim_state_dict(
            flattened_osd,
            model,
            optim,
            optim_input,
            using_optim_input,
        )

    @staticmethod
    def scatter_full_optim_state_dict(
        full_optim_state_dict: Optional[Dict[str, Any]],
        model: torch.nn.Module,
        optim_input: Optional[
            Union[
                List[Dict[str, Any]],
                Iterable[torch.nn.Parameter],
            ]
        ] = None,
        optim: Optional[torch.optim.Optimizer] = None,
        group: Optional[Any] = None,
    ) -> Dict[str, Any]:
        """
        Scatters the full optimizer state dict from rank 0 to all other ranks,
        returning the sharded optimizer state dict on each rank. The return
        value is the same as :meth:`shard_full_optim_state_dict`, and on rank
        0, the first argument should be the return value of
        :meth:`full_optim_state_dict`.

        Example::

            >>> # xdoctest: +SKIP("undefined variables")
            >>> from torch.distributed.fsdp import FullyShardedDataParallel as FSDP
            >>> model, optim = ...
            >>> full_osd = FSDP.full_optim_state_dict(model, optim)  # only non-empty on rank 0
            >>> # Define new model with possibly different world size
            >>> new_model, new_optim, new_group = ...
            >>> sharded_osd = FSDP.scatter_full_optim_state_dict(full_osd, new_model, group=new_group)
            >>> new_optim.load_state_dict(sharded_osd)

        .. note:: Both :meth:`shard_full_optim_state_dict` and
            :meth:`scatter_full_optim_state_dict` may be used to get the
            sharded optimizer state dict to load. Assuming that the full
            optimizer state dict resides in CPU memory, the former requires
            each rank to have the full dict in CPU memory, where each rank
            individually shards the dict without any communication, while the
            latter requires only rank 0 to have the full dict in CPU memory,
            where rank 0 moves each shard to GPU memory (for NCCL) and
            communicates it to ranks appropriately. Hence, the former has
            higher aggregate CPU memory cost, while the latter has higher
            communication cost.

        Args:
            full_optim_state_dict (Optional[Dict[str, Any]]): Optimizer state
                dict corresponding to the unflattened parameters and holding
                the full non-sharded optimizer state if on rank 0; the argument
                is ignored on nonzero ranks.
            model (torch.nn.Module): Root module (which may or may not be a
                :class:`FullyShardedDataParallel` instance) whose parameters
                correspond to the optimizer state in ``full_optim_state_dict``.
            optim_input (Optional[Union[List[Dict[str, Any]], Iterable[torch.nn.Parameter]]]):
                Input passed into the optimizer representing either a
                :class:`list` of parameter groups or an iterable of parameters;
                if ``None``, then this method assumes the input was
                ``model.parameters()``. This argument is deprecated, and there
                is no need to pass it in anymore. (Default: ``None``)
            optim (Optional[torch.optim.Optimizer]): Optimizer that will load
                the state dict returned by this method. This is the preferred
                argument to use over ``optim_input``. (Default: ``None``)
            group (dist.ProcessGroup): Model's process group or ``None`` if
                using the default process group. (Default: ``None``)

        Returns:
            Dict[str, Any]: The full optimizer state dict now remapped to
            flattened parameters instead of unflattened parameters and
            restricted to only include this rank's part of the optimizer state.
        """
        FullyShardedDataParallel._raise_on_use_orig_params_optim_checkpoint(model)
        FullyShardedDataParallel._warn_optim_input(optim_input)
        using_optim_input = FullyShardedDataParallel._is_using_optim_input(
            optim_input,
            optim,
        )
        # Try to use the passed-in process group, the model's process group,
        # or the default process group (i.e. `None`) in that priority order
        if group is None and hasattr(model, "process_group"):
            group = model.process_group
        rank = dist.get_rank(group)
        world_size = dist.get_world_size(group)
        # Check for a valid broadcast device, preferring GPU when available
        using_nccl = dist.distributed_c10d._check_for_nccl_backend(group)
        broadcast_device = (
            torch.device("cuda") if torch.cuda.is_available() else torch.device("cpu")
        )
        if using_nccl and not torch.cuda.is_available():
            raise RuntimeError("NCCL requires a GPU for collectives")
        # Flatten the optimizer state dict and construct a copy with the
        # positive-dimension tensors' shapes in place of the tensors themselves
        # since those tensors will be broadcast separately to avoid copying
        if rank == 0:
            if full_optim_state_dict is None:
                raise ValueError("Rank 0 must pass in the full optimizer state dict")
            flat_osd = _flatten_optim_state_dict(
                full_optim_state_dict,
                model=model,
                shard_state=False,
            )
            processed_osd = _process_pos_dim_tensor_state(flat_osd, world_size)
        # Broadcast the optim state dict without positive-dimension tensor
        # state and the FSDP parameter IDs from rank 0 to all ranks
        processed_osd = _broadcast_processed_optim_state_dict(
            processed_osd if rank == 0 else None,
            rank,
            group,
        )
        # Broadcast positive-dimension tensor state (both sharded tensors for
        # FSDP parameters and unsharded tensors for non-FSDP parameters)
        sharded_osd = _broadcast_pos_dim_tensor_states(
            processed_osd,
            flat_osd if rank == 0 else None,
            rank,
            world_size,
            group,
            broadcast_device,
        )
        # Rekey the optimizer state dict to use parameter IDs according to this
        # rank's `optim`
        sharded_osd = _rekey_sharded_optim_state_dict(
            sharded_osd,
            model,
            optim,
            optim_input,
            using_optim_input,
        )
        return sharded_osd

    @staticmethod
    def rekey_optim_state_dict(
        optim_state_dict: Dict[str, Any],
        optim_state_key_type: OptimStateKeyType,
        model: torch.nn.Module,
        optim_input: Optional[
            Union[
                List[Dict[str, Any]],
                Iterable[torch.nn.Parameter],
            ]
        ] = None,
        optim: Optional[torch.optim.Optimizer] = None,
    ) -> Dict[str, Any]:
        """
        Re-keys the optimizer state dict ``optim_state_dict`` to use the key
        type ``optim_state_key_type``. This can be used to achieve
        compatibility between optimizer state dicts from models with FSDP
        instances and ones without.

        To re-key an FSDP full optimizer state dict (i.e. from
        :meth:`full_optim_state_dict`) to use parameter IDs and be loadable to
        a non-wrapped model::

            >>> # xdoctest: +SKIP("undefined variables")
            >>> wrapped_model, wrapped_optim = ...
            >>> full_osd = FSDP.full_optim_state_dict(wrapped_model, wrapped_optim)
            >>> nonwrapped_model, nonwrapped_optim = ...
            >>> rekeyed_osd = FSDP.rekey_optim_state_dict(full_osd, OptimStateKeyType.PARAM_ID, nonwrapped_model)
            >>> nonwrapped_optim.load_state_dict(rekeyed_osd)

        To re-key a normal optimizer state dict from a non-wrapped model to be
        loadable to a wrapped model::

            >>> # xdoctest: +SKIP("undefined variables")
            >>> nonwrapped_model, nonwrapped_optim = ...
            >>> osd = nonwrapped_optim.state_dict()
            >>> rekeyed_osd = FSDP.rekey_optim_state_dict(osd, OptimStateKeyType.PARAM_NAME, nonwrapped_model)
            >>> wrapped_model, wrapped_optim = ...
            >>> sharded_osd = FSDP.shard_full_optim_state_dict(rekeyed_osd, wrapped_model)
            >>> wrapped_optim.load_state_dict(sharded_osd)

        Returns:
            Dict[str, Any]: The optimizer state dict re-keyed using the
            parameter keys specified by ``optim_state_key_type``.
        """
        FullyShardedDataParallel._warn_optim_input(optim_input)
        using_optim_input = FullyShardedDataParallel._is_using_optim_input(
            optim_input,
            optim,
        )
        assert optim_state_key_type in (
            OptimStateKeyType.PARAM_NAME,
            OptimStateKeyType.PARAM_ID,
        )
        osd = optim_state_dict  # alias
        # Validate that the existing parameter keys are uniformly typed
        uses_param_name_mask = [type(param_key) is str for param_key in osd["state"]]
        uses_param_id_mask = [type(param_key) is int for param_key in osd["state"]]
        if (any(uses_param_name_mask) and not all(uses_param_name_mask)) or (
            any(uses_param_id_mask) and not all(uses_param_id_mask)
        ):
            error_msg = f"Invalid parameter keys: {osd['state'].keys()}"
            raise ValueError(error_msg)
        # Return directly if the existing key type matches the target key type
        if (
            optim_state_key_type == OptimStateKeyType.PARAM_NAME
            and all(uses_param_name_mask)
        ) or (
            optim_state_key_type == OptimStateKeyType.PARAM_ID
            and all(uses_param_id_mask)
        ):
            return osd
        # Otherwise, actually perform the re-keying
        new_osd = {}
        if optim_state_key_type == OptimStateKeyType.PARAM_NAME:  # ID -> name
            param_id_to_param = (
                _get_param_id_to_param_from_optim_input(model, optim_input)
                if using_optim_input
                else _get_param_id_to_param(optim)
            )
            param_to_param_name = _get_param_to_param_name(model)
            param_id_to_param_name: List[str] = [
                param_to_param_name[param] for param in param_id_to_param
            ]
            new_osd["state"] = {
                param_id_to_param_name[param_id]: param_state
                for param_id, param_state in osd["state"].items()
            }
            new_osd["param_groups"] = copy.deepcopy(osd["param_groups"])
            for param_group in new_osd["param_groups"]:
                param_group["params"] = sorted(
                    [
                        param_id_to_param_name[param_id]
                        for param_id in param_group["params"]
                    ]
                )
            return new_osd
        elif optim_state_key_type == OptimStateKeyType.PARAM_ID:  # name -> ID
            param_name_to_param = _get_param_name_to_param(model)
            param_to_param_id = (
                _get_param_to_param_id_from_optim_input(model, optim_input)
                if using_optim_input
                else _get_param_to_param_id(optim)
            )
            # Because not all model parameters may be passed as the optimizer
            # input, we may need to drop some parameters from this mapping
            param_name_to_param_id = {
                param_name: param_to_param_id[param]
                for param_name, param in param_name_to_param.items()
                if param in param_to_param_id
            }
            new_osd["state"] = {
                param_name_to_param_id[param_name]: param_state
                for param_name, param_state in osd["state"].items()
            }
            new_osd["param_groups"] = copy.deepcopy(osd["param_groups"])
            for param_group in new_osd["param_groups"]:
                param_group["params"] = sorted(
                    [
                        param_name_to_param_id[param_name]
                        for param_name in param_group["params"]
                    ]
                )
            return new_osd
        return new_osd  # should never reach here

    def _get_default_comm_hook(self) -> Any:
        r"""
        Returns a default communication hook based on a sharding strategy.
        """
        if self.sharding_strategy != ShardingStrategy.NO_SHARD:
            return default_hooks.reduce_scatter_hook
        else:
            return default_hooks.allreduce_hook

    def _get_default_comm_hook_state(self) -> Any:
        r"""
        Returns a default communication hook state based on a sharding strategy.
        """
        return default_hooks.DefaultState(process_group=self.process_group)

    def register_comm_hook(self, state: object, hook: callable):
        """
        Registers a communication hook which is an enhancement that provides a
        flexible hook to users where they can specify how FSDP aggregates gradients
        across multiple workers.
        This hook can be used to implement several algorithms like
        `GossipGrad <https://arxiv.org/abs/1803.05880>`_ and gradient compression
        which involve different communication strategies for
        parameter syncs while training with :class:`FullyShardedDataParallel`.

        .. warning ::
            FSDP communication hook should be registered before running an initial forward pass
            and only once.

        Args:
            state (object): Passed to the hook to maintain any state information during the training process.
                            Examples include error feedback in gradient compression,
                            peers to communicate with next in `GossipGrad <https://arxiv.org/abs/1803.05880>`_, etc.
                            It is locally stored by each worker
                            and shared by all the gradient tensors on the worker.
            hook (Callable): Callable, which has one of the following signatures:
                            1) ``hook: Callable[torch.Tensor] -> None``:
                            This function takes in a Python tensor, which represents
                            the full, flattened, unsharded gradient with respect to all variables
                            corresponding to the model this FSDP unit is wrapping
                            (that are not wrapped by other FSDP sub-units).
                            It then performs all necessary processing and returns ``None``;
                            2) ``hook: Callable[torch.Tensor, torch.Tensor] -> None``:
                            This function takes in two Python tensors, the first one represents
                            the full, flattened, unsharded gradient with respect to all variables
                            corresponding to the model this FSDP unit is wrapping
                            (that are not wrapped by other FSDP sub-units). The latter
                            represents a pre-sized tensor to store a chunk of a sharded gradient after
                            reduction.
                            In both cases, callable performs all necessary processing and returns ``None``.
                            Callables with signature 1 are expected to handle gradient communication for a `NO_SHARD` case.
                            Callables with signature 2 are expected to handle gradient communication for sharded cases.

        """
        if not self.check_is_root():
            raise AssertionError(
                "register_comm_hook can only be called on a root instance."
            )
        for submodule in self.fsdp_modules(self):
            assert (
                not submodule._hook_registered
            ), "communication hook can be only registered once"
            submodule._hook_registered = True
            assert (
                submodule._communication_hook == self._get_default_comm_hook()
            ), f"communication hook should be default, but it is {submodule._communication_hook.__name__} instead"
            submodule._communication_hook_state = state
            submodule._communication_hook = hook

    def _init_param_exec_order_wrap_policy(self, *args, **kwargs) -> None:
        auto_wrap_policy = kwargs["auto_wrap_policy"]
        module = kwargs["module"]
        assert hasattr(auto_wrap_policy, "tracing_config")
        if not _TORCH_FX_AVAIL:
            assert (
                auto_wrap_policy.tracing_config is None
            ), "tracing_config should be None when torch.fx is not enabled"
        elif isinstance(auto_wrap_policy.tracing_config, TracingConfig):
            tracer = auto_wrap_policy.tracing_config.tracer
            execution_info = _init_execution_info(module)

            for m in module.modules():
                assert not isinstance(
                    m, FullyShardedDataParallel
                ), "The input module of _patch_tracer should not contain FSDP modules"

            with _patch_tracer(
                tracer=tracer,
                root_module=module,
                execution_info=execution_info,
            ):
                try:
                    tracer.trace(module, auto_wrap_policy.tracing_config.concrete_args)
                except BaseException as e:
                    raise RuntimeError(
                        "tracer.trace failed inside _init_param_exec_order_wrap_policy"
                        f" with the error: {e}."
                    )
        else:
            assert (
                auto_wrap_policy.tracing_config is None
            ), "tracing_config should either be an instance of TracingConfig or be None"
        # The initial FSDP wrapping is done with auto_wrap_policy.init_policy
        kwargs["auto_wrap_policy"] = auto_wrap_policy.init_policy
        self.__init__(*args, **kwargs)
        self._param_exec_order_policy: bool = True
        # self._param_exec_order_prep_stage is set to True before we get the execution order
        self._param_exec_order_prep_stage: bool = True
        # A list that stores the flatten parameters and its name based on the parameter execution order
        self._fsdp_params_exec_order: List[FlatParameter] = []
        if _TORCH_FX_AVAIL and isinstance(
            auto_wrap_policy.tracing_config, TracingConfig
        ):
            # Initialize a dict that maps each module to its parent FSDP wrap
            module_to_fsdp: Dict[nn.Module, FullyShardedDataParallel] = dict()
            for wrap in self.fsdp_modules(self):
                module_to_fsdp[wrap.module] = wrap
            # Set self._fsdp_params_exec_order based on execution_info.module_forward_order.
            # TODO (linjianma): self._fsdp_params_exec_order will be set based on
            # the parameter execution order rather than module_forward_order,
            # once the non-recursive wrapping policy is fully implemented.
            for m in execution_info.module_forward_order:
                if m in module_to_fsdp:
                    for flat_param in module_to_fsdp[m].params:
                        self._fsdp_params_exec_order.append(flat_param)
            self._param_exec_order_prep_stage = False

        for m in self.modules():
            if m is not self and isinstance(m, FullyShardedDataParallel):
                # Assignment by reference, so each children FSDP wrap has access to
                # the _fsdp_params_exec_order of the root module
                m._fsdp_params_exec_order = self._fsdp_params_exec_order
                m._param_exec_order_policy = self._param_exec_order_policy
                m._param_exec_order_prep_stage = self._param_exec_order_prep_stage

    def _use_param_exec_order_policy(self) -> bool:
        return (
            hasattr(self, "_param_exec_order_policy") and self._param_exec_order_policy
        )

    def _is_param_exec_order_prep_stage(self) -> bool:
        is_prep_stage = (
            hasattr(self, "_param_exec_order_prep_stage")
            and self._param_exec_order_prep_stage
        )
        if not is_prep_stage:
            for p in self.parameters():
                assert not hasattr(
                    p, "_params_exec_order_hook_handle"
                ), "When not in execution order prep stage, all _params_exec_order_hook_handle should be removed."
        return is_prep_stage


def _get_grad_norm(
    params: List[nn.Parameter],
    norm_type: float,
) -> torch.Tensor:
    """
    Returns the gradient norm of parameters ``param`` s, where the gradients
    are viewed as a single vector.
    """
    params_with_grad = [param for param in params if param.grad is not None]
    if len(params_with_grad) == 0:
        return torch.tensor(0.0)
    grads = [param.grad for param in params_with_grad]
    grad_dtypes = set(grad.dtype for grad in grads)
    if len(grad_dtypes) != 1:
        raise ValueError(
            f"Requires uniform dtype across all gradients but got {grad_dtypes}"
        )
    # Compute the gradient norm in FP32, where we treat the gradients as a
    # single vector
    grad_norm = torch.linalg.vector_norm(
        torch.stack(
            [
                torch.linalg.vector_norm(grad.detach(), norm_type, dtype=torch.float32)
                for grad in grads
            ],
        ),
        norm_type,
        dtype=torch.float32,
    )
    grad_norm = grad_norm.to(grads[0].dtype)
    return grad_norm


def _get_param_to_unflat_param_names(
    model: torch.nn.Module,
    dedup_shared_params: bool = True,
) -> Dict[torch.nn.Parameter, List[str]]:
    """
    Constructs a mapping from flattened parameter (including non-FSDP-module
    parameters) to its unflattened parameter names. For non-FSDP-module
    parameters, these mapped-to lists always contain a single element. The
    unflattened parameter names should match the keys of the model state dict.

    For shared parameters, only the first parameter name is included (following
    the ``torch.nn.Module.parameters()`` order).

    Args:
        model (torch.nn.Module): Root module (which may or may not be a
            :class:`FullyShardedDataParallel` instance).
        dedup_shared_params (bool): If ``True``, only includes the first
            list of unflattened parameter names corresponding to a parameter
            in the module walk order; if ``False``, then includes all of the
            unflattened parameter names.
    """

    def module_fn(module, prefix, param_to_unflat_param_names):
        for param_name, param in module.named_parameters(recurse=False):
            module_prefixed_param_names = (
                param._fqns if type(param) is FlatParameter else [param_name]
            )  # prefixed from `module`
            fully_prefixed_param_names = [
                clean_tensor_name(prefix + name) for name in module_prefixed_param_names
            ]  # fully prefixed from the top level including `prefix`
            # If this parameter has already been visited, then it is a
            # shared parameter; then, only take the first parameter name
            is_shared_param = param in param_to_unflat_param_names
            if not is_shared_param:
                param_to_unflat_param_names[param] = fully_prefixed_param_names
            elif not dedup_shared_params:
                param_to_unflat_param_names[param].extend(fully_prefixed_param_names)

    def return_fn(param_to_unflat_param_names):
        return param_to_unflat_param_names

    param_to_unflat_param_names: Dict[torch.nn.Parameter, List[str]] = {}
    return _apply_to_modules(
        model,
        module_fn,
        return_fn,
        param_to_unflat_param_names,
    )


def _get_param_to_param_name(
    model: torch.nn.Module,
) -> Dict[torch.nn.Parameter, str]:
    """
    Constructs a mapping from parameters to their parameter names. ``model``
    should not contain any :class:`FullyShardedDataParallel` instances, which
    means that none of the parameters should be ``FlatParameter`` s. As a
    result, compared to :meth:`_get_param_to_unflat_param_names`, the mapped
    values may be flattened from singleton :class:`list` s to the contained
    names themselves.

    Args:
        model (torch.nn.Module): Root module, which should not contain any
            :class:`FullyShardedDataParallel` instances.
    """
    param_to_param_names = _get_param_to_unflat_param_names(model)
    for param_names in param_to_param_names.values():
        assert len(param_names) > 0, (
            "`_get_param_to_unflat_param_names()` " "should not construct empty lists"
        )
        if len(param_names) > 1:
            raise RuntimeError(
                "Each parameter should only map to one parameter name but got "
                f"{len(param_names)}: {param_names}"
            )
    param_to_param_name = {
        param: param_names[0] for param, param_names in param_to_param_names.items()
    }
    return param_to_param_name


def _get_param_name_to_param(
    model: torch.nn.Module,
) -> Dict[str, torch.nn.Parameter]:
    """Constructs the inverse mapping of :meth:`_get_param_to_param_name`."""
    param_to_param_name = _get_param_to_param_name(model)
    return dict(zip(param_to_param_name.values(), param_to_param_name.keys()))


def clean_tensor_name(tensor_name: str) -> str:
    """Cleans the parameter or buffer name by removing any module wrapper
    prefixes."""
    tensor_name = tensor_name.replace(FSDP_PREFIX, "")
    # TODO: Explicitly replacing checkpoint_wrapper prefix is not ideal,
    # as it increases coupling between CheckpointWrapper and FSDP. This is also not
    # scalable for additional wrapped modules, we should come up with a general solution
    # for this issue.
    tensor_name = tensor_name.replace(_CHECKPOINT_PREFIX + ".", "")
    return tensor_name<|MERGE_RESOLUTION|>--- conflicted
+++ resolved
@@ -37,17 +37,13 @@
 )
 from torch.distributed.algorithms._comm_hooks import default_hooks, LOW_PRECISION_HOOKS
 from torch.distributed.distributed_c10d import _get_default_group
-from torch.distributed.fsdp import BackwardPrefetch, MixedPrecision, ShardingStrategy
-from torch.distributed.fsdp._common_utils import HandleTrainingState, TrainingState
-<<<<<<< HEAD
-from torch.distributed.fsdp._public_utils import (
+from torch.distributed.fsdp import (
     BackwardPrefetch,
     CPUOffload,
     MixedPrecision,
     ShardingStrategy,
 )
-=======
->>>>>>> 337c52b8
+from torch.distributed.fsdp._common_utils import HandleTrainingState, TrainingState
 from torch.distributed.fsdp._runtime_utils import (
     _clear_grads_if_needed,
     _prepare_forward_inputs,
