import functools
import math
import warnings
from typing import Any, Callable, cast, Dict, Iterator, no_type_check, Tuple

import torch
import torch.distributed as dist
import torch.distributed.algorithms._checkpoint.checkpoint_wrapper as checkpoint_wrapper

# Import the entire FSDP file to avoid circular imports
import torch.nn as nn
import torch.nn.functional as F

from torch.distributed._shard.sharded_tensor import (
    init_from_local_shards,
    Shard,
    ShardedTensor,
)
from torch.distributed.fsdp._common_utils import (
    _FSDPState,
    _has_fsdp_params,
    _module_handles,
    clean_tensor_name,
    FSDP_PREFIX,
    FSDP_WRAPPED_MODULE,
)
from torch.distributed.fsdp._runtime_utils import (
    _cast_buffers_to_dtype_and_device,
    _clear_grads_if_needed,
    _get_buffer_dtypes,
    _lazy_init,
)
from torch.distributed.fsdp.api import FullStateDictConfig, StateDictType
from torch.distributed.utils import _replace_by_prefix

from ._fsdp_extensions import (
    _ext_chunk_tensor,
    _ext_pre_load_state_dict_transform,
    _extensions as _user_extensions,
)
from ._unshard_param_utils import (
    _deregister_orig_params,
    _register_orig_params,
    _unshard_params,
    FLAT_PARAM,
)
from .flat_param import FlatParamHandle


def _convert_to_wrapped_module_name(module_name: str) -> str:
    module_name = module_name.replace(f"{FSDP_PREFIX}", "")
    module_name = module_name.replace(f"{FSDP_WRAPPED_MODULE}", "")
    if module_name:
        module_name = f"{module_name}."
    # Activation checkpoint adds a prefix that has to be
    # removed as well.
    module_name = module_name.replace(checkpoint_wrapper._CHECKPOINT_PREFIX, "")
    return module_name


<<<<<<< HEAD
def _param_fqns(
    module: nn.Module, fsdp_state: _FSDPState
) -> Iterator[Tuple[str, str, str]]:
    if not _has_fsdp_params(module, fsdp_state):
=======
def _param_fqns(module, fsdp_state: _FSDPState) -> Iterator[Tuple[str, str, str]]:
    if not _has_fsdp_params(fsdp_state, module):
>>>>>>> 3e4be525
        return
    for param_name, module_name in _module_handles(fsdp_state, module)[
        0
    ].parameter_module_names():
        module_name = _convert_to_wrapped_module_name(module_name)
        fqn = f"{module_name}{param_name}"
        yield fqn, param_name, module_name


<<<<<<< HEAD
def _shared_param_fqns(module: nn.Module, fsdp_state) -> Iterator[Tuple[str, str, str]]:
    for param_name, module_name in _module_handles(module, fsdp_state)[
=======
def _shared_param_fqns(module, fsdp_state) -> Iterator[Tuple[str, str, str]]:
    for param_name, module_name in _module_handles(fsdp_state, module)[
>>>>>>> 3e4be525
        0
    ].shared_parameter_module_names():
        module_name = _convert_to_wrapped_module_name(module_name)
        fqn = f"{module_name}{param_name}"
        yield fqn, param_name, module_name


@no_type_check
def _enter_unshard_params_ctx(
    module: nn.Module,
    fsdp_state: _FSDPState,
    recurse: bool = False,
    writeback: bool = False,
    rank0_only: bool = False,
    offload_to_cpu: bool = False,
    with_grads: bool = False,
) -> None:
    """
    state_dict hooks cannot use the pure context call as the checkpoint flow
    requires to enter the context in the pre-hook but leave the context in the
    post-hook. This API enters the context of ``_unshard_params``.
    """
    assert module not in fsdp_state._unshard_params_ctx, (
        "Entering the ``_unshard_params`` context but _unshard_params_ctx[module] "
        "is not None."
    )
    fsdp_state._unshard_params_ctx[module] = _unshard_params(
        module,
        fsdp_state,
        writeback=writeback,
        rank0_only=rank0_only,
        offload_to_cpu=offload_to_cpu,
        with_grads=with_grads,
    )
    fsdp_state._unshard_params_ctx[module].__enter__()


@no_type_check
def _exit_unshard_params_ctx(module: nn.Module, fsdp_state: _FSDPState) -> None:
    """A helper function to exit ``_unshard_params`` context."""
    fsdp_state._unshard_params_ctx[module].__exit__(None, None, None)
    fsdp_state._unshard_params_ctx.pop(module)


def _common_pre_state_dict_hook(
    module: nn.Module,
    fsdp_state: _FSDPState,
    state_dict: Dict[str, Any],
    prefix: str,
) -> None:
    """Performs the pre-state_dict tasks shared by all state_dict types."""
    if torch.cuda.is_available():
        torch.cuda.synchronize()
    # TODO: need to check if this is always correct for composable FSDP.
    _lazy_init(fsdp_state, module)
    # TODO: change to this call after pre_state_dict_hook is in `nn.Module`.
    # if fsdp_state.is_root:
    #    _clear_grads_if_needed(_all_handles(fsdp_state))
    if _has_fsdp_params(fsdp_state, module):
        _clear_grads_if_needed([_module_handles(fsdp_state, module)[0]])


def _common_unshard_pre_state_dict_hook(
    module: nn.Module,
    fsdp_state: _FSDPState,
    offload_to_cpu: bool,
    rank0_only: bool,
) -> None:
    """
    Performs the pre-state_dict tasks shared by all state_dict types that require
    ``_unshard_params()``. FULL_STATE_DICT and SHARDED_STATE_DICT use this hook.
    """
    _enter_unshard_params_ctx(
        module,
        fsdp_state,
        recurse=False,
        writeback=False,
        offload_to_cpu=offload_to_cpu,
        rank0_only=rank0_only,
    )


# TODO: change to the decorator style. See ``_full_pre_state_dict_hook``.
@no_type_check
def _common_unshard_post_state_dict_hook(
    module: nn.Module,
    fsdp_state: _FSDPState,
    state_dict: Dict[str, Any],
    prefix: str,
    param_hook: Callable,
) -> Dict[str, Any]:
    """
    The post-state_dict flow that shared by all state_dict types that require
    ``_unshard_params()``. FULL_STATE_DICT and SHARDED_STATE_DICT use this
    hook.
    """
    _replace_by_prefix(state_dict, prefix + f"{FSDP_PREFIX}", prefix)
    # Return early for trivial cases
<<<<<<< HEAD
    if not state_dict or not _has_fsdp_params(module, fsdp_state):
        _exit_unshard_params_ctx(module, fsdp_state)
=======
    if not state_dict or not _has_fsdp_params(fsdp_state, module):
        _exit_full_param_ctx(fsdp_state)
>>>>>>> 3e4be525
        return state_dict

    # TODO: Once pre_state_dict hook is supported, this pop should be removed.
    # For `use_orig_params=True`, the `FlatParameter` is not registered, so
    # there is no entry in the state dict for it to pop.
    if not fsdp_state._use_orig_params:
        state_dict.pop(f"{prefix}{FLAT_PARAM}")

    # If a rank does not have unsharded parameters(when `rank0_only=True`
    # and `rank != 0`), then the rank only needed to participate in the
    # all-gather and does not need to save the # state dict. We simply check
    # rank0_only to ensure this issue.
    rank0_only = (
        fsdp_state._state_dict_type == StateDictType.FULL_STATE_DICT
        and cast(FullStateDictConfig, fsdp_state._state_dict_config).rank0_only
    )
    # no_fsdp_return means the state_dict returned by this rank should contain
    # only non-FSDP controlled parameters and buffers.
    no_fsdp_return = rank0_only and fsdp_state.rank != 0
    if no_fsdp_return and not fsdp_state._use_orig_params:
        for clean_key in fsdp_state._buffer_names:
            # This is a hack to support activation checkpoint.
            clean_key = clean_key.replace(
                f"{checkpoint_wrapper._CHECKPOINT_PREFIX}.", ""
            )
            state_dict.pop(f"{prefix}{clean_key}", None)
        _exit_unshard_params_ctx(module, fsdp_state)
        return state_dict

    # Loop only the parameters saved in this instance's wrapped module to
    # avoid processing buffers.
    for fqn, param_name, module_name in _param_fqns(module, fsdp_state):
        # TODO: remove the parameter retrieval. See ``_full_pre_state_dict_hook``.
        param = functools.reduce(getattr, fqn.split("."), module.module)
        fqn = f"{prefix}{fqn}"
        if no_fsdp_return:
            state_dict.pop(fqn)
            continue
        state_dict[fqn] = param
        assert fqn in state_dict, (
            f"FSDP assumes {fqn} is in the state_dict but the state_dict only "
            f"has {state_dict.keys()}. "
            f"prefix={prefix}, module_name={module_name}, "
            f"param_name={param_name} rank={fsdp_state.rank}."
        )

        param_hook(state_dict, prefix, fqn)
    _exit_unshard_params_ctx(module, fsdp_state)

    cpu_device = torch.device("cpu")
    buffer_clean_fqns = []
    buffers = []
    for clean_key in fsdp_state._buffer_names:
        # This is a hack to support activation checkpoint.
        clean_key = clean_tensor_name(clean_key)
        fqn = f"{prefix}{clean_key}"
        if fqn not in state_dict:
            # A buffer can be registered as non-persistent.
            continue
        if no_fsdp_return:
            state_dict.pop(fqn)
        else:
            buffer = state_dict[fqn]
            if (
                fsdp_state._state_dict_config.offload_to_cpu
                and buffer.device != cpu_device
            ):
                state_dict[fqn] = buffer.to(cpu_device)
            # TODO: for composable FSDP, this should be clean_tensor_name(clean_key),
            buffer_clean_fqns.append(clean_key)
            buffers.append(state_dict[fqn])
    if buffers and fsdp_state._mixed_precision_enabled_for_buffers():
        buffer_dtypes = _get_buffer_dtypes(fsdp_state, buffer_clean_fqns)
        _cast_buffers_to_dtype_and_device(
            buffers, buffer_dtypes, fsdp_state.compute_device
        )
        for buffers, clean_fqn in zip(buffers, buffer_clean_fqns):
            fqn = f"{prefix}{clean_fqn}"
            state_dict[fqn] = buffer.clone()
    return state_dict


@no_type_check
def _full_pre_state_dict_hook(
    module: nn.Module,
    fsdp_state: _FSDPState,
    state_dict: Dict[str, Any],
    prefix: str,
) -> None:
    """
    Hook that runs before model.state_dict() is called. pre-state_dict hook is
    not actually supported by ``nn.Module``. As a result, this API is called
    from ``_full_post_state_dict_hook()`` to simulate the case. Once pre-state_dict
    is supported in ``nn.Module``, this hook will be registered as a hook in
    ``nn.Module``.

    TODO: clean the callsites and hacks after ``pre_state_dict_hook` ` is supported
    in ``nn.Module``.
    """
    _common_pre_state_dict_hook(module, fsdp_state, state_dict, prefix)
    _common_unshard_pre_state_dict_hook(
        module,
        fsdp_state,
        offload_to_cpu=fsdp_state._state_dict_config.offload_to_cpu,
        rank0_only=cast(FullStateDictConfig, fsdp_state._state_dict_config).rank0_only,
    )


@no_type_check
def _full_post_state_dict_hook(
    module: nn.Module,
    fsdp_state: _FSDPState,
    state_dict: Dict[str, Any],
    prefix: str,
) -> Dict[str, Any]:
    """
    Hook that runs after model.state_dict() is called before returning result to
    user. For FSDP, we may have to clone the tensors in state_dict as params go
    back to sharded version after _unshard_params ends, and also remove
    the ``FSDP_WRAPPED_MODULE`` prefix.
    """
    # TODO: remove the hack. See ``_full_pre_state_dict_hook``.
    _full_pre_state_dict_hook(module, fsdp_state, state_dict, prefix)

    def param_hook(
        state_dict: Dict[str, Any],
        prefix: str,
        fqn: str,
    ) -> None:
        clean_key = fqn
        clean_prefix = clean_tensor_name(prefix)
        # Strip prefix out of key if needed as buffer names and param names
        # do not have prefix considered as they are not computed in `state_dict`
        # call.
        if clean_key.startswith(clean_prefix):
            clean_key = clean_key[len(clean_prefix) :]

        # Clone non-ignored parameters before exiting the `_unshard_params()` context.
        if clean_key not in fsdp_state._ignored_param_names and not getattr(
            state_dict[fqn], "_has_been_cloned", False
        ):
            try:
                state_dict[fqn] = state_dict[fqn].clone().detach()
                state_dict[fqn]._has_been_cloned = True  # type: ignore[attr-defined]
            except BaseException as e:
                warnings.warn(
                    f"Failed to clone() tensor with name {fqn} on rank {fsdp_state.rank}. "
                    "This may mean that this state_dict entry could point to invalid "
                    "memory regions after returning from state_dict() call if this "
                    "parameter is managed by FSDP. Please check clone "
                    f"implementation of {fqn}. Error: {str(e)}"
                )

    return _common_unshard_post_state_dict_hook(
        module, fsdp_state, state_dict, prefix, param_hook
    )


def _full_pre_load_state_dict_hook(
    module: nn.Module,
    fsdp_state: _FSDPState,
    state_dict: Dict[str, Any],
    prefix: str,
) -> None:
    _lazy_init(fsdp_state, module)
    _enter_unshard_params_ctx(module, fsdp_state, recurse=False, writeback=True)
    _replace_by_prefix(state_dict, prefix, prefix + f"{FSDP_PREFIX}")


def _full_post_load_state_dict_hook(
    module: nn.Module, fsdp_state: _FSDPState, *args, **kwargs
) -> None:
    _exit_unshard_params_ctx(module, fsdp_state)


def _local_pre_state_dict_hook(
    module: nn.Module,
    fsdp_state: _FSDPState,
    state_dict: Dict[str, Any],
    prefix: str,
) -> None:
    """
    Hook that runs before model.state_dict() is called. Right now, pre-state_dict
    hook is not supported by the PyTorch core. So this API is called from
    `_local_post_state_dict_hook()` to simulate the case.
    """
    if (
        _has_fsdp_params(fsdp_state, module)
        and not _module_handles(fsdp_state, module)[0].uses_sharded_strategy
    ):
        raise RuntimeError(
            "``local_state_dict`` can only be used when parameters are flatten "
            "and sharded."
        )
    _common_pre_state_dict_hook(module, fsdp_state, state_dict, prefix)


@no_type_check
def _local_post_state_dict_hook(
    module: nn.Module,
    fsdp_state: _FSDPState,
    state_dict: Dict[str, Any],
    prefix: str,
) -> Dict[str, Any]:
    """
    This hook create a ShardedTensor from the local flat_param and replace
    the state_dict[f"{prefix}{FLAT_PARAM}] with the ShardedTensor. No copy
    will happen. The underlying storage is the same.
    """
    # TODO: remove the hack. See ``_full_pre_state_dict_hook``.
    _local_pre_state_dict_hook(module, fsdp_state, state_dict, prefix)

    _replace_by_prefix(state_dict, f"{prefix}{FSDP_PREFIX}", prefix)
    if not _has_fsdp_params(fsdp_state, module):
        return state_dict

    # state_dict[f"{prefix}{FLAT_PARAM}"] exists and has the same tensor
    # value as the flat_param but it is a pure Tensor because
    # nn.Module.state_dict() will detach the parameter. Therefore, we need
    # to get flat_param to get the metadata.
    assert _module_handles(fsdp_state, module), "Should have returned early"
    flat_param = _module_handles(fsdp_state, module)[0].flat_param
    # Construct a ShardedTensor from the flat_param.
    full_numel = flat_param._unpadded_unsharded_size.numel()  # type: ignore[attr-defined]
    shard_offset = flat_param.numel() * fsdp_state.rank
    valid_data_size = flat_param.numel() - flat_param._shard_numel_padded
    if valid_data_size > 0 and flat_param._shard_numel_padded > 0:
        flat_param = flat_param.narrow(0, 0, valid_data_size)
    local_shards = [
        Shard.from_tensor_and_offsets(flat_param, [shard_offset], fsdp_state.rank)
    ]
    sharded_tensor = init_from_local_shards(
        local_shards, full_numel, process_group=fsdp_state.process_group
    )  # type: ignore[assignment]
    if fsdp_state._state_dict_config.offload_to_cpu:
        sharded_tensor = sharded_tensor.cpu()
    state_dict[f"{prefix}{FLAT_PARAM}"] = sharded_tensor
    return state_dict


def _local_post_load_state_dict_hook(
    module: nn.Module, fsdp_state: _FSDPState, *args, **kwargs
) -> None:
    pass


def _local_pre_load_state_dict_hook(
    module: nn.Module,
    fsdp_state: _FSDPState,
    state_dict: Dict[str, Any],
    prefix: str,
) -> None:
    """
    This hook finds the local flat_param for this FSDP module from the
    state_dict. The flat_param should be a ShardedTensor. This hook converts
    the ShardedTensor to a tensor. No copy happen unless padding is required.
    """
    _lazy_init(fsdp_state, module)
    _replace_by_prefix(state_dict, prefix, f"{prefix}{FSDP_PREFIX}")
    fqn = f"{prefix}{FSDP_PREFIX}{FLAT_PARAM}"
    if fqn not in state_dict:
        assert not _has_fsdp_params(fsdp_state, module), (
            "No `FlatParameter` in `state_dict` for this FSDP instance "
            "but it has parameters"
        )
        return
    load_tensor = state_dict[fqn]
    assert isinstance(
        load_tensor, ShardedTensor
    ), "Tensors in local_state_dict should be ShardedTensor."

    # Convert the ShardedTensor to a Tensor.
    shards = load_tensor.local_shards()
    assert len(shards), "load_local_state_dict assume one shard per ShardedTensor."
    load_tensor = shards[0].tensor

    # Get the metadata of the flat_param to decide whether to pad the loaded
    # tensor.
    flat_param = _module_handles(fsdp_state, module)[0].flat_param
    assert flat_param is not None
    if flat_param._shard_numel_padded not in (0, flat_param.numel()):
        assert load_tensor.numel() < flat_param.numel(), (
            f"Local shard size = {flat_param.numel()} and the tensor in "
            f"the state_dict is {load_tensor.numel()}."
        )
        load_tensor = F.pad(load_tensor, [0, flat_param._shard_numel_padded])
    state_dict[fqn] = load_tensor


def _sharded_pre_state_dict_hook(
    module: nn.Module,
    fsdp_state: _FSDPState,
    state_dict: Dict[str, Any],
    prefix: str,
) -> None:
    """
    Hook that runs before model.state_dict() is called. Check
    ``_full_pre_load_state_dict_hook`` for the detail.
    """
    if (
        _has_fsdp_params(fsdp_state, module)
        and not _module_handles(fsdp_state, module)[0].uses_sharded_strategy
    ):
        raise RuntimeError(
            "``sharded_state_dict`` can only be used when parameters are flatten "
            "and sharded."
        )
    _common_pre_state_dict_hook(module, fsdp_state, state_dict, prefix)
    # Setting offload_to_cpu here does not work even if offload_to_cpu is True.
    # We have to create ShardedTensor first then move it to CPU.
    _common_unshard_pre_state_dict_hook(
        module,
        fsdp_state,
        offload_to_cpu=False,
        rank0_only=False,
    )


@no_type_check
def _sharded_post_state_dict_hook(
    module: nn.Module,
    fsdp_state: _FSDPState,
    state_dict: Dict[str, Any],
    prefix: str,
) -> Dict[str, Any]:
    """
    The hook replaces the unflattened, unsharded parameter in the state_dict
    with a unflattened, sharded parameter (a ShardedTensor).
    """

    # TODO: remove the hack. See ``_full_pre_state_dict_hook``.
    _sharded_pre_state_dict_hook(module, fsdp_state, state_dict, prefix)

    def param_hook(state_dict: Dict[str, Any], prefix: str, fqn: str):
        param = state_dict[fqn]
        sharded_tensor = _ext_chunk_tensor(
            tensor=param,
            rank=fsdp_state.rank,
            world_size=fsdp_state.world_size,
            num_devices_per_node=torch.cuda.device_count(),
            pg=fsdp_state.process_group,
        )
        if fsdp_state._state_dict_config.offload_to_cpu:
            sharded_tensor = sharded_tensor.cpu()
        state_dict[fqn] = sharded_tensor

    return _common_unshard_post_state_dict_hook(
        module, fsdp_state, state_dict, prefix, param_hook
    )


@no_type_check
def _sharded_post_load_state_dict_hook(
    module: nn.Module, fsdp_state: _FSDPState, *args, **kwargs
) -> None:
    if fsdp_state._use_orig_params:
        _register_orig_params(module, fsdp_state)


@no_type_check
def _sharded_pre_load_state_dict_hook(
    module: nn.Module,
    fsdp_state: _FSDPState,
    state_dict: Dict[str, Any],
    prefix: str,
) -> None:
    """
    The hook combines the unflattened, sharded parameters (ShardedTensor) to
    a new FlatParameter and shards the new FlatParameter to the local chunk.
    """
    _lazy_init(fsdp_state, module)
    _replace_by_prefix(state_dict, prefix, prefix + f"{FSDP_PREFIX}")
    if not _has_fsdp_params(fsdp_state, module):
        return

    if not _module_handles(fsdp_state, module)[0].uses_sharded_strategy:
        raise RuntimeError(
            "load_sharded_state_dict can only be called when parameters "
            "are flatten and sharded."
        )

    nonsharded_tensors = []
    shared_fqns = [fqn for fqn, _, _ in _shared_param_fqns(module, fsdp_state)]
    loaded_shapes = []
    for fqn, _, _ in _param_fqns(module, fsdp_state):
        full_fqn = f"{prefix}{FSDP_PREFIX}{fqn}"
        param = state_dict.pop(full_fqn)
        if fqn in shared_fqns:
            continue
        # All-gather the param (ShardedTensor)
        param, shards = _ext_pre_load_state_dict_transform(param)
        loaded_shapes.append(param.size())
        assert len(shards) < 2, (
            "Expects 0 or 1 shard per rank "
            f"but got {len(shards)} shards on rank {fsdp_state.rank}."
        )
        param_numel = param.size().numel()
        dim_0_size = param.size()[0]
        chunk_size = (
            math.ceil(dim_0_size / fsdp_state.world_size) * param_numel // dim_0_size
        )
        if len(shards) == 1:
            local_tensor = shards[0].tensor.flatten()
            if not local_tensor.is_cuda:
                local_tensor = local_tensor.cuda()
            num_padding = chunk_size - local_tensor.numel()
            if num_padding > 0:
                local_tensor = F.pad(local_tensor, [0, num_padding])
        else:
            local_tensor = torch.zeros(chunk_size, dtype=param.dtype).cuda()
        tensor = torch.empty(
            chunk_size * fsdp_state.world_size, dtype=local_tensor.dtype
        ).cuda()
        dist.all_gather_into_tensor(
            tensor, local_tensor, group=fsdp_state.process_group
        )
        tensor = tensor.narrow(0, 0, param_numel).reshape(param.size())
        nonsharded_tensors.append(tensor)

    # Create a new flat_param from the loaded, non-sharded tensors.
    flat_param = _module_handles(fsdp_state, module)[0].flat_param
    loaded_flat_param = FlatParamHandle.flatten_params(
        nonsharded_tensors, requires_grad=False
    )

    # Get the chunk from the loaded flat_param for the local rank.
    loaded_flat_tensor, num_to_pad = FlatParamHandle._get_shard(
        loaded_flat_param,
        fsdp_state.rank,
        fsdp_state.world_size,
    )
    loaded_flat_tensor.to(flat_param.device)
    assert all(s1 == s2 for s1, s2 in zip(loaded_shapes, flat_param._shapes)), (
        f"The original shapes in FSDP are {flat_param._shapes}. "
        f"The loaded shapes are {loaded_shapes}. "
        f"FSDP extension is {'NOT' if _user_extensions is not None else ''} None."
    )
    assert flat_param.numel() == loaded_flat_tensor.numel(), (
        f"The loaded local chunk has different numel({loaded_flat_tensor.numel()}) "
        f"from the local chunk {flat_param.numel()}."
    )
    assert flat_param._shard_numel_padded == num_to_pad, (
        f"The loaded local chunk has different padding({num_to_pad}) "
        f"from the local chunk {flat_param._shard_numel_padded}."
    )
    state_dict[f"{prefix}{FSDP_PREFIX}{FLAT_PARAM}"] = loaded_flat_tensor
    if fsdp_state._use_orig_params:
        _deregister_orig_params(module, fsdp_state)


@no_type_check
@torch.no_grad()
def _post_state_dict_hook(
    module: nn.Module,
    state_dict: Dict[str, Any],
    prefix: str,
    *args: Any,
) -> Dict[str, Any]:
    """
    _post_state_dict_hook() is called after the state_dict() of this
    FSDP module is executed. ``fsdp_state._state_dict_type`` is used to decide
    what postprocessing will be done.
    """
    # TODO: get the composable state from module
    fsdp_state: _FSDPState = module
    _post_state_dict_hook_fn = {
        StateDictType.FULL_STATE_DICT: _full_post_state_dict_hook,
        StateDictType.LOCAL_STATE_DICT: _local_post_state_dict_hook,
        StateDictType.SHARDED_STATE_DICT: _sharded_post_state_dict_hook,
    }
    processed_state_dict = _post_state_dict_hook_fn[fsdp_state._state_dict_type](
        module, fsdp_state, state_dict, prefix
    )
    return processed_state_dict


@no_type_check
@torch.no_grad()
def _pre_load_state_dict_hook(
    module: nn.Module,
    state_dict: Dict[str, Any],
    prefix: str,
    *args: Any,
) -> None:
    """
    ``_pre_state_dict_hook` is called before ``module._load_from_state_dict()``
    is called. ``fsdp_state._state_dict_type`` is used to decide what preprocessing
    will be done.
    """
    # TODO: get the composable state from module
    fsdp_state: _FSDPState = module
    _pre_load_state_dict_hook_fn = {
        StateDictType.FULL_STATE_DICT: _full_pre_load_state_dict_hook,
        StateDictType.LOCAL_STATE_DICT: _local_pre_load_state_dict_hook,
        StateDictType.SHARDED_STATE_DICT: _sharded_pre_load_state_dict_hook,
    }
    # Code that is common for all state_dict impls
    if torch.cuda.is_available():
        torch.cuda.synchronize()
    # Dispatch into state_dict specific implementation of pre-hook.
    _pre_load_state_dict_hook_fn[fsdp_state._state_dict_type](
        module, fsdp_state, state_dict, prefix
    )


@no_type_check
@torch.no_grad()
def _post_load_state_dict_hook(module: nn.Module, *args: Any) -> None:
    # TODO: get the composable state from module
    fsdp_state: _FSDPState = module
    _post_load_state_dict_hook_fn = {
        StateDictType.FULL_STATE_DICT: _full_post_load_state_dict_hook,
        StateDictType.LOCAL_STATE_DICT: _local_post_load_state_dict_hook,
        StateDictType.SHARDED_STATE_DICT: _sharded_post_load_state_dict_hook,
    }
    # Code that is common for all state_dict impls
    # Dispatch into state_dict type specific implementation of post-hook for
    # loading state_dict.
    _post_load_state_dict_hook_fn[fsdp_state._state_dict_type](module, fsdp_state)<|MERGE_RESOLUTION|>--- conflicted
+++ resolved
@@ -58,15 +58,10 @@
     return module_name
 
 
-<<<<<<< HEAD
 def _param_fqns(
     module: nn.Module, fsdp_state: _FSDPState
 ) -> Iterator[Tuple[str, str, str]]:
-    if not _has_fsdp_params(module, fsdp_state):
-=======
-def _param_fqns(module, fsdp_state: _FSDPState) -> Iterator[Tuple[str, str, str]]:
     if not _has_fsdp_params(fsdp_state, module):
->>>>>>> 3e4be525
         return
     for param_name, module_name in _module_handles(fsdp_state, module)[
         0
@@ -76,13 +71,8 @@
         yield fqn, param_name, module_name
 
 
-<<<<<<< HEAD
 def _shared_param_fqns(module: nn.Module, fsdp_state) -> Iterator[Tuple[str, str, str]]:
-    for param_name, module_name in _module_handles(module, fsdp_state)[
-=======
-def _shared_param_fqns(module, fsdp_state) -> Iterator[Tuple[str, str, str]]:
     for param_name, module_name in _module_handles(fsdp_state, module)[
->>>>>>> 3e4be525
         0
     ].shared_parameter_module_names():
         module_name = _convert_to_wrapped_module_name(module_name)
@@ -181,13 +171,8 @@
     """
     _replace_by_prefix(state_dict, prefix + f"{FSDP_PREFIX}", prefix)
     # Return early for trivial cases
-<<<<<<< HEAD
-    if not state_dict or not _has_fsdp_params(module, fsdp_state):
+    if not state_dict or not _has_fsdp_params(fsdp_state, module):
         _exit_unshard_params_ctx(module, fsdp_state)
-=======
-    if not state_dict or not _has_fsdp_params(fsdp_state, module):
-        _exit_full_param_ctx(fsdp_state)
->>>>>>> 3e4be525
         return state_dict
 
     # TODO: Once pre_state_dict hook is supported, this pop should be removed.
