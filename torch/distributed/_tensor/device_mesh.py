--- conflicted
+++ resolved
@@ -104,7 +104,8 @@
         self,
         device_type: str,
         mesh: MeshExprT,
-        init_process_groups: bool = True,
+        *,
+        _init_process_groups: bool = True,
     ) -> None:
         self.device_type = device_type
         self.mesh = (
@@ -115,36 +116,14 @@
         # always try to create default (world) pg, even if it is not initialized
         # already. The world pg is used for device mesh identity (rank) on each
         # process (we need to know if the current global rank is in the mesh or not)
-        default_pg = self._get_or_create_default_group()
-        if init_process_groups:
+        self._get_or_create_default_group()
+        if _init_process_groups:
             self._dim_groups = self._init_process_groups()
 
     def _get_or_create_default_group(self):
+        self._backend = "gloo" if self.device_type == "cpu" else "nccl"
         if not is_initialized():
-            unique_mesh_values = self.mesh.unique(sorted=True)
-            # assume we are using env:// and with env vars set, TODO: add some check here
-            world_size = int(os.getenv("WORLD_SIZE", unique_mesh_values[-1] + 1))
-
-            if unique_mesh_values.numel() != self.mesh.numel():
-                raise RuntimeError(
-                    f"DeviceMesh cannot have duplicate values, but found {self.mesh.tolist()}"
-                )
-
-            # ranks in mesh must start from 0
-            if unique_mesh_values[0] != 0:
-                raise RuntimeError(
-                    "DeviceMesh ranks must start from 0, "
-                    f"but found min rank = {unique_mesh_values[0]}"
-                )
-
-            # mesh must be contiguous (i.e. from 0 to N-1)
-            if 2 * unique_mesh_values.sum().item() != world_size * (world_size - 1):
-                raise RuntimeError(
-                    f"DeviceMesh should have all ranks of WORLD, but found {self.mesh.tolist()}"
-                )
-
-            _backend = "gloo" if self.device_type == "cpu" else "nccl"
-            init_process_group(backend=_backend)
+            init_process_group(backend=self._backend)
         else:
             world_size = get_world_size()
             if self.mesh.numel() > world_size:
@@ -153,19 +132,6 @@
                 )
 
         # TODO: we should do allgather the mesh tensor to ensure every rank have the same mesh value
-
-        # calculate the coordinates of the current global rank on the mesh
-        rank_coords = (self.mesh == get_rank()).nonzero()
-        assert rank_coords.size(0) in (0, 1)
-        self._coordinate_on_dim: Optional[List[int]] = (
-            rank_coords[0].tolist() if rank_coords.size(0) > 0 else None
-        )
-
-        return _get_default_group()
-
-    def _init_process_groups(self):
-        default_pg = _get_default_group()
-        self._backend = default_pg._get_backend_name()
         # TODO: if user want to pass pg_options, offer a way to do it
         # check default pg backend, should support device_type
         if self.device_type == "cpu":
@@ -183,6 +149,16 @@
                 f"DeviceMesh only support cpu or cuda device type, but got {self.device_type}"
             )
 
+        # calculate the coordinates of the current global rank on the mesh
+        rank_coords = (self.mesh == get_rank()).nonzero()
+        assert rank_coords.size(0) in (0, 1)
+        self._coordinate_on_dim: Optional[List[int]] = (
+            rank_coords[0].tolist() if rank_coords.size(0) > 0 else None
+        )
+        return _get_default_group()
+
+    def _init_process_groups(self):
+        default_pg = _get_default_group()
         unique_mesh_values = self.mesh.unique(sorted=True)
         if unique_mesh_values.numel() != self.mesh.numel():
             raise RuntimeError(
@@ -193,32 +169,7 @@
         # one valid process group per rank
         dim_groups: List[ProcessGroup] = []
 
-<<<<<<< HEAD
-        if self.mesh.ndim == 1 and unique_mesh_values[-1] == get_world_size() - 1:
-=======
-            for group in dim_groups:
-                if not isinstance(group, ProcessGroup):
-                    raise RuntimeError(
-                        f"found object in dim_groups that is not a ProcessGroup: {group}"
-                    )
-
-            if self.get_rank() in self.mesh:
-                if len(dim_groups) != self.mesh.ndim:
-                    raise RuntimeError(
-                        f"length of dim_groups ({len(dim_groups)}) expected to be equal to mesh.ndim ({self.mesh.ndim})"
-                    )
-            else:
-                if len(dim_groups) != 0:
-                    raise RuntimeError(
-                        f"length of dim_groups ({len(dim_groups)}) expected to be equal to 0 on rank {self.get_rank()} "
-                        f"for mesh {self.mesh}"
-                    )
-
-            self._dim_groups = dim_groups
-            return
-
-        if self.mesh.ndim == 1 and len(unique_mesh_values) == world_size - 1:
->>>>>>> c2cb148d
+        if self.mesh.ndim == 1 and len(unique_mesh_values) == get_world_size() - 1:
             # if the mesh is the same as world_pg, we just append the default
             # pg to the first dim goups, as new_group cannot have the exact
             # same ranks as world
@@ -249,18 +200,8 @@
                                 f"Each device mesh dimension should get only one process group, but got {self.get_rank} "
                                 f"in {subgroup_ranks}!"
                             )
-<<<<<<< HEAD
                         dim_groups.append(new_subgroup)
         return dim_groups
-=======
-                        self._dim_groups.append(new_subgroup)
-
-    def _get_or_create_default_group(self):
-        if not is_initialized():
-            _backend = "gloo" if self.device_type == "cpu" else "nccl"
-            init_process_group(backend=_backend)
-        return _get_default_group()
->>>>>>> c2cb148d
 
     def __enter__(self) -> "DeviceMesh":
         # set global device_mesh to this instance
