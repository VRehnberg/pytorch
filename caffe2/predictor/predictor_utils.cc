#include "caffe2/predictor/predictor_utils.h"

#include "caffe2/core/blob.h"
#include "caffe2/core/logging.h"
#include "caffe2/proto/caffe2_pb.h"
#include "caffe2/proto/predictor_consts.pb.h"
#include "caffe2/utils/proto_utils.h"

namespace caffe2 {
namespace predictor_utils {

TORCH_API const NetDef& getNet(const MetaNetDef& def, const std::string& name) {
<<<<<<< HEAD
  std::string net_names;
  bool is_first = true;
=======
>>>>>>> 8d93f6b4
  for (const auto& n : def.nets()) {
    if (!is_first) {
      net_names += ", ";
    }
    is_first = false;
    net_names += n.key();
    if (n.key() == name) {
      return n.value();
    }
  }
  CAFFE_THROW("Net not found: ",
              name,
              "; available nets: ",
              net_names);
}

std::unique_ptr<MetaNetDef> extractMetaNetDef(
    db::Cursor* cursor,
    const std::string& key) {
  CAFFE_ENFORCE(cursor);
  if (cursor->SupportsSeek()) {
    cursor->Seek(key);
  }
  for (; cursor->Valid(); cursor->Next()) {
    if (cursor->key() != key) {
      continue;
    }
    // We've found a match. Parse it out.
    BlobProto proto;
    CAFFE_ENFORCE(proto.ParseFromString(cursor->value()));
    Blob blob;
    DeserializeBlob(proto, &blob);
    CAFFE_ENFORCE(blob.template IsType<string>());
    auto def = std::make_unique<MetaNetDef>();
    CAFFE_ENFORCE(def->ParseFromString(blob.template Get<string>()));
    return def;
  }
  CAFFE_THROW("Failed to find in db the key: ", key);
}

std::unique_ptr<MetaNetDef> runGlobalInitialization(
    std::unique_ptr<db::DBReader> db,
    Workspace* master) {
  CAFFE_ENFORCE(db.get());
  auto* cursor = db->cursor();

  auto metaNetDef = extractMetaNetDef(
      cursor, PredictorConsts::default_instance().meta_net_def());
  if (metaNetDef->has_modelinfo()) {
    CAFFE_ENFORCE(
        metaNetDef->modelinfo().predictortype() ==
            PredictorConsts::default_instance().single_predictor(),
        "Can only load single predictor");
  }
  VLOG(1) << "Extracted meta net def";

  // NOLINTNEXTLINE(performance-unnecessary-copy-initialization)
  const auto globalInitNet = getNet(
      *metaNetDef, PredictorConsts::default_instance().global_init_net_type());
  VLOG(1) << "Global init net: " << ProtoDebugString(globalInitNet);

  // Now, pass away ownership of the DB into the master workspace for
  // use by the globalInitNet.
  master->CreateBlob(PredictorConsts::default_instance().predictor_dbreader())
      ->Reset(db.release());

  // Now, with the DBReader set, we can run globalInitNet.
  CAFFE_ENFORCE(
      master->RunNetOnce(globalInitNet),
      "Failed running the globalInitNet: ",
      ProtoDebugString(globalInitNet));

  return metaNetDef;
}

} // namespace predictor_utils
} // namespace caffe2<|MERGE_RESOLUTION|>--- conflicted
+++ resolved
@@ -10,25 +10,12 @@
 namespace predictor_utils {
 
 TORCH_API const NetDef& getNet(const MetaNetDef& def, const std::string& name) {
-<<<<<<< HEAD
-  std::string net_names;
-  bool is_first = true;
-=======
->>>>>>> 8d93f6b4
   for (const auto& n : def.nets()) {
-    if (!is_first) {
-      net_names += ", ";
-    }
-    is_first = false;
-    net_names += n.key();
     if (n.key() == name) {
       return n.value();
     }
   }
-  CAFFE_THROW("Net not found: ",
-              name,
-              "; available nets: ",
-              net_names);
+  CAFFE_THROW("Net not found: ", name);
 }
 
 std::unique_ptr<MetaNetDef> extractMetaNetDef(
