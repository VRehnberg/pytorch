load("@bazel_skylib//lib:paths.bzl", "paths")
load("@pybind11_bazel//:build_defs.bzl", "pybind_extension")
load("@rules_cc//cc:defs.bzl", "cc_binary", "cc_library", "cc_test")
load("@pytorch//third_party:substitution.bzl", "header_template_rule")
load("@pytorch//:tools/bazel.bzl", "rules")
load("@pytorch//tools/rules:cu.bzl", "cu_library")
load("@pytorch//tools/config:defs.bzl", "if_cuda")
load("@pytorch//:aten.bzl", "generate_aten", "intern_build_aten_ops")
load(":build.bzl", "GENERATED_AUTOGRAD_CPP", "GENERATED_AUTOGRAD_PYTHON", "define_targets")
load(":build_variables.bzl", "jit_core_sources", "lazy_tensor_ts_sources", "libtorch_core_sources", "libtorch_cuda_sources", "libtorch_distributed_sources", "libtorch_extra_sources", "libtorch_nvfuser_generated_headers", "libtorch_nvfuser_runtime_sources", "libtorch_python_core_sources", "torch_cpp_srcs")
load(":ufunc_defs.bzl", "aten_ufunc_generated_cpu_kernel_sources", "aten_ufunc_generated_cpu_sources", "aten_ufunc_generated_cuda_sources")

define_targets(rules = rules)

COMMON_COPTS = [
    "-DHAVE_MALLOC_USABLE_SIZE=1",
    "-DHAVE_MMAP=1",
    "-DHAVE_SHM_OPEN=1",
    "-DHAVE_SHM_UNLINK=1",
    "-D_FILE_OFFSET_BITS=64",
    "-DTH_HAVE_THREAD",
    "-DUSE_FBGEMM",
    "-DUSE_DISTRIBUTED",
    "-DAT_PER_OPERATOR_HEADERS",
    "-DATEN_THREADING=NATIVE",
    "-DNO_CUDNN_DESTROY_HANDLE",
] + if_cuda([
    "-DUSE_CUDA",
    "-DUSE_CUDNN",
    # TODO: This should be passed only when building for CUDA-11.5 or newer
    # use cub in a safe manner, see:
    # https://github.com/pytorch/pytorch/pull/55292
    "-DCUB_WRAPPED_NAMESPACE=at_cuda_detail",
])

aten_generation_srcs = ["aten/src/ATen/native/native_functions.yaml"] + ["aten/src/ATen/native/tags.yaml"] + glob(["aten/src/ATen/templates/**"])

generated_cpu_cpp = [
    "aten/src/ATen/RegisterBackendSelect.cpp",
    "aten/src/ATen/RegisterCPU.cpp",
    "aten/src/ATen/RegisterFunctionalization_0.cpp",
    "aten/src/ATen/RegisterFunctionalization_1.cpp",
    "aten/src/ATen/RegisterFunctionalization_2.cpp",
    "aten/src/ATen/RegisterFunctionalization_3.cpp",
    # "aten/src/ATen/RegisterFunctionalizationEverything.cpp",
    "aten/src/ATen/RegisterMkldnnCPU.cpp",
    "aten/src/ATen/RegisterNestedTensorCPU.cpp",
    "aten/src/ATen/RegisterQuantizedCPU.cpp",
    "aten/src/ATen/RegisterSparseCPU.cpp",
    "aten/src/ATen/RegisterSparseCsrCPU.cpp",
    "aten/src/ATen/RegisterZeroTensor.cpp",
    "aten/src/ATen/RegisterCompositeImplicitAutograd.cpp",
    "aten/src/ATen/RegisterCompositeImplicitAutogradNestedTensor.cpp",
    "aten/src/ATen/RegisterCompositeExplicitAutograd.cpp",
    "aten/src/ATen/RegisterCompositeExplicitAutogradNonFunctional.cpp",
    "aten/src/ATen/RegisterMeta.cpp",
    "aten/src/ATen/RegisterSparseMeta.cpp",
    "aten/src/ATen/RegisterQuantizedMeta.cpp",
    "aten/src/ATen/RegisterNestedTensorMeta.cpp",
    "aten/src/ATen/RegisterSchema.cpp",
    "aten/src/ATen/CPUFunctions.h",
    "aten/src/ATen/CPUFunctions_inl.h",
    "aten/src/ATen/CompositeExplicitAutogradFunctions.h",
    "aten/src/ATen/CompositeExplicitAutogradFunctions_inl.h",
    "aten/src/ATen/CompositeExplicitAutogradNonFunctionalFunctions.h",
    "aten/src/ATen/CompositeExplicitAutogradNonFunctionalFunctions_inl.h",
    "aten/src/ATen/CompositeImplicitAutogradFunctions.h",
    "aten/src/ATen/CompositeImplicitAutogradFunctions_inl.h",
    "aten/src/ATen/CompositeImplicitAutogradNestedTensorFunctions.h",
    "aten/src/ATen/CompositeImplicitAutogradNestedTensorFunctions_inl.h",
    "aten/src/ATen/CompositeViewCopyKernels.cpp",
    "aten/src/ATen/FunctionalInverses.h",
    "aten/src/ATen/Functions.h",
    "aten/src/ATen/Functions.cpp",
    "aten/src/ATen/RedispatchFunctions.h",
    "aten/src/ATen/Operators.h",
    "aten/src/ATen/Operators_0.cpp",
    "aten/src/ATen/Operators_1.cpp",
    "aten/src/ATen/Operators_2.cpp",
    "aten/src/ATen/Operators_3.cpp",
    "aten/src/ATen/Operators_4.cpp",
    "aten/src/ATen/NativeFunctions.h",
    "aten/src/ATen/MetaFunctions.h",
    "aten/src/ATen/MetaFunctions_inl.h",
    "aten/src/ATen/MethodOperators.h",
    "aten/src/ATen/NativeMetaFunctions.h",
    "aten/src/ATen/RegistrationDeclarations.h",
    "aten/src/ATen/VmapGeneratedPlumbing.h",
    "aten/src/ATen/core/aten_interned_strings.h",
    "aten/src/ATen/core/enum_tag.h",
    "aten/src/ATen/core/TensorBody.h",
    "aten/src/ATen/core/TensorMethods.cpp",
    "aten/src/ATen/core/ATenOpList.cpp",
]

generated_cuda_cpp = [
    "aten/src/ATen/CUDAFunctions.h",
    "aten/src/ATen/CUDAFunctions_inl.h",
    "aten/src/ATen/RegisterCUDA.cpp",
    "aten/src/ATen/RegisterNestedTensorCUDA.cpp",
    "aten/src/ATen/RegisterQuantizedCUDA.cpp",
    "aten/src/ATen/RegisterSparseCUDA.cpp",
    "aten/src/ATen/RegisterSparseCsrCUDA.cpp",
]

generate_aten(
    name = "generated_aten_cpp",
    srcs = aten_generation_srcs,
    outs = (
        generated_cpu_cpp +
        generated_cuda_cpp +
        aten_ufunc_generated_cpu_sources("aten/src/ATen/{}") +
        aten_ufunc_generated_cpu_kernel_sources("aten/src/ATen/{}") +
        aten_ufunc_generated_cuda_sources("aten/src/ATen/{}") + [
            "aten/src/ATen/Declarations.yaml",
        ]
    ),
    generator = "//torchgen:gen",
)

filegroup(
    name = "cpp_generated_code",
    srcs = GENERATED_AUTOGRAD_CPP,
    data = [":generate-code"],
)

exports_files(
    srcs = ["aten/src/ATen/cpu/tbb/extra/version_string.ver.in"],
)

# ATen
filegroup(
    name = "aten_base_cpp",
    srcs = glob([
        "aten/src/ATen/*.cpp",
        "aten/src/ATen/functorch/*.cpp",
        "aten/src/ATen/detail/*.cpp",
        "aten/src/ATen/cpu/*.cpp",
    ]),
)

filegroup(
    name = "ATen_CORE_SRCS",
    srcs = glob(
        [
            "aten/src/ATen/core/**/*.cpp",
        ],
        exclude = [
            "aten/src/ATen/core/**/*_test.cpp",
        ],
    ),
)

filegroup(
    name = "aten_native_cpp",
    srcs = glob(["aten/src/ATen/native/*.cpp"]),
)

filegroup(
    name = "aten_native_sparse_cpp",
    srcs = glob(["aten/src/ATen/native/sparse/*.cpp"]),
)

filegroup(
    name = "aten_native_nested_cpp",
    srcs = glob(["aten/src/ATen/native/nested/*.cpp"]),
)

filegroup(
    name = "aten_native_quantized_cpp",
    srcs = glob(
        [
            "aten/src/ATen/native/quantized/*.cpp",
            "aten/src/ATen/native/quantized/cpu/*.cpp",
        ],
    ),
)

filegroup(
    name = "aten_native_transformers_cpp",
    srcs = glob(["aten/src/ATen/native/transformers/*.cpp"]),
)

filegroup(
    name = "aten_native_mkl_cpp",
    srcs = glob([
        "aten/src/ATen/native/mkl/*.cpp",
        "aten/src/ATen/mkl/*.cpp",
    ]),
)

filegroup(
    name = "aten_native_mkldnn_cpp",
    srcs = glob(["aten/src/ATen/native/mkldnn/*.cpp"]),
)

filegroup(
    name = "aten_native_xnnpack",
    srcs = glob(["aten/src/ATen/native/xnnpack/*.cpp"]),
)

filegroup(
    name = "aten_base_vulkan",
    srcs = glob(["aten/src/ATen/vulkan/*.cpp"]),
)

filegroup(
    name = "aten_base_metal",
    srcs = glob(["aten/src/ATen/metal/*.cpp"]),
)

filegroup(
    name = "ATen_QUANTIZED_SRCS",
    srcs = glob(
        [
            "aten/src/ATen/quantized/**/*.cpp",
        ],
        exclude = [
            "aten/src/ATen/quantized/**/*_test.cpp",
        ],
    ),
)

filegroup(
    name = "aten_cuda_cpp_srcs",
    srcs = glob(
        [
            "aten/src/ATen/cuda/*.cpp",
            "aten/src/ATen/cuda/detail/*.cpp",
            "aten/src/ATen/cudnn/*.cpp",
            "aten/src/ATen/native/cuda/*.cpp",
            "aten/src/ATen/native/cuda/linalg/*.cpp",
            "aten/src/ATen/native/cudnn/*.cpp",
            "aten/src/ATen/native/miopen/*.cpp",
            "aten/src/ATen/native/nested/cuda/*.cpp",
            "aten/src/ATen/native/quantized/cuda/*.cpp",
            "aten/src/ATen/native/quantized/cudnn/*.cpp",
            "aten/src/ATen/native/sparse/cuda/*.cpp",
            "aten/src/ATen/native/transformers/cuda/*.cpp",
        ],
    ),
)

filegroup(
    name = "aten_cu_srcs",
    srcs = glob([
        "aten/src/ATen/cuda/*.cu",
        "aten/src/ATen/cuda/detail/*.cu",
        "aten/src/ATen/native/cuda/*.cu",
        "aten/src/ATen/native/nested/cuda/*.cu",
        "aten/src/ATen/native/quantized/cuda/*.cu",
        "aten/src/ATen/native/sparse/cuda/*.cu",
        "aten/src/ATen/native/transformers/cuda/*.cu",
    ]) + aten_ufunc_generated_cuda_sources("aten/src/ATen/{}"),
    # It's a bit puzzling to me why it's not necessary to declare the
    # target that generates these sources...
)

header_template_rule(
    name = "aten_src_ATen_config",
    src = "aten/src/ATen/Config.h.in",
    out = "aten/src/ATen/Config.h",
    include = "aten/src",
    substitutions = {
        "@AT_MKLDNN_ENABLED@": "1",
        "@AT_MKL_ENABLED@": "1",
        "@AT_MKL_SEQUENTIAL@": "0",
        "@AT_FFTW_ENABLED@": "0",
        "@AT_POCKETFFT_ENABLED@": "0",
        "@AT_NNPACK_ENABLED@": "0",
        "@CAFFE2_STATIC_LINK_CUDA_INT@": "0",
        "@AT_BUILD_WITH_BLAS@": "1",
        "@AT_BUILD_WITH_LAPACK@": "1",
        "@AT_PARALLEL_OPENMP@": "0",
        "@AT_PARALLEL_NATIVE@": "1",
        "@AT_PARALLEL_NATIVE_TBB@": "0",
        "@AT_BLAS_F2C@": "0",
        "@AT_BLAS_USE_CBLAS_DOT@": "1",
    },
)

header_template_rule(
    name = "aten_src_ATen_cuda_config",
    src = "aten/src/ATen/cuda/CUDAConfig.h.in",
    out = "aten/src/ATen/cuda/CUDAConfig.h",
    include = "aten/src",
    substitutions = {
        "@AT_CUDNN_ENABLED@": "1",
        "@AT_ROCM_ENABLED@": "0",
        "@AT_MAGMA_ENABLED@": "0",
        "@NVCC_FLAGS_EXTRA@": "",
    },
)

cc_library(
    name = "aten_headers",
    hdrs = [
        "torch/csrc/Export.h",
        "torch/csrc/jit/frontend/function_schema_parser.h",
    ] + glob(
        [
            "aten/src/**/*.h",
            "aten/src/**/*.hpp",
            "aten/src/ATen/cuda/**/*.cuh",
            "aten/src/ATen/native/**/*.cuh",
            "aten/src/THC/*.cuh",
        ],
    ) + [
        ":aten_src_ATen_config",
        ":generated_aten_cpp",
    ],
    includes = [
        "aten/src",
    ],
    deps = [
        "//c10:headers",
    ],
)

ATEN_COPTS = COMMON_COPTS + [
    "-DCAFFE2_BUILD_MAIN_LIBS",
    "-DHAVE_AVX_CPU_DEFINITION",
    "-DHAVE_AVX2_CPU_DEFINITION",
    "-fvisibility-inlines-hidden",
    "-fno-math-errno",
    "-fno-trapping-math",
]

intern_build_aten_ops(
    copts = ATEN_COPTS,
    extra_impls = aten_ufunc_generated_cpu_kernel_sources("aten/src/ATen/{}"),
    deps = [
        ":aten_headers",
        "@fbgemm",
        "@mkl",
        "@sleef",
    ],
)

cc_library(
    name = "aten",
    srcs = [
        ":ATen_CORE_SRCS",
        ":ATen_QUANTIZED_SRCS",
        ":aten_base_cpp",
        ":aten_base_metal",
        ":aten_base_vulkan",
        ":aten_native_cpp",
        ":aten_native_mkl_cpp",
        ":aten_native_mkldnn_cpp",
        ":aten_native_nested_cpp",
        ":aten_native_quantized_cpp",
        ":aten_native_sparse_cpp",
        ":aten_native_transformers_cpp",
        ":aten_native_xnnpack",
        ":aten_src_ATen_config",
    ] + generated_cpu_cpp + aten_ufunc_generated_cpu_sources("aten/src/ATen/{}"),
    copts = ATEN_COPTS,
    data = if_cuda(
        [":libcaffe2_nvrtc.so"],
        [],
    ),
    visibility = ["//visibility:public"],
    deps = [
        ":ATen_CPU",
        ":aten_headers",
        ":caffe2_for_aten_headers",
        ":torch_headers",
        "@fbgemm",
        "@ideep",
    ],
    alwayslink = True,
)

cc_library(
    name = "aten_nvrtc",
    srcs = glob([
        "aten/src/ATen/cuda/nvrtc_stub/*.cpp",
    ]),
    copts = ATEN_COPTS,
    linkstatic = True,
    visibility = ["//visibility:public"],
    deps = [
        ":aten_headers",
        "//c10:headers",
        "@cuda",
        "@cuda//:cuda_driver",
        "@cuda//:nvrtc",
    ],
    alwayslink = True,
)

cc_binary(
    name = "libcaffe2_nvrtc.so",
    linkshared = True,
    visibility = ["//visibility:public"],
    deps = [
        ":aten_nvrtc",
    ],
)

cc_library(
    name = "aten_cuda_cpp",
    srcs = [":aten_cuda_cpp_srcs"] + generated_cuda_cpp,
    hdrs = [":aten_src_ATen_cuda_config"],
    copts = ATEN_COPTS,
    visibility = ["//visibility:public"],
    deps = [
        ":aten",
        "@cuda",
        "@cuda//:cusolver",
        "@cuda//:nvrtc",
        "@cudnn",
    ],
    alwayslink = True,
)

torch_cuda_half_options = [
    "-DCUDA_HAS_FP16=1",
    "-D__CUDA_NO_HALF_OPERATORS__",
    "-D__CUDA_NO_HALF_CONVERSIONS__",
    "-D__CUDA_NO_BFLOAT16_CONVERSIONS__",
    "-D__CUDA_NO_HALF2_OPERATORS__",
]

cu_library(
    name = "aten_cuda",
    srcs = [":aten_cu_srcs"],
    copts = ATEN_COPTS + torch_cuda_half_options,
    visibility = ["//visibility:public"],
    deps = [
        ":aten_cuda_cpp",
        "@cuda//:cublas",
        "@cuda//:cufft",
        "@cuda//:cusparse",
        "@cutlass",
    ],
    alwayslink = True,
)

# caffe2
CAFFE2_COPTS = COMMON_COPTS + [
    "-Dcaffe2_EXPORTS",
    "-DCAFFE2_USE_GLOO",
    "-DCAFFE2_USE_CUDNN",
    "-DCAFFE2_BUILD_MAIN_LIB",
    "-fvisibility-inlines-hidden",
    "-fno-math-errno",
    "-fno-trapping-math",
]

header_template_rule(
    name = "caffe2_core_macros_h",
    src = "caffe2/core/macros.h.in",
    out = "caffe2/core/macros.h",
    substitutions = {
        "cmakedefine": "define",
        "#define CAFFE2_FORCE_FALLBACK_CUDA_MPI": "/* #undef CAFFE2_FORCE_FALLBACK_CUDA_MPI */",
        "#define CAFFE2_HAS_MKL_DNN": "/* #undef CAFFE2_HAS_MKL_DNN */",
        "#define CAFFE2_HAS_MKL_SGEMM_PACK": "/* #undef CAFFE2_HAS_MKL_SGEMM_PACK */",
        "#define CAFFE2_THREADPOOL_MAIN_IMBALANCE": "/* #undef CAFFE2_THREADPOOL_MAIN_IMBALANCE */",
        "#define CAFFE2_THREADPOOL_STATS": "/* #undef CAFFE2_THREADPOOL_STATS */",
        "#define CAFFE2_USE_ACCELERATE": "/* #undef CAFFE2_USE_ACCELERATE */",
        "#define CAFFE2_USE_EIGEN_FOR_BLAS": "/* #undef CAFFE2_USE_EIGEN_FOR_BLAS */",
        "#define CAFFE2_USE_FBCODE": "/* #undef CAFFE2_USE_FBCODE */",
        "#define CAFFE2_USE_GOOGLE_GLOG": "/* #undef CAFFE2_USE_GOOGLE_GLOG */",
        "#define CAFFE2_USE_LITE_PROTO": "/* #undef CAFFE2_USE_LITE_PROTO */",
        "#define CAFFE2_USE_MKL\n": "/* #undef CAFFE2_USE_MKL */\n",
        "#define CAFFE2_USE_NVTX": "/* #undef CAFFE2_USE_NVTX */",
        "#define CAFFE2_USE_TRT": "/* #undef CAFFE2_USE_TRT */",
    },
)

filegroup(
    name = "caffe2_contrib_srcs",
    srcs = [
        "caffe2/contrib/aten/aten_op.cc",
        "caffe2/contrib/gloo/allgather_ops.cc",
        "caffe2/contrib/gloo/allreduce_ops.cc",
        "caffe2/contrib/gloo/barrier_ops.cc",
        "caffe2/contrib/gloo/broadcast_ops.cc",
        "caffe2/contrib/gloo/common.cc",
        "caffe2/contrib/gloo/common_world_ops.cc",
        "caffe2/contrib/gloo/context.cc",
        "caffe2/contrib/gloo/reduce_scatter_ops.cc",
        "caffe2/contrib/gloo/store_handler.cc",
    ],
)

filegroup(
    name = "caffe2_core_srcs",
    srcs = [
        "caffe2/core/allocator.cc",
        "caffe2/core/blob_serialization.cc",
        "caffe2/core/blob_stats.cc",
        "caffe2/core/common.cc",
        "caffe2/core/context.cc",
        "caffe2/core/context_base.cc",
        "caffe2/core/db.cc",
        "caffe2/core/event.cc",
        "caffe2/core/export_c10_op_to_caffe2.cc",
        "caffe2/core/graph.cc",
        "caffe2/core/init.cc",
        "caffe2/core/init_denormals.cc",
        "caffe2/core/init_intrinsics_check.cc",
        "caffe2/core/init_omp.cc",
        "caffe2/core/int8_serialization.cc",
        "caffe2/core/memonger.cc",
        "caffe2/core/module.cc",
        "caffe2/core/net.cc",
        "caffe2/core/net_async_base.cc",
        "caffe2/core/net_async_scheduling.cc",
        "caffe2/core/net_async_task.cc",
        "caffe2/core/net_async_task_future.cc",
        "caffe2/core/net_async_task_graph.cc",
        "caffe2/core/net_async_tracing.cc",
        "caffe2/core/net_dag_utils.cc",
        "caffe2/core/net_parallel.cc",
        "caffe2/core/net_simple.cc",
        "caffe2/core/net_simple_refcount.cc",
        "caffe2/core/nomnigraph/Representations/NeuralNet.cc",
        "caffe2/core/nomnigraph/tests/test_util.cc",
        "caffe2/core/numa.cc",
        "caffe2/core/operator.cc",
        "caffe2/core/operator_schema.cc",
        "caffe2/core/plan_executor.cc",
        "caffe2/core/prof_dag_counters.cc",
        "caffe2/core/qtensor.cc",
        "caffe2/core/qtensor_serialization.cc",
        "caffe2/core/stats.cc",
        "caffe2/core/tensor.cc",
        "caffe2/core/tensor_int8.cc",
        "caffe2/core/test_utils.cc",
        "caffe2/core/transform.cc",
        "caffe2/core/types.cc",
        "caffe2/core/workspace.cc",
    ],
)

filegroup(
    name = "caffe2_distributed_srcs",
    srcs = [
        "caffe2/distributed/file_store_handler.cc",
        "caffe2/distributed/file_store_handler_op.cc",
        "caffe2/distributed/store_handler.cc",
        "caffe2/distributed/store_ops.cc",
    ],
)

filegroup(
    name = "caffe2_ideep_srcs",
    srcs = [
        "caffe2/ideep/operators/adam_op.cc",
        "caffe2/ideep/operators/channel_shuffle_op.cc",
        "caffe2/ideep/operators/concat_split_op.cc",
        "caffe2/ideep/operators/conv_op.cc",
        "caffe2/ideep/operators/conv_transpose_op.cc",
        "caffe2/ideep/operators/dropout_op.cc",
        "caffe2/ideep/operators/elementwise_sum_op.cc",
        "caffe2/ideep/operators/expand_squeeze_dims_op.cc",
        "caffe2/ideep/operators/fully_connected_op.cc",
        "caffe2/ideep/operators/local_response_normalization_op.cc",
        "caffe2/ideep/operators/momentum_sgd_op.cc",
        "caffe2/ideep/operators/operator_fallback_ideep.cc",
        "caffe2/ideep/operators/order_switch_ops.cc",
        "caffe2/ideep/operators/pool_op.cc",
        "caffe2/ideep/operators/quantization/int8_add_op.cc",
        "caffe2/ideep/operators/quantization/int8_conv_op.cc",
        "caffe2/ideep/operators/quantization/int8_dequantize_op.cc",
        "caffe2/ideep/operators/quantization/int8_fully_connected_op.cc",
        "caffe2/ideep/operators/quantization/int8_given_tensor_fill_op.cc",
        "caffe2/ideep/operators/quantization/int8_pool_op.cc",
        "caffe2/ideep/operators/quantization/int8_quantize_op.cc",
        "caffe2/ideep/operators/quantization/int8_relu_op.cc",
        "caffe2/ideep/operators/queue_ops.cc",
        "caffe2/ideep/operators/relu_op.cc",
        "caffe2/ideep/operators/reshape_op.cc",
        "caffe2/ideep/operators/shape_op.cc",
        "caffe2/ideep/operators/sigmoid_op.cc",
        "caffe2/ideep/operators/spatial_batch_norm_op.cc",
        "caffe2/ideep/operators/transpose_op.cc",
        "caffe2/ideep/operators/utility_ops.cc",
        "caffe2/ideep/utils/ideep_register.cc",
    ],
)

filegroup(
    name = "caffe2_onnx_srcs",
    srcs = [
        "caffe2/onnx/backend.cc",
        "caffe2/onnx/backend_rep.cc",
        "caffe2/onnx/device.cc",
        "caffe2/onnx/helper.cc",
        "caffe2/onnx/offline_tensor.cc",
        "caffe2/onnx/onnx_exporter.cc",
        "caffe2/onnx/onnxifi_graph_info.cc",
        "caffe2/onnx/onnxifi_init.cc",
    ],
)

filegroup(
    name = "caffe2_operators_srcs",
    srcs = [
        "caffe2/operators/abs_op.cc",
        "caffe2/operators/accumulate_op.cc",
        "caffe2/operators/accuracy_op.cc",
        "caffe2/operators/acos_op.cc",
        "caffe2/operators/affine_channel_op.cc",
        "caffe2/operators/alias_with_name.cc",
        "caffe2/operators/apmeter_op.cc",
        "caffe2/operators/arg_ops.cc",
        "caffe2/operators/asin_op.cc",
        "caffe2/operators/assert_op.cc",
        "caffe2/operators/atan_op.cc",
        "caffe2/operators/atomic_ops.cc",
        "caffe2/operators/batch_box_cox_op.cc",
        "caffe2/operators/batch_bucketize_op.cc",
        "caffe2/operators/batch_gather_ops.cc",
        "caffe2/operators/batch_matmul_op.cc",
        "caffe2/operators/batch_moments_op.cc",
        "caffe2/operators/batch_permutation_op.cc",
        "caffe2/operators/batch_sparse_to_dense_op.cc",
        "caffe2/operators/bbox_transform_op.cc",
        "caffe2/operators/bisect_percentile_op.cc",
        "caffe2/operators/boolean_mask_ops.cc",
        "caffe2/operators/boolean_unmask_ops.cc",
        "caffe2/operators/box_with_nms_limit_op.cc",
        "caffe2/operators/bucketize_op.cc",
        "caffe2/operators/byte_weight_dequant_op.cc",
        "caffe2/operators/cast_op.cc",
        "caffe2/operators/cbrt_op.cc",
        "caffe2/operators/cc_bmm_bg_op.cc",
        "caffe2/operators/ceil_op.cc",
        "caffe2/operators/channel_backprop_stats_op.cc",
        "caffe2/operators/channel_shuffle_op.cc",
        "caffe2/operators/channel_stats_op.cc",
        "caffe2/operators/clip_op.cc",
        "caffe2/operators/collect_and_distribute_fpn_rpn_proposals_op.cc",
        "caffe2/operators/communicator_op.cc",
        "caffe2/operators/concat_split_op.cc",
        "caffe2/operators/conditional_op.cc",
        "caffe2/operators/conv_gradient_op.cc",
        "caffe2/operators/conv_op.cc",
        "caffe2/operators/conv_op_eigen.cc",
        "caffe2/operators/conv_op_shared.cc",
        "caffe2/operators/conv_transpose_gradient_op.cc",
        "caffe2/operators/conv_transpose_op.cc",
        "caffe2/operators/conv_transpose_op_mobile.cc",
        "caffe2/operators/copy_op.cc",
        "caffe2/operators/copy_rows_to_tensor_op.cc",
        "caffe2/operators/cos_op.cc",
        "caffe2/operators/cosh_op.cc",
        "caffe2/operators/cosine_embedding_criterion_op.cc",
        "caffe2/operators/counter_ops.cc",
        "caffe2/operators/crash_op.cc",
        "caffe2/operators/create_scope_op.cc",
        "caffe2/operators/crf_viterbi_op.cc",
        "caffe2/operators/cross_entropy_op.cc",
        "caffe2/operators/ctc_beam_search_decoder_op.cc",
        "caffe2/operators/ctc_greedy_decoder_op.cc",
        "caffe2/operators/cube_op.cc",
        "caffe2/operators/data_couple.cc",
        "caffe2/operators/dataset_ops.cc",
        "caffe2/operators/deform_conv_gradient_op.cc",
        "caffe2/operators/deform_conv_op.cc",
        "caffe2/operators/dense_vector_to_id_list_op.cc",
        "caffe2/operators/distance_op.cc",
        "caffe2/operators/do_op.cc",
        "caffe2/operators/dropout_op.cc",
        "caffe2/operators/elementwise_add_gradient_op.cc",
        "caffe2/operators/elementwise_add_op.cc",
        "caffe2/operators/elementwise_div_gradient_op.cc",
        "caffe2/operators/elementwise_div_op.cc",
        "caffe2/operators/elementwise_linear_op.cc",
        "caffe2/operators/elementwise_logical_ops.cc",
        "caffe2/operators/elementwise_mul_gradient_op.cc",
        "caffe2/operators/elementwise_mul_op.cc",
        "caffe2/operators/elementwise_ops.cc",
        "caffe2/operators/elementwise_ops_schema.cc",
        "caffe2/operators/elementwise_ops_utils.cc",
        "caffe2/operators/elementwise_sub_gradient_op.cc",
        "caffe2/operators/elementwise_sub_op.cc",
        "caffe2/operators/elementwise_sum_op.cc",
        "caffe2/operators/elu_op.cc",
        "caffe2/operators/enforce_finite_op.cc",
        "caffe2/operators/ensure_clipped_op.cc",
        "caffe2/operators/ensure_cpu_output_op.cc",
        "caffe2/operators/erf_op.cc",
        "caffe2/operators/exp_op.cc",
        "caffe2/operators/expand_op.cc",
        "caffe2/operators/expand_squeeze_dims_op.cc",
        "caffe2/operators/fc_inference.cc",
        "caffe2/operators/feature_maps_ops.cc",
        "caffe2/operators/feed_blob_op.cc",
        "caffe2/operators/filler_op.cc",
        "caffe2/operators/find_duplicate_elements_op.cc",
        "caffe2/operators/find_op.cc",
        "caffe2/operators/flatten_op.cc",
        "caffe2/operators/flexible_top_k.cc",
        "caffe2/operators/floor_op.cc",
        "caffe2/operators/free_op.cc",
        "caffe2/operators/fully_connected_op.cc",
        "caffe2/operators/fused_rowwise_8bit_conversion_ops.cc",
        "caffe2/operators/fused_rowwise_random_quantization_ops.cc",
        "caffe2/operators/gather_fused_8bit_rowwise_op.cc",
        "caffe2/operators/gather_op.cc",
        "caffe2/operators/gather_ranges_to_dense_op.cc",
        "caffe2/operators/gelu_op.cc",
        "caffe2/operators/generate_proposals_op.cc",
        "caffe2/operators/given_tensor_byte_string_to_uint8_fill_op.cc",
        "caffe2/operators/given_tensor_fill_op.cc",
        "caffe2/operators/glu_op.cc",
        "caffe2/operators/group_norm_op.cc",
        "caffe2/operators/gru_unit_op.cc",
        "caffe2/operators/h_softmax_op.cc",
        "caffe2/operators/half_float_ops.cc",
        "caffe2/operators/hard_sigmoid_op.cc",
        "caffe2/operators/heatmap_max_keypoint_op.cc",
        "caffe2/operators/if_op.cc",
        "caffe2/operators/im2col_op.cc",
        "caffe2/operators/index_hash_ops.cc",
        "caffe2/operators/index_ops.cc",
        "caffe2/operators/inference_lstm_op.cc",
        "caffe2/operators/instance_norm_gradient_op.cc",
        "caffe2/operators/instance_norm_op.cc",
        "caffe2/operators/integral_image_op.cc",
        "caffe2/operators/is_empty_op.cc",
        "caffe2/operators/jsd_op.cc",
        "caffe2/operators/key_split_ops.cc",
        "caffe2/operators/last_n_window_collector.cc",
        "caffe2/operators/layer_norm_op.cc",
        "caffe2/operators/leaky_relu_op.cc",
        "caffe2/operators/length_split_op.cc",
        "caffe2/operators/lengths_pad_op.cc",
        "caffe2/operators/lengths_reducer_fused_8bit_rowwise_ops.cc",
        "caffe2/operators/lengths_reducer_ops.cc",
        "caffe2/operators/lengths_reducer_rowwise_8bit_ops.cc",
        "caffe2/operators/lengths_tile_op.cc",
        "caffe2/operators/lengths_top_k_op.cc",
        "caffe2/operators/listwise_l2r_op.cc",
        "caffe2/operators/load_save_op.cc",
        "caffe2/operators/load_save_op_util.cc",
        "caffe2/operators/local_response_normalization_op.cc",
        "caffe2/operators/locally_connected_op.cc",
        "caffe2/operators/locally_connected_op_util.cc",
        "caffe2/operators/log_op.cc",
        "caffe2/operators/logit_op.cc",
        "caffe2/operators/loss_op.cc",
        "caffe2/operators/lp_pool_op.cc",
        "caffe2/operators/lpnorm_op.cc",
        "caffe2/operators/lstm_unit_op.cc",
        "caffe2/operators/map_ops.cc",
        "caffe2/operators/margin_ranking_criterion_op.cc",
        "caffe2/operators/matmul_op.cc",
        "caffe2/operators/mean_op.cc",
        "caffe2/operators/merge_id_lists_op.cc",
        "caffe2/operators/minmax_gradient_ops.cc",
        "caffe2/operators/minmax_ops.cc",
        "caffe2/operators/mod_op.cc",
        "caffe2/operators/moments_op.cc",
        "caffe2/operators/multi_class_accuracy_op.cc",
        "caffe2/operators/negate_gradient_op.cc",
        "caffe2/operators/negative_op.cc",
        "caffe2/operators/ngram_ops.cc",
        "caffe2/operators/norm_planar_yuv_op.cc",
        "caffe2/operators/normalize_l1_op.cc",
        "caffe2/operators/normalize_op.cc",
        "caffe2/operators/numpy_tile_op.cc",
        "caffe2/operators/one_hot_ops.cc",
        "caffe2/operators/onnx_while_op.cc",
        "caffe2/operators/order_switch_ops.cc",
        "caffe2/operators/pack_rnn_sequence_op.cc",
        "caffe2/operators/pack_segments.cc",
        "caffe2/operators/pad_op.cc",
        "caffe2/operators/partition_ops.cc",
        "caffe2/operators/percentile_op.cc",
        "caffe2/operators/perplexity_op.cc",
        "caffe2/operators/piecewise_linear_transform_op.cc",
        "caffe2/operators/pool_gradient_op.cc",
        "caffe2/operators/pool_op.cc",
        "caffe2/operators/pool_op_util.cc",
        "caffe2/operators/pow_op.cc",
        "caffe2/operators/prelu_op.cc",
        "caffe2/operators/prepend_dim_op.cc",
        "caffe2/operators/quant_decode_op.cc",
        "caffe2/operators/rank_loss_op.cc",
        "caffe2/operators/reciprocal_gradient_op.cc",
        "caffe2/operators/reciprocal_op.cc",
        "caffe2/operators/reduce_front_back_max_ops.cc",
        "caffe2/operators/reduce_front_back_mean_ops.cc",
        "caffe2/operators/reduce_front_back_sum_ops.cc",
        "caffe2/operators/reduce_ops.cc",
        "caffe2/operators/reduction_ops.cc",
        "caffe2/operators/relu_n_op.cc",
        "caffe2/operators/relu_op.cc",
        "caffe2/operators/remove_data_blocks_op.cc",
        "caffe2/operators/replace_nan_op.cc",
        "caffe2/operators/reservoir_sampling.cc",
        "caffe2/operators/reshape_op.cc",
        "caffe2/operators/resize_3d_op.cc",
        "caffe2/operators/resize_op.cc",
        "caffe2/operators/reverse_packed_segs_op.cc",
        "caffe2/operators/rmac_regions_op.cc",
        "caffe2/operators/rnn/recurrent_network_blob_fetcher_op.cc",
        "caffe2/operators/rnn/recurrent_network_executor.cc",
        "caffe2/operators/rnn/recurrent_network_op.cc",
        "caffe2/operators/roi_align_gradient_op.cc",
        "caffe2/operators/roi_align_op.cc",
        "caffe2/operators/roi_align_rotated_gradient_op.cc",
        "caffe2/operators/roi_align_rotated_op.cc",
        "caffe2/operators/roi_pool_op.cc",
        "caffe2/operators/rowmul_op.cc",
        "caffe2/operators/rsqrt_op.cc",
        "caffe2/operators/scale_blobs_op.cc",
        "caffe2/operators/scale_op.cc",
        "caffe2/operators/segment_reduction_op.cc",
        "caffe2/operators/selu_op.cc",
        "caffe2/operators/sequence_ops.cc",
        "caffe2/operators/shape_op.cc",
        "caffe2/operators/sigmoid_gradient_op.cc",
        "caffe2/operators/sigmoid_op.cc",
        "caffe2/operators/sin_op.cc",
        "caffe2/operators/sinh_op.cc",
        "caffe2/operators/sinusoid_position_encoding_op.cc",
        "caffe2/operators/slice_op.cc",
        "caffe2/operators/softmax_op.cc",
        "caffe2/operators/softmax_utils.cc",
        "caffe2/operators/softmax_with_loss_op.cc",
        "caffe2/operators/softplus_op.cc",
        "caffe2/operators/softsign_op.cc",
        "caffe2/operators/space_batch_op.cc",
        "caffe2/operators/sparse_dropout_with_replacement_op.cc",
        "caffe2/operators/sparse_normalize_op.cc",
        "caffe2/operators/sparse_to_dense_mask_op.cc",
        "caffe2/operators/sparse_to_dense_op.cc",
        "caffe2/operators/spatial_batch_norm_gradient_op.cc",
        "caffe2/operators/spatial_batch_norm_op.cc",
        "caffe2/operators/spatial_softmax_with_loss_op.cc",
        "caffe2/operators/sqr_op.cc",
        "caffe2/operators/sqrt_op.cc",
        "caffe2/operators/square_root_divide_op.cc",
        "caffe2/operators/stats_ops.cc",
        "caffe2/operators/stats_put_ops.cc",
        "caffe2/operators/stop_gradient.cc",
        "caffe2/operators/string_ops.cc",
        "caffe2/operators/stump_func_op.cc",
        "caffe2/operators/stylizer_ops.cc",
        "caffe2/operators/summarize_op.cc",
        "caffe2/operators/swish_op.cc",
        "caffe2/operators/tan_op.cc",
        "caffe2/operators/tanh_gradient_op.cc",
        "caffe2/operators/tanh_op.cc",
        "caffe2/operators/tensor_protos_db_input.cc",
        "caffe2/operators/text_file_reader.cc",
        "caffe2/operators/text_file_reader_utils.cc",
        "caffe2/operators/thresholded_relu_op.cc",
        "caffe2/operators/tile_op.cc",
        "caffe2/operators/top_k.cc",
        "caffe2/operators/transpose_op.cc",
        "caffe2/operators/tt_linear_op.cc",
        "caffe2/operators/unique_ops.cc",
        "caffe2/operators/upsample_op.cc",
        "caffe2/operators/utility_ops.cc",
        "caffe2/operators/variable_length_sequence_padding.cc",
        "caffe2/operators/weighted_multi_sampling_op.cc",
        "caffe2/operators/weighted_sample_op.cc",
        "caffe2/operators/while_op.cc",
        "caffe2/operators/workspace_ops.cc",
        "caffe2/operators/zero_gradient_op.cc",
    ],
)

filegroup(
    name = "caffe2_opt_srcs",
    srcs = [
        "caffe2/opt/annotations.cc",
        "caffe2/opt/backend_cutting.cc",
        "caffe2/opt/backend_transformer_base.cc",
        "caffe2/opt/bound_shape_inferencer.cc",
        "caffe2/opt/converter.cc",
        "caffe2/opt/dead_code_elim.cc",
        "caffe2/opt/device.cc",
        "caffe2/opt/distributed.cc",
        "caffe2/opt/distributed_converter.cc",
        "caffe2/opt/fusion.cc",
        "caffe2/opt/mobile.cc",
        "caffe2/opt/onnxifi_op.cc",
        "caffe2/opt/onnxifi_transformer.cc",
        "caffe2/opt/optimize_ideep.cc",
        "caffe2/opt/optimizer.cc",
        "caffe2/opt/passes.cc",
        "caffe2/opt/shape_info.cc",
        "caffe2/opt/tvm_transformer.cc",
    ],
)

filegroup(
    name = "caffe2_perfkernels_srcs",
    srcs = [
        "caffe2/perfkernels/adagrad.cc",
        "caffe2/perfkernels/embedding_lookup.cc",
        "caffe2/perfkernels/embedding_lookup_idx.cc",
        "caffe2/perfkernels/fused_8bit_rowwise_embedding_lookup.cc",
        "caffe2/perfkernels/fused_8bit_rowwise_embedding_lookup_idx.cc",
        "caffe2/perfkernels/fused_nbit_rowwise_conversion.cc",
        "caffe2/perfkernels/lstm_unit_cpu_common.cc",
        "caffe2/perfkernels/math_cpu_base.cc",
        "caffe2/perfkernels/typed_axpy.cc",
    ],
)

filegroup(
    name = "caffe2_predictor_srcs",
    srcs = [
        "caffe2/predictor/emulator/data_filler.cc",
        "caffe2/predictor/emulator/data_filler.h",
        "caffe2/predictor/predictor.cc",
        "caffe2/predictor/predictor_config.cc",
        "caffe2/predictor/predictor_utils.cc",
    ],
)

filegroup(
    name = "caffe2_quantization_srcs",
    srcs = [
        "caffe2/quantization/server/activation_distribution_observer.cc",
        "caffe2/quantization/server/batch_matmul_dnnlowp_op.cc",
        "caffe2/quantization/server/caffe2_dnnlowp_utils.cc",
        "caffe2/quantization/server/channel_shuffle_dnnlowp_op.cc",
        "caffe2/quantization/server/concat_dnnlowp_op.cc",
        "caffe2/quantization/server/conv_dnnlowp_acc16_op.cc",
        "caffe2/quantization/server/conv_dnnlowp_op.cc",
        "caffe2/quantization/server/conv_relu_op.cc",
        "caffe2/quantization/server/dequantize_dnnlowp_op.cc",
        "caffe2/quantization/server/dnnlowp.cc",
        "caffe2/quantization/server/dnnlowp_partition.cc",
        "caffe2/quantization/server/dynamic_histogram.cc",
        "caffe2/quantization/server/elementwise_add_dnnlowp_op.cc",
        "caffe2/quantization/server/elementwise_linear_dnnlowp_op.cc",
        "caffe2/quantization/server/elementwise_mul_dnnlowp_op.cc",
        "caffe2/quantization/server/elementwise_sum_dnnlowp_op.cc",
        "caffe2/quantization/server/elementwise_sum_relu_op.cc",
        "caffe2/quantization/server/fbgemm_pack_matrix_cache.cc",
        "caffe2/quantization/server/fbgemm_pack_op.cc",
        "caffe2/quantization/server/fully_connected_dnnlowp_acc16_op.cc",
        "caffe2/quantization/server/fully_connected_dnnlowp_op.cc",
        "caffe2/quantization/server/fully_connected_fake_lowp_op.cc",
        "caffe2/quantization/server/group_norm_dnnlowp_op.cc",
        "caffe2/quantization/server/int8_gen_quant_params.cc",
        "caffe2/quantization/server/kl_minimization.cc",
        "caffe2/quantization/server/lstm_unit_dnnlowp_op.cc",
        "caffe2/quantization/server/norm_minimization.cc",
        "caffe2/quantization/server/p99.cc",
        "caffe2/quantization/server/pool_dnnlowp_op.cc",
        "caffe2/quantization/server/quantize_dnnlowp_op.cc",
        "caffe2/quantization/server/relu_dnnlowp_op.cc",
        "caffe2/quantization/server/sigmoid.cc",
        "caffe2/quantization/server/sigmoid_dnnlowp_op.cc",
        "caffe2/quantization/server/spatial_batch_norm_dnnlowp_op.cc",
        "caffe2/quantization/server/tanh.cc",
        "caffe2/quantization/server/tanh_dnnlowp_op.cc",
        "caffe2/quantization/server/utility_dnnlowp_ops.cc",
    ],
)

filegroup(
    name = "caffe2_queue_srcs",
    srcs = [
        "caffe2/queue/blobs_queue.cc",
        "caffe2/queue/blobs_queue_db.cc",
        "caffe2/queue/queue_ops.cc",
        "caffe2/queue/rebatching_queue.cc",
        "caffe2/queue/rebatching_queue_ops.cc",
    ],
)

filegroup(
    name = "caffe2_serialize_srcs",
    srcs = [
        "caffe2/serialize/file_adapter.cc",
        "caffe2/serialize/inline_container.cc",
        "caffe2/serialize/istream_adapter.cc",
        "caffe2/serialize/read_adapter_interface.cc",
    ],
)

filegroup(
    name = "caffe2_sgd_srcs",
    srcs = [
        "caffe2/sgd/adadelta_op.cc",
        "caffe2/sgd/adagrad_op.cc",
        "caffe2/sgd/adam_op.cc",
        "caffe2/sgd/clip_tensor_op.cc",
        "caffe2/sgd/ftrl_op.cc",
        "caffe2/sgd/gftrl_op.cc",
        "caffe2/sgd/iter_op.cc",
        "caffe2/sgd/lars_op.cc",
        "caffe2/sgd/learning_rate_adaption_op.cc",
        "caffe2/sgd/learning_rate_op.cc",
        "caffe2/sgd/momentum_sgd_op.cc",
        "caffe2/sgd/rmsprop_op.cc",
        "caffe2/sgd/wngrad_op.cc",
        "caffe2/sgd/yellowfin_op.cc",
    ],
)

filegroup(
    name = "caffe2_transforms_srcs",
    srcs = [
        "caffe2/transforms/common_subexpression_elimination.cc",
        "caffe2/transforms/conv_to_nnpack_transform.cc",
        "caffe2/transforms/pattern_net_transform.cc",
        "caffe2/transforms/single_op_transform.cc",
    ],
)

filegroup(
    name = "caffe2_utils_srcs",
    srcs = [
        "caffe2/utils/bench_utils.cc",
        "caffe2/utils/cpuid.cc",
        "caffe2/utils/math/broadcast.cc",
        "caffe2/utils/math/elementwise.cc",
        "caffe2/utils/math/reduce.cc",
        "caffe2/utils/math/transpose.cc",
        "caffe2/utils/math/utils.cc",
        "caffe2/utils/math_cpu.cc",
        "caffe2/utils/murmur_hash3.cc",
        "caffe2/utils/proto_utils.cc",
        "caffe2/utils/proto_wrap.cc",
        "caffe2/utils/signal_handler.cc",
        "caffe2/utils/smart_tensor_printer.cc",
        "caffe2/utils/string_utils.cc",
        "caffe2/utils/threadpool/ThreadPool.cc",
        "caffe2/utils/threadpool/pthreadpool.cc",
        "caffe2/utils/threadpool/pthreadpool_impl.cc",
        "caffe2/utils/threadpool/thread_pool_guard.cpp",
    ],
)

filegroup(
    name = "caffe2_cuda_cpp_srcs",
    srcs = [
        "caffe2/contrib/aten/aten_op_gpu.cc",
        "caffe2/contrib/gloo/allreduce_ops_gpu.cc",
        "caffe2/contrib/gloo/broadcast_ops_gpu.cc",
        "caffe2/contrib/gloo/common_world_ops_gpu.cc",
        "caffe2/core/blob_serialization_gpu.cc",
        "caffe2/core/common_cudnn.cc",
        "caffe2/core/common_gpu.cc",
        "caffe2/core/event_gpu.cc",
        "caffe2/db/create_db_op_gpu.cc",
        "caffe2/distributed/file_store_handler_op_gpu.cc",
        "caffe2/operators/communicator_op_gpu.cc",
        "caffe2/operators/concat_split_op_gpu.cc",
        "caffe2/operators/conv_op_cache_cudnn.cc",
        "caffe2/operators/conv_op_cudnn.cc",
        "caffe2/operators/conv_op_gpu.cc",
        "caffe2/operators/conv_op_shared_gpu.cc",
        "caffe2/operators/conv_transpose_op_cudnn.cc",
        "caffe2/operators/conv_transpose_op_gpu.cc",
        "caffe2/operators/counter_ops_gpu.cc",
        "caffe2/operators/do_op_gpu.cc",
        "caffe2/operators/dropout_op_cudnn.cc",
        "caffe2/operators/elementwise_add_op_gpu.cc",
        "caffe2/operators/elementwise_sub_op_gpu.cc",
        "caffe2/operators/elu_op_cudnn.cc",
        "caffe2/operators/exp_op_gpu.cc",
        "caffe2/operators/expand_op_gpu.cc",
        "caffe2/operators/expand_squeeze_dims_op_gpu.cc",
        "caffe2/operators/free_op_gpu.cc",
        "caffe2/operators/fully_connected_op_gpu.cc",
        "caffe2/operators/if_op_gpu.cc",
        "caffe2/operators/im2col_op_gpu.cc",
        "caffe2/operators/load_save_op_gpu.cc",
        "caffe2/operators/local_response_normalization_op_cudnn.cc",
        "caffe2/operators/locally_connected_op_gpu.cc",
        "caffe2/operators/log_op_gpu.cc",
        "caffe2/operators/matmul_op_gpu.cc",
        "caffe2/operators/negate_gradient_op_gpu.cc",
        "caffe2/operators/negative_op_gpu.cc",
        "caffe2/operators/order_switch_ops_cudnn.cc",
        "caffe2/operators/order_switch_ops_gpu.cc",
        "caffe2/operators/pool_op_cudnn.cc",
        "caffe2/operators/prepend_dim_op_gpu.cc",
        "caffe2/operators/reshape_op_gpu.cc",
        "caffe2/operators/rnn/recurrent_network_blob_fetcher_op_gpu.cc",
        "caffe2/operators/rnn/recurrent_network_executor_gpu.cc",
        "caffe2/operators/rnn/recurrent_op_cudnn.cc",
        "caffe2/operators/scale_op_gpu.cc",
        "caffe2/operators/shape_op_gpu.cc",
        "caffe2/operators/sigmoid_op_cudnn.cc",
        "caffe2/operators/softmax_op_cudnn.cc",
        "caffe2/operators/sqr_op_gpu.cc",
        "caffe2/operators/sqrt_op_gpu.cc",
        "caffe2/operators/stop_gradient_gpu.cc",
        "caffe2/operators/tanh_op_cudnn.cc",
        "caffe2/operators/tensor_protos_db_input_gpu.cc",
        "caffe2/operators/transpose_op_cudnn.cc",
        "caffe2/operators/while_op_gpu.cc",
        "caffe2/operators/zero_gradient_op_gpu.cc",
        "caffe2/queue/queue_ops_gpu.cc",
        "caffe2/sgd/iter_op_gpu.cc",
        "caffe2/sgd/learning_rate_op_gpu.cc",
    ],
)

filegroup(
    name = "caffe2_cu_srcs",
    srcs = [
        "caffe2/core/context_gpu.cu",
        "caffe2/operators/abs_op.cu",
        "caffe2/operators/accumulate_op.cu",
        "caffe2/operators/accuracy_op.cu",
        "caffe2/operators/acos_op.cu",
        "caffe2/operators/affine_channel_op.cu",
        "caffe2/operators/alias_with_name.cu",
        "caffe2/operators/arg_ops.cu",
        "caffe2/operators/asin_op.cu",
        "caffe2/operators/assert_op.cu",
        "caffe2/operators/atan_op.cu",
        "caffe2/operators/batch_gather_ops.cu",
        "caffe2/operators/batch_matmul_op.cu",
        "caffe2/operators/batch_moments_op.cu",
        "caffe2/operators/batch_permutation_op.cu",
        "caffe2/operators/batch_sparse_to_dense_op.cu",
        "caffe2/operators/boolean_mask_ops.cu",
        "caffe2/operators/boolean_unmask_ops.cu",
        "caffe2/operators/bucketize_op.cu",
        "caffe2/operators/cast_op.cu",
        "caffe2/operators/cbrt_op.cu",
        "caffe2/operators/ceil_op.cu",
        "caffe2/operators/channel_backprop_stats_op.cu",
        "caffe2/operators/channel_shuffle_op.cu",
        "caffe2/operators/channel_stats_op.cu",
        "caffe2/operators/channelwise_conv3d_op_cudnn.cu",
        "caffe2/operators/clip_op.cu",
        "caffe2/operators/copy_op.cu",
        "caffe2/operators/cos_op.cu",
        "caffe2/operators/cosh_op.cu",
        "caffe2/operators/cosine_embedding_criterion_op.cu",
        "caffe2/operators/cross_entropy_op.cu",
        "caffe2/operators/cube_op.cu",
        "caffe2/operators/data_couple_gpu.cu",
        "caffe2/operators/deform_conv_op.cu",
        "caffe2/operators/depthwise_3x3_conv_op_cudnn.cu",
        "caffe2/operators/distance_op.cu",
        "caffe2/operators/dropout_op.cu",
        "caffe2/operators/elementwise_div_op.cu",
        "caffe2/operators/elementwise_linear_op.cu",
        "caffe2/operators/elementwise_mul_op.cu",
        "caffe2/operators/elementwise_ops.cu",
        "caffe2/operators/elu_op.cu",
        "caffe2/operators/enforce_finite_op.cu",
        "caffe2/operators/ensure_cpu_output_op.cu",
        "caffe2/operators/erf_op.cu",
        "caffe2/operators/filler_op.cu",
        "caffe2/operators/find_op.cu",
        "caffe2/operators/floor_op.cu",
        "caffe2/operators/gather_op.cu",
        "caffe2/operators/gelu_op.cu",
        "caffe2/operators/generate_proposals_op.cu",
        "caffe2/operators/generate_proposals_op_util_nms_gpu.cu",
        "caffe2/operators/given_tensor_byte_string_to_uint8_fill_op.cu",
        "caffe2/operators/given_tensor_fill_op.cu",
        "caffe2/operators/glu_op.cu",
        "caffe2/operators/group_norm_op.cu",
        "caffe2/operators/gru_unit_op_gpu.cu",
        "caffe2/operators/half_float_ops.cu",
        "caffe2/operators/hard_sigmoid_op.cu",
        "caffe2/operators/instance_norm_op.cu",
        "caffe2/operators/integral_image_op.cu",
        "caffe2/operators/layer_norm_op.cu",
        "caffe2/operators/leaky_relu_op.cu",
        "caffe2/operators/lengths_pad_op.cu",
        "caffe2/operators/lengths_tile_op.cu",
        "caffe2/operators/local_response_normalization_op.cu",
        "caffe2/operators/logit_op.cu",
        "caffe2/operators/loss_op.cu",
        "caffe2/operators/lp_pool_op.cu",
        "caffe2/operators/lstm_unit_op_gpu.cu",
        "caffe2/operators/margin_ranking_criterion_op.cu",
        "caffe2/operators/max_pool_with_index.cu",
        "caffe2/operators/mean_op.cu",
        "caffe2/operators/mem_query_op.cu",
        "caffe2/operators/minmax_ops.cu",
        "caffe2/operators/moments_op.cu",
        "caffe2/operators/multi_class_accuracy_op.cu",
        "caffe2/operators/normalize_ops.cu",
        "caffe2/operators/one_hot_ops.cu",
        "caffe2/operators/pack_segments.cu",
        "caffe2/operators/pad_op_gpu.cu",
        "caffe2/operators/perplexity_op.cu",
        "caffe2/operators/piecewise_linear_transform_op.cu",
        "caffe2/operators/pool_op.cu",
        "caffe2/operators/pow_op.cu",
        "caffe2/operators/prelu_op.cu",
        "caffe2/operators/reciprocal_op.cu",
        "caffe2/operators/reduce_front_back_max_ops.cu",
        "caffe2/operators/reduce_front_back_sum_mean_ops.cu",
        "caffe2/operators/reduce_ops.cu",
        "caffe2/operators/reduction_ops.cu",
        "caffe2/operators/relu_n_op.cu",
        "caffe2/operators/relu_op.cu",
        "caffe2/operators/replace_nan_op.cu",
        "caffe2/operators/resize_3d_op.cu",
        "caffe2/operators/resize_op.cu",
        "caffe2/operators/reverse_packed_segs_op.cu",
        "caffe2/operators/rmac_regions_op.cu",
        "caffe2/operators/rnn/recurrent_network_op_gpu.cu",
        "caffe2/operators/roi_align_gradient_op.cu",
        "caffe2/operators/roi_align_op.cu",
        "caffe2/operators/roi_align_rotated_gradient_op.cu",
        "caffe2/operators/roi_align_rotated_op.cu",
        "caffe2/operators/roi_pool_op.cu",
        "caffe2/operators/rsqrt_op.cu",
        "caffe2/operators/scale_blobs_op.cu",
        "caffe2/operators/segment_reduction_op_gpu.cu",
        "caffe2/operators/selu_op.cu",
        "caffe2/operators/sequence_ops.cu",
        "caffe2/operators/sigmoid_op.cu",
        "caffe2/operators/sin_op.cu",
        "caffe2/operators/sinh_op.cu",
        "caffe2/operators/slice_op.cu",
        "caffe2/operators/softmax_ops.cu",
        "caffe2/operators/softplus_op.cu",
        "caffe2/operators/softsign_op.cu",
        "caffe2/operators/space_batch_op_gpu.cu",
        "caffe2/operators/sparse_normalize_op_gpu.cu",
        "caffe2/operators/sparse_to_dense_op.cu",
        "caffe2/operators/spatial_batch_norm_op.cu",
        "caffe2/operators/spatial_batch_norm_op_cudnn.cu",
        "caffe2/operators/stump_func_op.cu",
        "caffe2/operators/summarize_op.cu",
        "caffe2/operators/swish_op.cu",
        "caffe2/operators/tan_op.cu",
        "caffe2/operators/tanh_op.cu",
        "caffe2/operators/thresholded_relu_op.cu",
        "caffe2/operators/tile_op.cu",
        "caffe2/operators/top_k.cu",
        "caffe2/operators/transpose_op.cu",
        "caffe2/operators/unique_ops.cu",
        "caffe2/operators/upsample_op.cu",
        "caffe2/operators/utility_ops.cu",
        "caffe2/operators/weighted_sample_op.cu",
        "caffe2/sgd/adadelta_op_gpu.cu",
        "caffe2/sgd/adagrad_op_gpu.cu",
        "caffe2/sgd/adam_op_gpu.cu",
        "caffe2/sgd/fp16_momentum_sgd_op.cu",
        "caffe2/sgd/fp32_momentum_sgd_op.cu",
        "caffe2/sgd/lars_op_gpu.cu",
        "caffe2/sgd/momentum_sgd_op_gpu.cu",
        "caffe2/sgd/rmsprop_op_gpu.cu",
        "caffe2/sgd/yellowfin_op_gpu.cu",
        "caffe2/utils/math/broadcast.cu",
        "caffe2/utils/math/elementwise.cu",
        "caffe2/utils/math/reduce.cu",
        "caffe2/utils/math/transpose.cu",
        "caffe2/utils/math_gpu.cu",
    ],
)

# To achieve finer granularity and make debug easier, caffe2 is split into three libraries:
# ATen, caffe2 and caffe2_for_aten_headers. ATen lib group up source codes under
# aten/ directory and caffe2 contains most files under `caffe2/` directory. Since the
# ATen lib and the caffe2 lib would depend on each other, `caffe2_for_aten_headers` is splitted
# out from `caffe2` to avoid dependency cycle.
cc_library(
    name = "caffe2_for_aten_headers",
    hdrs = [
        "caffe2/core/common.h",
        "caffe2/core/logging.h",
        "caffe2/core/types.h",
        "caffe2/perfkernels/common.h",
        "caffe2/perfkernels/embedding_lookup.h",
        "caffe2/perfkernels/embedding_lookup_idx.h",
        "caffe2/utils/cpuid.h",
        "caffe2/utils/fixed_divisor.h",
    ] + glob([
        "caffe2/utils/threadpool/*.h",
    ]),
    copts = CAFFE2_COPTS,
    visibility = ["//visibility:public"],
    deps = [
        ":caffe2_core_macros_h",
        ":caffe2_protos",
        "//c10:headers",
        "//caffe2/proto:caffe2_pb",
<<<<<<< HEAD
        "//caffe2/proto:cc_proto",
        "//c10:headers",
=======
        "//caffe2/proto:protos",
>>>>>>> 6771f160
    ],
)

py_binary(
    name = "gen_op",
    srcs = ["caffe2/contrib/aten/gen_op.py"],
    deps = ["//torchgen"],
)

genrule(
    name = "generated_caffe2_aten_op_headers",
    srcs = [
        "caffe2/contrib/aten/aten_op_template.h",
        "aten/src/ATen/Declarations.yaml",
    ],
    outs = ["caffe2/caffe2/contrib/aten/gen_aten_op.h"],
    cmd = """
    $(location :gen_op) \
        --output_prefix gen_ \
        --install_dir $(@D) \
        --aten_root `dirname $(location aten/src/ATen/Declarations.yaml)`/../.. \
        --template_dir `dirname $(location caffe2/contrib/aten/aten_op_template.h)` \
        --yaml_dir `dirname $(location aten/src/ATen/Declarations.yaml)`""",
    tools = [":gen_op"],
)

cc_library(
    name = "caffe2_headers",
    hdrs = glob([
        "caffe2/contrib/aten/*.h",
        "caffe2/contrib/gloo/*.h",
        "caffe2/core/*.h",
        "caffe2/core/nomnigraph/include/nomnigraph/Converters/*.h",
        "caffe2/core/nomnigraph/include/nomnigraph/Generated/*.h",
        "caffe2/core/nomnigraph/include/nomnigraph/Graph/*.h",
        "caffe2/core/nomnigraph/include/nomnigraph/Representations/*.h",
        "caffe2/core/nomnigraph/include/nomnigraph/Support/*.h",
        "caffe2/core/nomnigraph/include/nomnigraph/Transformations/*.h",
        "caffe2/core/nomnigraph/tests/*.h",
        "caffe2/db/*.h",
        "caffe2/distributed/*.h",
        "caffe2/ideep/*.h",
        "caffe2/ideep/operators/*.h",
        "caffe2/ideep/operators/quantization/*.h",
        "caffe2/ideep/utils/*.h",
        "caffe2/onnx/*.h",
        "caffe2/operators/*.h",
        "caffe2/operators/rnn/*.h",
        "caffe2/opt/*.h",
        "caffe2/perfkernels/*.h",
        "caffe2/predictor/*.h",
        "caffe2/predictor/emulator/*.h",
        "caffe2/quantization/server/*.h",
        "caffe2/queue/*.h",
        "caffe2/serialize/*.h",
        "caffe2/sgd/*.h",
        "caffe2/share/contrib/depthwise/*.h",
        "caffe2/transforms/*.h",
        "caffe2/utils/*.h",
        "caffe2/utils/math/*.h",
        "caffe2/utils/threadpool/*.h",
        "modules/**/*.h",
    ]) + if_cuda(glob([
        "caffe2/**/*.cuh",
        "caffe2/image/*.h",
    ])) + [":generated_caffe2_aten_op_headers"],
    copts = CAFFE2_COPTS,
    includes = [
        "caffe2/contrib/aten",
        "caffe2/core/nomnigraph/include",
    ],
    visibility = ["//visibility:public"],
    deps = [
        ":caffe2_for_aten_headers",
        "//caffe2/proto:caffe2_pb",
        "//caffe2/proto:cc_proto",
    ],
)

cc_library(
    name = "caffe2_dnnlowp_avx2_ops",
    srcs = [
        "caffe2/quantization/server/elementwise_sum_dnnlowp_op_avx2.cc",
        "caffe2/quantization/server/fully_connected_fake_lowp_op_avx2.cc",
        "caffe2/quantization/server/group_norm_dnnlowp_op_avx2.cc",
        "caffe2/quantization/server/norm_minimization_avx2.cc",
        "caffe2/quantization/server/pool_dnnlowp_op_avx2.cc",
        "caffe2/quantization/server/relu_dnnlowp_op_avx2.cc",
        "caffe2/quantization/server/spatial_batch_norm_dnnlowp_op_avx2.cc",
        "caffe2/quantization/server/transpose.cc",
    ],
    copts = CAFFE2_COPTS + [
        "-mf16c",
        "-mavx2",
        "-mfma",
        "-mxsave",
    ],
    visibility = ["//visibility:public"],
    deps = [
        ":caffe2_headers",
        "@fbgemm",
    ],
    alwayslink = True,
)

cc_library(
    name = "caffe2",
    srcs = [
        "caffe2/db/create_db_op.cc",
        "caffe2/db/protodb.cc",
        "caffe2/share/contrib/depthwise/depthwise3x3_conv_op.cc",
        ":caffe2_contrib_srcs",
        ":caffe2_core_srcs",
        ":caffe2_distributed_srcs",
        ":caffe2_ideep_srcs",
        ":caffe2_onnx_srcs",
        ":caffe2_operators_srcs",
        ":caffe2_opt_srcs",
        ":caffe2_perfkernels_srcs",
        ":caffe2_predictor_srcs",
        ":caffe2_quantization_srcs",
        ":caffe2_queue_srcs",
        ":caffe2_serialize_srcs",
        ":caffe2_sgd_srcs",
        ":caffe2_transforms_srcs",
        ":caffe2_utils_srcs",
    ],
    copts = CAFFE2_COPTS + ["-mf16c"],
    linkstatic = 1,
    visibility = ["//visibility:public"],
    deps = [
        ":caffe2_dnnlowp_avx2_ops",
        ":caffe2_headers",
        ":caffe2_perfkernels_avx",
        ":caffe2_perfkernels_avx2",
        ":caffe2_perfkernels_avx512",
        "//caffe2/proto:caffe2_pb",
        "//caffe2/proto:cc_proto",
        "//third_party/miniz-2.1.0:miniz",
        "@com_google_protobuf//:protobuf",
        "@eigen",
        "@fbgemm//:fbgemm_src_headers",
        "@fmt",
        "@foxi",
        "@gloo",
        "@onnx",
    ] + if_cuda(
        [
            ":caffe2_cuda_cpp",
            ":aten_cuda",
            "@tensorpipe//:tensorpipe_cuda",
        ],
        [
            ":aten",
            "@tensorpipe//:tensorpipe_cpu",
        ],
    ),
    alwayslink = True,
)

cc_library(
    name = "caffe2_cuda_cpp",
    srcs = [":caffe2_cuda_cpp_srcs"],
    copts = CAFFE2_COPTS,
    visibility = ["//visibility:public"],
    deps = [
        ":caffe2_cuda",
        ":caffe2_headers",
    ],
    alwayslink = True,
)

cu_library(
    name = "caffe2_cuda",
    srcs = [":caffe2_cu_srcs"],
    copts = CAFFE2_COPTS + torch_cuda_half_options,
    visibility = ["//visibility:public"],
    deps = [
        ":aten",
        ":caffe2_headers",
        "@cuda//:cublas",
        "@cuda//:curand",
        "@cudnn",
        "@eigen",
        "@gloo",
        "@tensorpipe//:tensorpipe_cuda",
    ],
    alwayslink = True,
)

PERF_COPTS = [
    "-DTH_HAVE_THREAD",
    "-DHAVE_AVX_CPU_DEFINITION",
    "-DHAVE_AVX2_CPU_DEFINITION",
    "-DENABLE_ALIAS=1",
    "-DHAVE_MALLOC_USABLE_SIZE=1",
    "-DHAVE_MMAP=1",
    "-DHAVE_SHM_OPEN=1",
    "-DHAVE_SHM_UNLINK=1",
    "-DSLEEF_STATIC_LIBS=1",
    "-DTH_BALS_MKL",
    "-D_FILE_OFFSET_BITS=64",
    "-DUSE_FBGEMM",
    "-fvisibility-inlines-hidden",
    "-Wunused-parameter",
    "-fno-math-errno",
    "-fno-trapping-math",
    "-mf16c",
]

PERF_HEADERS = glob([
    "caffe2/perfkernels/*.h",
    "caffe2/core/*.h",
])

cc_library(
    name = "caffe2_perfkernels_avx",
    srcs = glob([
        "caffe2/perfkernels/*_avx.cc",
    ]),
    hdrs = PERF_HEADERS,
    copts = PERF_COPTS + [
        "-mavx",
    ],
    visibility = ["//visibility:public"],
    deps = [
        ":caffe2_headers",
        "//c10",
    ],
    alwayslink = True,
)

cc_library(
    name = "caffe2_perfkernels_avx2",
    srcs = glob([
        "caffe2/perfkernels/*_avx2.cc",
    ]),
    hdrs = PERF_HEADERS,
    copts = PERF_COPTS + [
        "-mavx2",
        "-mfma",
        "-mavx",
    ],
    visibility = ["//visibility:public"],
    deps = [
        ":caffe2_headers",
        "//c10",
    ],
    alwayslink = True,
)

cc_library(
    name = "caffe2_perfkernels_avx512",
    srcs = [
        "caffe2/perfkernels/common_avx512.cc",
    ],
    hdrs = PERF_HEADERS,
    copts = PERF_COPTS + [
        "-mavx512f",
        "-mavx512dq",
        "-mavx512vl",
        "-mavx2",
        "-mfma",
        "-mavx",
    ],
    visibility = ["//visibility:public"],
    deps = [
        ":caffe2_headers",
        "//c10",
    ],
    alwayslink = True,
)

# torch
torch_cuda_headers = glob(["torch/csrc/cuda/*.h"])

cc_library(
    name = "torch_headers",
    hdrs = if_cuda(
        torch_cuda_headers,
    ) + glob(
        [
            "torch/*.h",
            "torch/csrc/**/*.h",
            "torch/csrc/distributed/c10d/*.hpp",
            "torch/lib/libshm/*.h",
        ],
        exclude = [
            "torch/csrc/*/generated/*.h",
        ] + torch_cuda_headers,
    ) + GENERATED_AUTOGRAD_CPP + [":version_h"],
    includes = [
        "third_party/kineto/libkineto/include",
        "torch/csrc",
        "torch/csrc/api/include",
        "torch/csrc/distributed",
        "torch/lib",
        "torch/lib/libshm",
    ],
    visibility = ["//visibility:public"],
    deps = [
        ":aten_headers",
        ":caffe2_headers",
        "//c10:headers",
        "@com_github_google_flatbuffers//:flatbuffers",
        "@local_config_python//:python_headers",
        "@onnx",
    ],
    alwayslink = True,
)

TORCH_COPTS = COMMON_COPTS + [
    "-Dtorch_EXPORTS",
    "-DHAVE_AVX_CPU_DEFINITION",
    "-DHAVE_AVX2_CPU_DEFINITION",
    "-DCAFFE2_USE_GLOO",
    "-fvisibility-inlines-hidden",
    "-fno-math-errno ",
    "-fno-trapping-math",
]

cu_library(
    name = "torch_distributed_cuda",
    srcs = ["torch/csrc/distributed/c10d/quantization/quantization_gpu.cu"],
    deps = [":torch_headers"],
)

torch_sources = {
    k: ""
    for k in (
        libtorch_core_sources +
        libtorch_distributed_sources +
        torch_cpp_srcs +
        libtorch_extra_sources +
        jit_core_sources +
        lazy_tensor_ts_sources +
        GENERATED_AUTOGRAD_CPP
    )
}.keys()

cc_library(
    name = "torch",
    srcs = if_cuda(glob(
        libtorch_cuda_sources,
        exclude = [
            "torch/csrc/cuda/python_nccl.cpp",
            "torch/csrc/cuda/nccl.cpp",
            "torch/csrc/distributed/c10d/quantization/quantization_gpu.cu",
        ],
    )) + torch_sources,
    copts = TORCH_COPTS,
    defines = [
        "CAFFE2_NIGHTLY_VERSION=20200115",
    ],
    visibility = ["//visibility:public"],
    deps = [
        ":caffe2",
        ":torch_headers",
        "@kineto",
    ] + if_cuda([
        ":torch_distributed_cuda",
        "@cuda//:nvToolsExt",
        "@cutlass",
    ]),
    alwayslink = True,
)

cc_library(
    name = "shm",
    srcs = glob(["torch/lib/libshm/*.cpp"]),
    deps = [
        ":torch",
    ],
)

cc_library(
    name = "libtorch_headers",
    hdrs = glob([
        "**/*.h",
        "**/*.cuh",
    ]) + [
        # We need the filegroup here because the raw list causes Bazel
        # to see duplicate files. It knows how to deduplicate with the
        # filegroup.
        ":cpp_generated_code",
    ],
    includes = [
        "torch/csrc/api/include",
        "torch/csrc/distributed",
        "torch/lib",
        "torch/lib/libshm",
    ],
    visibility = ["//visibility:public"],
    deps = [
        ":torch_headers",
    ],
)

cc_library(
    name = "torch_python",
    srcs = libtorch_python_core_sources + GENERATED_AUTOGRAD_PYTHON,
    deps = [
        ":shm",
        ":torch",
        "@pybind11",
    ],
)

pybind_extension(
    name = "_C",
    srcs = ["torch/csrc/stub.c"],
    deps = [
        ":torch_python",
    ],
)

# cpp api tests
cc_library(
    name = "test_support",
    testonly = True,
    srcs = [
        "test/cpp/api/support.cpp",
    ],
    hdrs = [
        "test/cpp/api/init_baseline.h",
        "test/cpp/api/optim_baseline.h",
        "test/cpp/api/support.h",
        "test/cpp/common/support.h",
    ],
    deps = [
        ":torch",
        "@com_google_googletest//:gtest_main",
    ],
)

# Torch integration tests rely on a labeled data set from the MNIST database.
# http://yann.lecun.com/exdb/mnist/

cpp_api_tests = glob(
    ["test/cpp/api/*.cpp"],
    exclude = [
        "test/cpp/api/imethod.cpp",
        "test/cpp/api/integration.cpp",
    ],
)

cc_test(
    name = "integration_test",
    size = "medium",
    srcs = ["test/cpp/api/integration.cpp"],
    data = [
        ":download_mnist",
    ],
    tags = [
        "gpu-required",
    ],
    deps = [
        ":test_support",
        "@com_google_googletest//:gtest_main",
    ],
)

[
    cc_test(
        name = paths.split_extension(paths.basename(filename))[0].replace("-", "_") + "_test",
        size = "medium",
        srcs = [filename],
        deps = [
            ":test_support",
            "@com_google_googletest//:gtest_main",
        ],
    )
    for filename in cpp_api_tests
]

test_suite(
    name = "api_tests",
    tests = [
        "any_test",
        "autograd_test",
        "dataloader_test",
        "enum_test",
        "expanding_array_test",
        "functional_test",
        "init_test",
        "integration_test",
        "jit_test",
        "memory_test",
        "misc_test",
        "module_test",
        "modulelist_test",
        "modules_test",
        "nn_utils_test",
        "optim_test",
        "ordered_dict_test",
        "rnn_test",
        "sequential_test",
        "serialize_test",
        "static_test",
        "tensor_options_test",
        "tensor_test",
        "torch_include_test",
    ],
)

# dist autograd tests
cc_test(
    name = "torch_dist_autograd_test",
    size = "small",
    srcs = ["test/cpp/dist_autograd/test_dist_autograd.cpp"],
    tags = [
        "exclusive",
        "gpu-required",
    ],
    deps = [
        ":torch",
        "@com_google_googletest//:gtest_main",
    ],
)

# jit tests
# Because these individual unit tests require custom registering,
# it is easier to mimic the cmake build by globing together a single test.
cc_test(
    name = "jit_tests",
    size = "small",
    srcs = glob(
        [
            "test/cpp/jit/*.cpp",
            "test/cpp/jit/*.h",
            "test/cpp/tensorexpr/*.cpp",
            "test/cpp/tensorexpr/*.h",
        ],
        exclude = [
            # skip this since <pybind11/embed.h> is not found in OSS build
            "test/cpp/jit/test_exception.cpp",
        ],
    ),
    linkstatic = True,
    tags = [
        "exclusive",
        "gpu-required",
    ],
    deps = [
        ":torch",
        "@com_google_googletest//:gtest_main",
    ],
)

cc_test(
    name = "lazy_tests",
    size = "small",
    srcs = glob(
        [
            "test/cpp/lazy/*.cpp",
            "test/cpp/lazy/*.h",
        ],
        exclude = [
            # skip these since they depend on generated LazyIr.h which isn't available in bazel yet
            "test/cpp/lazy/test_ir.cpp",
            "test/cpp/lazy/test_lazy_ops.cpp",
            "test/cpp/lazy/test_lazy_ops_util.cpp",
        ],
    ),
    linkstatic = True,
    tags = [
        "exclusive",
    ],
    deps = [
        ":torch",
        "@com_google_googletest//:gtest_main",
    ],
)

# all tests
test_suite(
    name = "all_tests",
    tests = [
        "api_tests",
        "jit_tests",
        "torch_dist_autograd_test",
        "//c10/test:tests",
    ],
)

# An internal genrule that we are converging with refers to these file
# as if they are from this package, so we alias them for
# compatibility.

[
    alias(
        name = paths.basename(path),
        actual = path,
    )
    for path in [
        "aten/src/ATen/templates/DispatchKeyNativeFunctions.cpp",
        "aten/src/ATen/templates/DispatchKeyNativeFunctions.h",
        "aten/src/ATen/templates/LazyIr.h",
        "aten/src/ATen/templates/LazyNonNativeIr.h",
        "aten/src/ATen/templates/RegisterDispatchKey.cpp",
        "aten/src/ATen/templates/RegisterDispatchDefinitions.ini",
        "aten/src/ATen/native/native_functions.yaml",
        "aten/src/ATen/native/tags.yaml",
        "aten/src/ATen/native/ts_native_functions.yaml",
        "torch/csrc/lazy/core/shape_inference.h",
        "torch/csrc/lazy/ts_backend/ts_native_functions.cpp",
    ]
]

genrule(
    name = "download_mnist",
    srcs = ["//:tools/download_mnist.py"],
    outs = [
        "mnist/train-images-idx3-ubyte",
        "mnist/train-labels-idx1-ubyte",
        "mnist/t10k-images-idx3-ubyte",
        "mnist/t10k-labels-idx1-ubyte",
    ],
    cmd = "python3 tools/download_mnist.py -d $(RULEDIR)/mnist",
)<|MERGE_RESOLUTION|>--- conflicted
+++ resolved
@@ -1286,12 +1286,7 @@
         ":caffe2_protos",
         "//c10:headers",
         "//caffe2/proto:caffe2_pb",
-<<<<<<< HEAD
         "//caffe2/proto:cc_proto",
-        "//c10:headers",
-=======
-        "//caffe2/proto:protos",
->>>>>>> 6771f160
     ],
 )
 
