# Owner(s): ["module: masked operators"]

"""Tests for masked operations.
"""

import itertools
import torch
from typing import List, Any
from functools import wraps
import unittest

from torch.testing._internal.common_utils import \
    (TestCase, suppress_warnings, _TestParametrizer)
from torch.testing._internal.common_methods_invocations import \
    (op_db, SampleInput)
from torch.testing._internal.common_device_type import \
    (instantiate_device_type_tests, ops, onlyNativeDeviceTypes)


def apply_masked_reduction_along_dim(op, input, *args, **kwargs):
    """Applies reduction op along given dimension to strided x
    elements that are valid according to mask tensor.

    The op is applied to each elementary slice of input with args and
    kwargs with the following constraints:

    1. Prior applying the op:

      A. if kwargs contains an item with key 'dim_position' then it is
         removed from kwargs. The value of 'dim_position' is an
         integer that describes the dim argument position: while
         typically the dim argument appears at the 0-th position of
         the op arguments (excluding input), for instance, sum(input,
         dim), then there exists reductions that have extra arguments
         prior the dim argument, for instance, norm(input, ord, dim).

      B. if args or kwargs contains dim or keepdim arguments, these
         will be removed or replaced with None so that the op is
         applied to elementary slice using the default dim and keepdim
         value.

    2. The elementary slice of the input is defined as the flattened
      slice that has no masked out elements and when op is applied,
      the result will be a scalar value (assuming keepdim=False). For
      example, an input tensor to a reduction operation op having
      dim=0 and keepdim=True argument:

       [[1 * 2 * *]
        [* 3 4 * 5]]

      (* denotes masked out elements) has the following elementary
      slices: [1, 2] and [3, 4, 5]. The result of
      apply_masked_reduction_along_dim is

       [[op([1, 2], *args0, **kwargs, dim=None, keepdim=False)]
        [op([3, 4, 5], *args0, **kwargs, dim=None, keepdim=False)]]

      where args0 is args where dim value is replased with None if
      present.

      Using the same example data, if the op is called with dim=(0, 1)
      and keepdim=False, there is one elementary slice: [1, 2, 3, 4,
      5]; and the corresponding result of the op is:

        op([1, 2, 3, 4, 5], *args0, **kwargs, dim=None, keepdim=False)

    3. If the elementary slice is empty, the corresponding output
      value is nan if dtype is float, otherwise, 0.  An empty
      elementary slice corresponds to fully masked-out output, so, the
      corresponding specific value of the output will not be important
      because we used masked equality check for comparing the results
      of masked operations.
    """
    # eliminate mask and dim_position keyword arguments:
    mask = kwargs.pop('mask', None)
    dim_pos = kwargs.pop('dim_position', 0)

    dtype = kwargs.get('dtype', input.dtype)
    if input.ndim == 0:
        # scalar input is an elementary slice
        return op(input, *args, **kwargs).to(dtype=dtype)

    # eliminate keepdim keyword argument if specified:
    keepdim = kwargs.pop('keepdim', False)

    # eliminate dim argument that may appear both as args or kwargs
    # element:
    if dim_pos < len(args):
        # dim is specified in args
        assert 'dim' not in kwargs, (args, kwargs)
        dim = args[dim_pos]
        args0 = args[:dim_pos] + (None,) + args[dim_pos + 1:]
    else:
        # dim may be specified in kwargs
        dim = kwargs.pop('dim', None)
        args0 = args

    # dimensions along which the reduction operation is applied:
    dim_ = torch._masked._canonical_dim(dim, input.ndim)
    # slices in product(*ranges) define all elementary slices:
    ranges: List[Any] = []
    # shape of output for the keepdim=True case:
    shape = []
    for i in range(input.ndim):
        if i in dim_:
            ranges.append((slice(None),))
            shape.append(1)
        else:
            ranges.append(range(input.shape[i]))
            shape.append(input.shape[i])

    # keepdim=True version of the output, filled with nan or 0:
    output = input.new_full(shape, float('nan') if dtype.is_floating_point else 0, dtype=dtype)

    # apply op to all elementary slices:
    inpmask = torch._masked._input_mask(input, mask=mask)
    for s in itertools.product(*ranges):
        # data of an elementary slice is 1D sequence and has only
        # masked-in elements:
        data = input[s].flatten()[inpmask[s].flatten().argwhere()]
        if not data.numel():
            # empty elementary slice
            continue
        output[s][0] = op(data, *args0, **kwargs)

    if not keepdim:
        # reshape output for the keepdim=False case
        shape = [shape[i] for i in range(len(shape)) if i not in dim_]
        output = output.reshape(shape)
    return output


def apply_masked_normalization_along_dim(op, input, *args, **kwargs):
    """Applies normalization op along given dimension to strided x
    elements that are valid according to mask tensor.
    """
    mask = kwargs.pop('mask', None)
    dim_pos = kwargs.pop('dim_position', 0)
    if input.ndim == 0:  # scalar input
        return op(input, *args, **kwargs)
    dtype = kwargs.get('dtype', input.dtype)
    dim = args[dim_pos]
    args0 = args[:dim_pos] + (0,) + args[dim_pos + 1:]
    output = torch.zeros_like(input, dtype=dtype)
    inpmask = torch._masked._input_mask(input, mask=mask)
    dim_ = dim % input.ndim
    left_ranges = tuple(map(range, input.shape[:dim_]))
    right_ranges = tuple(map(range, input.shape[dim_ + 1:]))
    for s in itertools.product(*(left_ranges + ((slice(None),),) + right_ranges)):
        indices = inpmask[s].argwhere()
        output[s][indices] = op(input[s][indices], *args0, **kwargs)
    return output


reference_functions = dict(
    norm=lambda *args, **kwargs: apply_masked_reduction_along_dim(torch.linalg.vector_norm, *args, **dict(kwargs, dim_position=1)),
    var=lambda *args, **kwargs: apply_masked_reduction_along_dim(torch.var, *args, **dict(kwargs, dim_position=0)),
    softmax=lambda *args, **kwargs: apply_masked_normalization_along_dim(torch.softmax, *args, **kwargs),
    log_softmax=lambda *args, **kwargs: apply_masked_normalization_along_dim(torch.log_softmax, *args, **kwargs),
    softmin=lambda *args, **kwargs: apply_masked_normalization_along_dim(torch.nn.functional.softmin, *args, **kwargs),
    normalize=lambda *args, **kwargs: apply_masked_normalization_along_dim(
        torch.nn.functional.normalize, *args, **dict(kwargs, dim_position=1)),
)

masked_ops = [op for op in op_db if op.name.startswith('_masked.')]
masked_ops_with_references = [op for op in masked_ops if op.name.rsplit('.', 1)[-1] in reference_functions]
masked_ops_with_non_strided_support = [op for op in masked_ops if op.supports_sparse or op.supports_sparse_csr]


def _tensor_to_strided(obj):
    # after gh-59958 is resolved, replace the usage of this function
    # with torch.Tensor.to_dense
    if torch.is_tensor(obj):
        if obj.layout == torch.strided:
            return obj
        return obj.to_dense()
    return obj


def to_strided(obj):
    """Convert the tensor content of object to strided tensor content.
    """
    return torch.utils._pytree.tree_map(_tensor_to_strided, obj)


def to_sparse_coo(obj):
    """Convert the tensor content of object to sparse coo tensor content.
    """
    return torch.utils._pytree.tree_map(torch.Tensor.to_sparse, obj)


def to_sparse_csr(obj):
    """Convert the tensor content of object to sparse csr tensor content.
    """
    return torch.utils._pytree.tree_map(torch.Tensor.to_sparse_csr, obj)


class mask_layouts(_TestParametrizer):
    """Decorator class for parametrization of test function with an input
    layout argument and an extra argument of sample inputs generator.
    The sample_inputs generator provides samples with all supported
    layouts for the mask argument.
    """
    def _parametrize_test(self, test, generic_cls, device_cls):

        @wraps(test)
        def wrap(self, layout, device, dtype, op):
            layout_name = str(layout).lstrip('torch.')
            if layout == torch.strided:
                # strided layouts are always supported
                sample_inputs_func = op.sample_inputs
            elif layout == torch.sparse_coo:
                if not op.supports_sparse:
                    raise unittest.SkipTest(f"{op.name} does not support inputs with {layout_name} layout")
                sample_inputs_func = op.sample_inputs_sparse_coo
            elif layout == torch.sparse_csr:
                if not op.supports_sparse_csr:
                    raise unittest.SkipTest(f"{op.name} does not support inputs with {layout_name} layout")
                sample_inputs_func = op.sample_inputs_sparse_csr
            else:
                raise NotImplementedError(f'{layout}')

            def sample_inputs_generator():
                for sample_input in sample_inputs_func(device, dtype):
                    mask = sample_input.kwargs.get('mask')
                    if mask is None:
                        yield sample_input
                    else:
                        if layout == sample_input.input.layout:
                            yield sample_input
                        if layout != torch.strided:
                            sample_input_kwargs = sample_input.kwargs.copy()
                            sample_input_kwargs.update(mask=mask.to_dense())
                            yield SampleInput(sample_input.input.clone(),
                                              args=sample_input.args,
                                              kwargs=sample_input_kwargs)
                        if layout != torch.sparse_coo and op.supports_sparse:
                            sample_input_kwargs = sample_input.kwargs.copy()
                            if mask.layout == torch.sparse_csr:
                                # TODO: remove this if-block when sparse csr supports to_sparse
                                mask = torch.sparse_coo_tensor(
                                    torch._convert_indices_from_csr_to_coo(mask.crow_indices(), mask.col_indices()),
                                    mask.values(), mask.shape)._coalesced_(True)
                                sample_input_kwargs.update(mask=mask)
                            else:
                                sample_input_kwargs.update(mask=mask.to_sparse())
                            yield SampleInput(sample_input.input.clone(),
                                              args=sample_input.args,
                                              kwargs=sample_input_kwargs)
                        if layout != torch.sparse_csr and op.supports_sparse_csr and sample_input.input.ndim == 2:
                            sample_input_kwargs = sample_input.kwargs.copy()
                            sample_input_kwargs.update(mask=mask.to_sparse_csr())
                            yield SampleInput(sample_input.input.clone(),
                                              args=sample_input.args,
                                              kwargs=sample_input_kwargs)

            test(self, layout, device, dtype, op, sample_inputs_generator())

        for layout in (torch.strided, torch.sparse_coo, torch.sparse_csr):
            yield (wrap, str(layout).lstrip('torch.'), {'layout': layout})


class TestMasked(TestCase):

    def assertEqualMasked(self, actual, expected, mask):
        strided = to_strided(actual)
        strided = torch.where(mask, strided, strided.new_zeros([]))
        expected = torch.where(mask, expected, expected.new_zeros([]))
        self.assertEqual(strided, expected, exact_device=False)

    @onlyNativeDeviceTypes
    @suppress_warnings
    @ops(masked_ops_with_references)
    def test_reference_masked(self, device, dtype, op):
        op_name = op.name.rsplit('.', 1)[-1]
        ref_op = reference_functions[op_name]
        sample_inputs = op.sample_inputs(device, dtype)
        for sample_input in sample_inputs:
            t_inp, t_args, t_kwargs = sample_input.input, sample_input.args, sample_input.kwargs
            if op_name == 'var' and not (t_inp.dtype.is_floating_point or t_inp.dtype.is_complex):
                # torch.var does not support integer inputs
                continue
            actual = op.op(t_inp, *t_args, **t_kwargs)
            expected = ref_op(t_inp, *t_args, **t_kwargs)
            outmask = torch._masked._output_mask(op.op, t_inp, *t_args, **t_kwargs)
            self.assertEqualMasked(actual, expected, outmask)

    @mask_layouts()
    @onlyNativeDeviceTypes
    @suppress_warnings
<<<<<<< HEAD
    @ops(masked_ops_with_mixed_layouts_support)
    def test_mixed_layouts(self, device, dtype, op):

        sample_inputs = op.sample_inputs_mixed(device, dtype)
        for sample in sample_inputs:
            t_inp, t_args, t_kwargs = sample.input, sample.args, sample.kwargs
            actual = op.op(t_inp, *t_args, **t_kwargs)
            assert actual.layout == t_inp.layout
=======
    @ops(masked_ops_with_non_strided_support)
    def test_mask_layout(self, layout, device, dtype, op, sample_inputs):
        for sample in sample_inputs:
            t_inp, t_args, t_kwargs = sample.input, sample.args, sample.kwargs
            actual = op.op(t_inp, *t_args, **t_kwargs)

            assert actual.layout == layout
>>>>>>> 6ebe9a7f

            # check masked invariance:
            #  op(inp, mask).to_dense() == op(inp.to_dense(), mask.to_dense()) at outmask
            #
            r_inp, r_args, r_kwargs = to_strided((t_inp, t_args, t_kwargs))
            outmask = torch._masked._output_mask(op.op, r_inp, *r_args, **r_kwargs)
            expected = op.op(r_inp, *r_args, **r_kwargs)
            self.assertEqualMasked(actual, expected, outmask)


instantiate_device_type_tests(TestMasked, globals(), except_for='meta')<|MERGE_RESOLUTION|>--- conflicted
+++ resolved
@@ -216,6 +216,9 @@
             elif layout == torch.sparse_csr:
                 if not op.supports_sparse_csr:
                     raise unittest.SkipTest(f"{op.name} does not support inputs with {layout_name} layout")
+                if device != 'cpu':
+                    raise unittest.SkipTest(
+                        f"masked reduction on a sparse CSR tensor using {device} storage is not yet implemented")
                 sample_inputs_func = op.sample_inputs_sparse_csr
             else:
                 raise NotImplementedError(f'{layout}')
@@ -288,16 +291,6 @@
     @mask_layouts()
     @onlyNativeDeviceTypes
     @suppress_warnings
-<<<<<<< HEAD
-    @ops(masked_ops_with_mixed_layouts_support)
-    def test_mixed_layouts(self, device, dtype, op):
-
-        sample_inputs = op.sample_inputs_mixed(device, dtype)
-        for sample in sample_inputs:
-            t_inp, t_args, t_kwargs = sample.input, sample.args, sample.kwargs
-            actual = op.op(t_inp, *t_args, **t_kwargs)
-            assert actual.layout == t_inp.layout
-=======
     @ops(masked_ops_with_non_strided_support)
     def test_mask_layout(self, layout, device, dtype, op, sample_inputs):
         for sample in sample_inputs:
@@ -305,7 +298,6 @@
             actual = op.op(t_inp, *t_args, **t_kwargs)
 
             assert actual.layout == layout
->>>>>>> 6ebe9a7f
 
             # check masked invariance:
             #  op(inp, mask).to_dense() == op(inp.to_dense(), mask.to_dense()) at outmask
