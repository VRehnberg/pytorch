# Owner(s): ["module: onnx"]

"""Test consistency between the output values of torch.onnx exported operators
and torch operators given the same inputs.

Usage:

    pytest test/onnx/test_op_consistancy.py

    To run tests on a specific operator (e.g. torch.ceil):

    pytest test/onnx/test_op_consistancy.py -k ceil

    Read more on Running and writing tests:
        https://github.com/pytorch/pytorch/wiki/Running-and-writing-tests

Note:

    When new ops are supported, please scroll down to modify the EXPECTED_SKIPS_OR_FAILS and
    ALLOWLIST_OP lists. See "Modify this section"

"""

import copy
import dataclasses
import io
import unittest
from typing import (
    AbstractSet,
    Callable,
    Collection,
    Iterable,
    Optional,
    Sequence,
    Tuple,
    Union,
)

import onnx
import onnx_test_common

import torch
from torch.onnx import _constants, verification
from torch.testing._internal import (
    common_device_type,
    common_methods_invocations,
    common_utils,
)
from torch.testing._internal.opinfo import core as opinfo_core

# The min onnx opset version to test for
MIN_ONNX_OPSET_VERSION = 9
# The max onnx opset version to test for
MAX_ONNX_OPSET_VERSION = _constants.ONNX_MAX_OPSET

TESTED_OPSETS = range(MIN_ONNX_OPSET_VERSION, MAX_ONNX_OPSET_VERSION + 1)

SUPPORTED_DTYPES = (
    # Boolean
    torch.bool,
    # Integers
    torch.uint8,
    torch.int8,
    torch.int16,
    torch.int32,
    torch.int64,
    # Floating types
    torch.float16,
    torch.float32,
    torch.float64,
    torch.bfloat16,
    # QInt types
    torch.qint8,
    torch.quint8,
    # Complex types
    torch.complex32,
    torch.complex64,
    torch.complex128,
)

# Convenience tuples for creating dtype lists when skipping or xfailing tests

BOOL_TYPES = (torch.bool,)

INT_TYPES = (
    torch.int8,
    torch.int16,
    torch.int32,
    torch.int64,
    torch.uint8,
)

QINT_TYPES = (
    torch.qint8,
    torch.quint8,
)

FLOAT_TYPES = (
    torch.float16,
    torch.float32,
    torch.float64,
    torch.bfloat16,
)

COMPLEX_TYPES = (
    torch.complex32,
    torch.complex64,
    torch.complex128,
)


@dataclasses.dataclass
class DecorateMeta:
    """A dataclass for storing information about a test case to skip or xfail.

    Adapted from functorch: functorch/test/common_utils.py
    """

    op_name: str
    variant_name: str
    decorator: Callable
    opsets: Optional[Collection[Union[int, Callable[[int], bool]]]]
    dtypes: Optional[Collection[torch.dtype]]
    reason: str

    def contains_opset(self, opset: int) -> bool:
        if self.opsets is None:
            return True
        return any(
            opset == opset_spec if isinstance(opset_spec, int) else opset_spec(opset)
            for opset_spec in self.opsets
        )


def xfail(
    op_name: str,
    variant_name: str = "",
    *,
    opsets: Optional[Collection[Union[int, Callable[[int], bool]]]] = None,
    dtypes: Optional[Collection[torch.dtype]] = None,
    reason: Optional[str] = None,
):
    """Expects a OpInfo test to fail.

    Args:
        op_name: The name of the operator.
        variant_name: The name of the variant.
        opsets: The opsets to expect the failure. e.g. [9, 10] or [opsets_before(11)]
        dtypes: The dtypes to expect the failure.
        reason: The reason for the failure.
    """
    if reason is None:
        raise ValueError("Please specify a reason.")
    return DecorateMeta(
        op_name=op_name,
        variant_name=variant_name,
        decorator=unittest.expectedFailure,
        opsets=opsets,
        dtypes=dtypes,
        reason=reason,
    )


def dont_care(
    op_name: str,
    variant_name: str = "",
    *,
    opsets: Optional[Collection[Union[int, Callable[[int], bool]]]] = None,
    dtypes: Optional[Collection[torch.dtype]] = None,
    reason: Optional[str] = None,
):
    """Skips a test case in OpInfo that we don't care about.

    Likely because ONNX does not support the use case or it is by design.

    Args:
        op_name: The name of the operator.
        variant_name: The name of the variant.
        opsets: The opsets to expect the failure. e.g. [9, 10] or [opsets_before(11)]
        dtypes: The dtypes to expect the failure.
        reason: The reason for the failure.
    """
    if reason is None:
        raise ValueError("Please specify a reason.")
    return DecorateMeta(
        op_name=op_name,
        variant_name=variant_name,
        decorator=unittest.skip(f"Don't care: {reason}"),
        opsets=opsets,
        dtypes=dtypes,
        reason=reason,
    )


def fixme(
    op_name: str,
    variant_name: str = "",
    *,
    opsets: Optional[Collection[Union[int, Callable[[int], bool]]]] = None,
    dtypes: Optional[Collection[torch.dtype]] = None,
    reason: Optional[str] = None,
):
    """Skips a test case in OpInfo. It should be eventually fixed.

    Args:
        op_name: The name of the operator.
        variant_name: The name of the variant.
        opsets: The opsets to expect the failure. e.g. [9, 10] or [opsets_before(11)]
        dtypes: The dtypes to expect the failure.
        reason: The reason for the failure.
    """
    if reason is None:
        raise ValueError("Please specify a reason.")
    return DecorateMeta(
        op_name=op_name,
        variant_name=variant_name,
        decorator=unittest.skip(f"To fix: {reason}"),
        opsets=opsets,
        dtypes=dtypes,
        reason=reason,
    )


def add_decorate_info(
    all_opinfos: Sequence[opinfo_core.OpInfo],
    test_class_name: str,
    base_test_name: str,
    opset: int,
    skip_or_xfails: Iterable[DecorateMeta],
):
    """Decorates OpInfo tests with decorators based on the skip_or_xfails list."""
    ops_mapping = {(info.name, info.variant_test_name): info for info in all_opinfos}
    for decorate_meta in skip_or_xfails:
        if not decorate_meta.contains_opset(opset):
            # Skip does not apply to this opset
            continue
        opinfo = ops_mapping.get((decorate_meta.op_name, decorate_meta.variant_name))
        assert (
            opinfo is not None
        ), f"Couldn't find OpInfo for {decorate_meta}. Did you need to specify variant_name?"
        decorators = list(opinfo.decorators)
        new_decorator = opinfo_core.DecorateInfo(
            decorate_meta.decorator,
            test_class_name,
            base_test_name,
            dtypes=decorate_meta.dtypes,
        )
        decorators.append(new_decorator)
        opinfo.decorators = tuple(decorators)

    # This decorator doesn't modify fn in any way
    def wrapped(fn):
        return fn

    return wrapped


def opsets_before(opset: int) -> Callable[[int], bool]:
    """Returns a comparison function that decides if the given opset is before the specified."""

    def compare(other_opset: int):
        return other_opset < opset

    return compare


def opsets_after(opset: int) -> Callable[[int], bool]:
    """Returns a comparison function that decides if the given opset is after the specified."""

    def compare(other_opset: int):
        return other_opset > opset

    return compare


def reason_onnx_runtime_does_not_support(
    operator: str, dtypes: Optional[Sequence[str]] = None
) -> str:
    """Formats the reason: ONNX Runtime doesn't support the given dtypes."""
    return f"{operator} on {dtypes or 'dtypes'} not supported by ONNX Runtime"


def reason_onnx_does_not_support(
    operator: str, dtypes: Optional[Sequence[str]] = None
) -> str:
    """Formats the reason: ONNX doesn't support the given dtypes."""
    return f"{operator} on {dtypes or 'certain dtypes'} not supported by the ONNX Spec"


def reason_jit_tracer_error(info: str) -> str:
    """Formats the reason: JIT tracer errors."""
    return f"JIT tracer error on {info}"


def reason_flaky() -> str:
    """Formats the reason: test is flaky."""
    return "flaky test"


# Modify this section ##########################################################
# NOTE: Modify this section as more ops are supported. The list should be sorted
# alphabetically.
#
# For example, to add a test for torch.ceil:
# 1.  Add "ceil" to ALLOWLIST_OP then run pytest.
# 2.  If the test fails, fix the error or add a new entry to EXPECTED_SKIPS_OR_FAILS.

# TODO: Directly modify DecorateInfo in each OpInfo in ob_db when all ops are enabled.
# Ops to be tested for numerical consistency between onnx and pytorch
ALLOWLIST_OP: AbstractSet[str] = frozenset(
<<<<<<< HEAD
    map(
        get_torch_op_name,
        (
            torch.ceil,
            torch.div,
            torch.floor_divide,
            torch.remainder,
            torch.sqrt,
            torch.t,
            torch.true_divide,
        ),
    )
=======
    [
        "ceil",
        "sqrt",
        "t",
    ]
>>>>>>> 91bbb83e
)

# fmt: off
# Turn off black formatting to keep the list compact

# Expected failures for onnx export.
# The list should be sorted alphabetically by op name.
# Q: When should I use fixme vs vs dont_care vs xfail?
# A: Use fixme when we want to fix the test eventually but it doesn't fail consistently,
#        e.g. the test is flaky or some tests pass. Otherwise, use xfail.
#    Use dont_care if we don't care about the test passing, e.g. ONNX doesn't support the usage.
#    Use xfail if a test fails now and we want to eventually fix the test.
EXPECTED_SKIPS_OR_FAILS: Tuple[DecorateMeta, ...] = (
    dont_care(
        "ceil", dtypes=BOOL_TYPES + INT_TYPES + QINT_TYPES + COMPLEX_TYPES,
        reason=reason_onnx_does_not_support("Ceil")
    ),
    fixme("ceil", dtypes=[torch.float64], reason=reason_onnx_runtime_does_not_support("Ceil", ["f64"])),
    xfail(
        "div", variant_name="no_rounding_mode", dtypes=COMPLEX_TYPES,
        reason=reason_jit_tracer_error("complex types")
    ),
    xfail(
        "div", variant_name="floor_rounding", dtypes=COMPLEX_TYPES,
        reason=reason_jit_tracer_error("complex types")
    ),
    xfail(
        "div", variant_name="trunc_rounding", dtypes=(torch.float16,) + COMPLEX_TYPES,
        reason=reason_jit_tracer_error("f16 and complex types")
    ),
    fixme(
        "div", variant_name="no_rounding_mode", dtypes=[torch.uint8, torch.int8, torch.int16],
        reason=reason_onnx_runtime_does_not_support("Div", ["u8", "i8", "i16"])
    ),
    fixme(
        "div", variant_name="floor_rounding", dtypes=[torch.uint8, torch.int8, torch.int16],
        reason=reason_onnx_runtime_does_not_support("Div", ["u8", "i8", "i16"])
    ),
    fixme(
        "div", variant_name="floor_rounding", dtypes=[torch.float64],
        reason=reason_onnx_runtime_does_not_support("Div", ["f64"])
    ),
    fixme(
        "div", variant_name="trunc_rounding", dtypes=[torch.uint8, torch.int8, torch.int16],
        reason=reason_onnx_runtime_does_not_support("Div", ["u8", "i8", "i16"])
    ),
    xfail("floor_divide", dtypes=COMPLEX_TYPES, reason=reason_jit_tracer_error("complex types")),
    fixme("floor_divide", dtypes=[torch.float64], reason=reason_onnx_runtime_does_not_support("Floor", ["f64"])),
    xfail(
        "remainder", dtypes=[torch.uint8, torch.int8, torch.int16], opsets=[opsets_before(11)],
        reason="Sub not defined for u8, i16 before opset 14. Mod is used after 11 so we support from opset 11.",
    ),
    fixme("remainder", dtypes=[torch.float64], reason=reason_onnx_runtime_does_not_support("Floor", ["f64"])),
    dont_care("sqrt", dtypes=BOOL_TYPES + QINT_TYPES + COMPLEX_TYPES, reason=reason_onnx_does_not_support("Sqrt")),
    xfail("t", dtypes=COMPLEX_TYPES, reason=reason_jit_tracer_error("complex types")),
    xfail("true_divide", dtypes=COMPLEX_TYPES, reason=reason_jit_tracer_error("complex types")),
)
# fmt: on


# END OF SECTION TO MODIFY #####################################################


OPS_DB = copy.deepcopy(common_methods_invocations.op_db)


class SingleOpModel(torch.nn.Module):
    """Test model to wrap around a single op for export."""

    def __init__(self, op, kwargs):
        super().__init__()
        self.operator = op
        self.kwargs = kwargs

    def forward(self, *args):
        return self.operator(*args, **self.kwargs)


class TestOnnxModelOutputConsistency(onnx_test_common._TestONNXRuntime):
    """Test output consistency between exported ONNX models and PyTorch eager mode.

    This is a parameterized test suite.
    """

    @classmethod
    def create_test_base(cls, opset: int):
        """Returns the base test method for the given opset."""

        def _output_match_base(self, device: str, dtype: torch.dtype, op):
            """Base test method for testing each opset, used by instantiate_device_type_tests."""
            # device is provided by instantiate_device_type_tests, but we only want to run in cpu.
            assert device == "cpu"

            samples = op.sample_inputs(
                device,
                dtype,
                requires_grad=False,
            )

            for (i, cpu_sample) in enumerate(samples):
                # Provide the repr to subtest because tensors are not serializable in parallel test runs
                with self.subTest(
                    opset=opset,
                    sample_num=i,
                    input=repr(cpu_sample.input),
                    args=repr(cpu_sample.args),
                    kwargs=repr(cpu_sample.kwargs),
                ):
                    model = SingleOpModel(op, cpu_sample.kwargs)
                    model.eval()

                    # Run the test
                    inputs = (cpu_sample.input, *cpu_sample.args)

                    if dtype == torch.bfloat16:
                        # Only export to ONNX without running with onnxruntime because
                        # the CPU execution path for bfloat16 is not implemented in onnxruntime.
                        model_buffer = io.BytesIO()
                        torch.onnx.export(
                            model, inputs, model_buffer, opset_version=opset
                        )
                        model_buffer.seek(0)
                        onnx_model = onnx.load(model_buffer)
                        onnx.checker.check_model(onnx_model, full_check=True)
                        continue

                    self.run_test(model, inputs)

        test_name = f"test_output_match_opset_{opset}"
        _output_match_base.__name__ = test_name
        return _output_match_base

    @classmethod
    def parameterize_opsets(cls, opsets: Sequence[int]):
        """Parameterizes the TestOnnxModelOutputConsistency class with the given opsets."""
        for opset in opsets:
            # Generate a test method for each opset
            base_method = cls.create_test_base(opset)
            # Important to rename the test method so that DecorateInfo can find it
            test_name = base_method.__name__

            # Update the ops to skip in the OpInfo database
            add_decorate_info(
                OPS_DB,
                cls.__name__,
                test_name,
                opset=opset,
                skip_or_xfails=EXPECTED_SKIPS_OR_FAILS,
            )

            # Create parameterized tests for each op
            if opset < 13:
                # bfloat16 is not supported before opset 13
                allowed_dtypes = tuple(
                    [dtype for dtype in SUPPORTED_DTYPES if dtype != torch.bfloat16]
                )
            else:
                allowed_dtypes = SUPPORTED_DTYPES
            filtered_ops = [op for op in OPS_DB if op.name in ALLOWLIST_OP]
            decorated = common_device_type.ops(
                filtered_ops,
                allowed_dtypes=allowed_dtypes,
            )(base_method)

            setattr(cls, test_name, decorated)


TestOnnxModelOutputConsistency.parameterize_opsets(TESTED_OPSETS)
common_device_type.instantiate_device_type_tests(
    TestOnnxModelOutputConsistency, globals(), only_for="cpu"
)


if __name__ == "__main__":
    common_utils.run_tests()<|MERGE_RESOLUTION|>--- conflicted
+++ resolved
@@ -308,26 +308,15 @@
 # TODO: Directly modify DecorateInfo in each OpInfo in ob_db when all ops are enabled.
 # Ops to be tested for numerical consistency between onnx and pytorch
 ALLOWLIST_OP: AbstractSet[str] = frozenset(
-<<<<<<< HEAD
-    map(
-        get_torch_op_name,
-        (
-            torch.ceil,
-            torch.div,
-            torch.floor_divide,
-            torch.remainder,
-            torch.sqrt,
-            torch.t,
-            torch.true_divide,
-        ),
-    )
-=======
     [
         "ceil",
+        "div",
+        "floor_divide",
+        "remainder",
         "sqrt",
         "t",
+        "true_divide",
     ]
->>>>>>> 91bbb83e
 )
 
 # fmt: off
