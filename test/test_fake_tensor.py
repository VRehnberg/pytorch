--- conflicted
+++ resolved
@@ -16,7 +16,6 @@
 import unittest
 import torch._prims as prims
 import contextlib
-import weakref
 import copy
 
 class FakeTensorTest(TestCase):
@@ -26,10 +25,6 @@
         self.assertEqual(list(t.size()), size)
 
     def test_basic(self):
-<<<<<<< HEAD
-=======
-        mode = FakeTensorMode()
->>>>>>> 2601ccd6
         x = torch.empty(2, 2, device="cpu")
         y = torch.empty(4, 2, 2, device="cpu")
         with FakeTensorMode() as mode:
@@ -41,33 +36,21 @@
             self.assertTrue(isinstance(z, FakeTensor))
 
     def test_parameter_instantiation(self):
-<<<<<<< HEAD
-        with FakeTensorMode():
-=======
-        with enable_torch_dispatch_mode(FakeTensorMode()):
->>>>>>> 2601ccd6
+        with FakeTensorMode():
             x = torch.rand([4])
             y = torch.nn.parameter.Parameter(x)
             self.assertTrue(isinstance(y, torch.nn.Parameter))
 
     @unittest.skipIf(not RUN_CUDA, "requires cuda")
     def test_index_cuda_with_cpu(self):
-<<<<<<< HEAD
-        with FakeTensorMode():
-=======
-        with enable_torch_dispatch_mode(FakeTensorMode()):
->>>>>>> 2601ccd6
+        with FakeTensorMode():
             x = torch.rand([2048], device='cuda')
             out = x[torch.zeros([36], dtype=torch.int64)]
             self.checkType(out, "cuda", [36])
 
     @unittest.skipIf(not RUN_CUDA, "requires cuda")
     def test_shape_take_not_device(self):
-<<<<<<< HEAD
-        with FakeTensorMode():
-=======
-        with enable_torch_dispatch_mode(FakeTensorMode()):
->>>>>>> 2601ccd6
+        with FakeTensorMode():
             x = torch.empty(1, device="cpu")
             y = torch.empty(8, 8, device="cuda")
             out = x.resize_as_(y)
@@ -77,12 +60,7 @@
 
     @unittest.skipIf(not RUN_CUDA, "requires cuda")
     def test_zero_dim(self):
-<<<<<<< HEAD
-        with FakeTensorMode():
-=======
-        mode = FakeTensorMode()
-        with enable_torch_dispatch_mode(mode):
->>>>>>> 2601ccd6
+        with FakeTensorMode():
             x = torch.tensor(0.)
             y = torch.rand([4, 4], device="cuda")
             out = x + y
@@ -91,12 +69,7 @@
             self.assertTrue(isinstance(out, FakeTensor))
 
     def test_nan_to_num(self):
-<<<<<<< HEAD
-        with FakeTensorMode():
-=======
-        mode = FakeTensorMode()
-        with enable_torch_dispatch_mode(mode):
->>>>>>> 2601ccd6
+        with FakeTensorMode():
             for dtype in [torch.float16, torch.float32]:
                 x = torch.rand([4], dtype=dtype)
                 y = torch.nan_to_num(x, nan=None)
@@ -106,10 +79,6 @@
 
     @unittest.skipIf(not RUN_CUDA, "requires cuda")
     def test_throw(self):
-<<<<<<< HEAD
-=======
-        mode = FakeTensorMode()
->>>>>>> 2601ccd6
         x = torch.tensor(0.)  # TODO: tensor() errors
         with FakeTensorMode() as mode:
             x_conv = mode.from_tensor(x)
@@ -119,11 +88,7 @@
 
     @unittest.skipIf(not RUN_CUDA, "requires cuda")
     def test_type_as(self):
-<<<<<<< HEAD
-        with FakeTensorMode():
-=======
-        with enable_torch_dispatch_mode(FakeTensorMode()):
->>>>>>> 2601ccd6
+        with FakeTensorMode():
             x = torch.rand([16, 1], device="cpu")
             y = torch.rand([4, 4], device="cuda")
             out = x.type_as(y)
@@ -133,20 +98,12 @@
     @unittest.skipIf(not RUN_CUDA, "requires cuda")
     def test_setitem(self):
         for device in ["cpu", "cuda"]:
-<<<<<<< HEAD
             with FakeTensorMode():
-=======
-            with enable_torch_dispatch_mode(FakeTensorMode()):
->>>>>>> 2601ccd6
                 x = torch.rand([16, 1], device=device)
                 x[..., 0] = 0
 
     def test_fake_dispatch_keys(self):
-<<<<<<< HEAD
-        with FakeTensorMode():
-=======
-        with enable_torch_dispatch_mode(FakeTensorMode()):
->>>>>>> 2601ccd6
+        with FakeTensorMode():
             x = torch.rand([4])
             f = FileCheck().check("CPU").check("ADInplaceOrView").check("AutogradCPU").check("AutocastCPU")
             f.run(torch._C._dispatch_key_set(x))
@@ -158,22 +115,14 @@
                 FileCheck().check_not("ADInplaceOrView").check_not("Autograd").run(torch._C._dispatch_key_set(y))
 
     def test_constructor(self):
-<<<<<<< HEAD
-        with FakeTensorMode():
-=======
-        with enable_torch_dispatch_mode(FakeTensorMode()):
->>>>>>> 2601ccd6
+        with FakeTensorMode():
             x = torch.rand([4, 4], device="cpu")
 
         self.assertTrue(isinstance(x, FakeTensor))
         self.assertTrue(x.device.type == "cpu")
 
     def test_mode(self):
-<<<<<<< HEAD
-        with FakeTensorMode():
-=======
-        with enable_torch_dispatch_mode(FakeTensorMode()):
->>>>>>> 2601ccd6
+        with FakeTensorMode():
             y = torch.rand([4], device="cpu")
             out = y + y
 
@@ -181,11 +130,7 @@
 
     @unittest.skipIf(not RUN_CUDA, "requires cuda")
     def test_non_kwarg_device(self):
-<<<<<<< HEAD
-        with FakeTensorMode():
-=======
-        with enable_torch_dispatch_mode(FakeTensorMode()):
->>>>>>> 2601ccd6
+        with FakeTensorMode():
             x = torch.rand([16, 1], device="cpu")
             y = x.to(torch.device("cpu"))
             self.assertIs(x, y)
@@ -196,11 +141,7 @@
         x = torch.rand([4, 4])
 
         with self.assertRaisesRegex(Exception, "non-Fake Tensor inputs"):
-<<<<<<< HEAD
             with FakeTensorMode():
-=======
-            with enable_torch_dispatch_mode(FakeTensorMode()):
->>>>>>> 2601ccd6
                 y = x[0]
 
     def test_fake_grad_copy(self):
@@ -215,11 +156,7 @@
 
     @unittest.skipIf(not RUN_CUDA, "requires cuda")
     def test_like_constructor(self):
-<<<<<<< HEAD
-        with FakeTensorMode():
-=======
-        with enable_torch_dispatch_mode(FakeTensorMode()):
->>>>>>> 2601ccd6
+        with FakeTensorMode():
             x = torch.rand([4, 4])
             y = torch.ones_like(x)
             self.assertTrue(isinstance(y, FakeTensor))
@@ -229,11 +166,7 @@
             self.assertEqual(z.device.type, "cuda")
 
     def test_binary_op_type_promotion(self):
-<<<<<<< HEAD
-        with FakeTensorMode():
-=======
-        with enable_torch_dispatch_mode(FakeTensorMode()):
->>>>>>> 2601ccd6
+        with FakeTensorMode():
             x = torch.empty([2, 2], dtype=torch.float)
             y = torch.empty([2, 2], dtype=torch.int64)
             out = x / y
@@ -241,22 +174,14 @@
             self.assertEqual(out.device.type, "cpu")
 
     def test_from_numpy(self):
-<<<<<<< HEAD
-        with FakeTensorMode():
-=======
-        with enable_torch_dispatch_mode(FakeTensorMode()):
->>>>>>> 2601ccd6
+        with FakeTensorMode():
             x = torch.tensor(np.zeros([4, 4]))
             self.checkType(x, "cpu", [4, 4])
 
     def test_randperm(self):
         x = torch.randperm(10)
         y = torch.randperm(5, device="cpu")
-<<<<<<< HEAD
-        with FakeTensorMode():
-=======
-        with enable_torch_dispatch_mode(FakeTensorMode()):
->>>>>>> 2601ccd6
+        with FakeTensorMode():
             x1 = torch.randperm(10)
             prims.utils.compare_tensor_meta(x, x1)
             y1 = torch.randperm(5, device="cpu")
@@ -265,33 +190,21 @@
 
     @unittest.skipIf(not RUN_CUDA, "requires cuda")
     def test_cpu_fallback(self):
-<<<<<<< HEAD
         with FakeTensorMode(allow_fallback_kernels=False):
-=======
-        with enable_torch_dispatch_mode(FakeTensorMode(allow_fallback_kernels=False)):
->>>>>>> 2601ccd6
             filters = torch.randn(8, 4, 3, 3).cuda()
             inputs = torch.randn(1, 4, 5, 5).cuda()
             out = torch.nn.functional.conv2d(inputs, filters, padding=1)
             self.assertEqual(out.device.type, "cuda")
             self.assertEqual(list(out.size()), [1, 8, 5, 5])
 
-<<<<<<< HEAD
         with FakeTensorMode(allow_fallback_kernels=True):
-=======
-        with enable_torch_dispatch_mode(FakeTensorMode(allow_fallback_kernels=True)):
->>>>>>> 2601ccd6
             # intentionally bad inputs
             filters = torch.randn(8, 20, 3, 3).cuda()
             inputs = torch.randn(1, 7, 10, 5).cuda()
             with self.assertRaises(RuntimeError):
                 torch.nn.functional.conv2d(inputs, filters, padding=1)
 
-<<<<<<< HEAD
         with FakeTensorMode(allow_fallback_kernels=True):
-=======
-        with enable_torch_dispatch_mode(FakeTensorMode(allow_fallback_kernels=True)):
->>>>>>> 2601ccd6
             filters = torch.randn(8, 4, 3, 3).cuda()
             inputs = torch.randn(1, 4, 5, 5).cuda()
 
@@ -369,12 +282,7 @@
                 None,
             )
 
-<<<<<<< HEAD
         for i, context in enumerate([contextlib.nullcontext, FakeTensorMode]):
-=======
-        mode = FakeTensorMode()
-        for i, context in enumerate([contextlib.nullcontext, lambda: enable_torch_dispatch_mode(mode)]):
->>>>>>> 2601ccd6
             with context():
                 inps = (
                     torch.randn([92, 8, 2048]).cuda(),
@@ -410,12 +318,8 @@
     def test_fallback_memory_prop(self):
         m = nn.Conv2d(16, 33, 3, stride=2, device="cuda", dtype=torch.half)
         m = m.to(memory_format=torch.channels_last)
-<<<<<<< HEAD
         with FakeTensorMode() as mode:
             pass
-=======
-        mode = FakeTensorMode()
->>>>>>> 2601ccd6
         # TODO: module.to() doesn't work because it assigns .data, which is ignored
         with torch._subclasses.fake_tensor.FakeCopyMode(mode):
             mod_copied = copy.deepcopy(m)
@@ -427,13 +331,7 @@
             self.checkType(out, "cuda", [20, 33, 24, 49])
 
     def test_data_dependent_operator(self):
-<<<<<<< HEAD
         with FakeTensorMode(allow_fallback_kernels=False):
-=======
-        with enable_torch_dispatch_mode(
-            FakeTensorMode(allow_fallback_kernels=False)
-        ):
->>>>>>> 2601ccd6
             x = torch.rand([10, 10])
 
             self.assertRaises(DynamicOutputShapeException, lambda: torch.nonzero(x))
@@ -443,12 +341,8 @@
 
     @skipIfCrossRef
     def test_deepcopy(self):
-<<<<<<< HEAD
         with FakeTensorMode() as mode:
             pass
-=======
-        mode = FakeTensorMode()
->>>>>>> 2601ccd6
         mod = torch.nn.BatchNorm2d(10)
         with torch._subclasses.fake_tensor.FakeCopyMode(mode):
             mod_copied = copy.deepcopy(mod)
@@ -479,11 +373,7 @@
 
     @unittest.skipIf(not RUN_CUDA, "requires cuda")
     def test_new(self):
-<<<<<<< HEAD
-        with FakeTensorMode():
-=======
-        with enable_torch_dispatch_mode(FakeTensorMode()):
->>>>>>> 2601ccd6
+        with FakeTensorMode():
             a = torch.rand([16, 1])
             self.checkType(a.new(10, 10), "cpu", [10, 10])
             self.checkType(a.new([1, 2, 3, 4]), "cpu", [4])
@@ -624,12 +514,7 @@
         self.assertEqual(len(converter.meta_converter.tensor_memo), 0)
 
     def test_no_active_mode(self):
-<<<<<<< HEAD
         with FakeTensorMode() as mode:
-=======
-        mode = FakeTensorMode()
-        with enable_torch_dispatch_mode(mode):
->>>>>>> 2601ccd6
             x = torch.empty(2, 2, device="cpu")
             y = torch.empty(2, 2, device="cpu")
 
@@ -639,29 +524,22 @@
         self.assertEqual(out.device.type, "cpu")
 
     def test_separate_mode_error(self):
-<<<<<<< HEAD
         with FakeTensorMode():
             x = torch.empty(2, 2, device="cpu")
         with FakeTensorMode():
-=======
-        with enable_torch_dispatch_mode(FakeTensorMode()):
-            x = torch.empty(2, 2, device="cpu")
-        with enable_torch_dispatch_mode(FakeTensorMode()):
->>>>>>> 2601ccd6
             y = torch.empty(2, 2, device="cpu")
         self.assertRaises(Exception, lambda: x, y)
 
     def test_no_ref_cycle(self):
         x = torch.rand([4])
-        mode = FakeTensorMode()
+        mode = torch._prims.get_prim_fake_mode()
         y = mode.from_tensor(x)
+        assert mode is torch._prims.get_prim_fake_mode()
         self.assertEqual(len(mode.fake_tensor_converter.tensor_memo), 1)
-        mode_weak = weakref.ref(mode)
-        y_weak = weakref.ref(mode)
         del mode
         del y
-        assert mode_weak() is None
-        assert y_weak() is None
+        new_mode = torch._prims.get_prim_fake_mode()
+        self.assertEqual(len(new_mode.fake_tensor_converter.tensor_memo), 0)
 
 
 class FakeTensorOperatorInvariants(TestCase):
@@ -721,5 +599,6 @@
                 op = self.get_aten_op(schema)
                 self.assertTrue(op in torch._subclasses.fake_tensor._like_tensor_constructors)
 
+
 if __name__ == "__main__":
     run_tests()