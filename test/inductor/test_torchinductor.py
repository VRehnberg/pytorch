# Owner(s): ["module: inductor"]
import contextlib
import dataclasses
import functools
import importlib
import itertools
import os
import random
import sys
import typing
import unittest
import weakref
from typing import Any, Callable
from unittest.mock import patch

import numpy as np

import torch

import torch._dynamo
from torch._dynamo.debug_utils import same_two_models
from torch._dynamo.testing import rand_strided, same
from torch.fx.experimental.proxy_tensor import make_fx
from torch.fx.passes.shape_prop import ShapeProp
from torch.nn import functional as F
from torch.testing import make_tensor
from torch.testing._internal.common_utils import (
    TEST_WITH_ASAN,
    TEST_WITH_ROCM,
    TestCase as TorchTestCase,
)
from torch.utils._python_dispatch import TorchDispatchMode
from torch.utils._pytree import tree_flatten, tree_unflatten

try:
    import sympy

    importlib.import_module("functorch")
    importlib.import_module("filelock")

    import torch._inductor.config
    from functorch.compile import config as functorch_config
    from torch._decomp import get_decompositions
    from torch._inductor import codecache, config, metrics, test_operators
    from torch._inductor.codegen.cpp import cexpr, CppOverrides, CppVecOverrides
    from torch._inductor.codegen.triton import texpr
    from torch._inductor.compile_fx import compile_fx, complex_memory_overlap
    from torch._inductor.ir import IndexingDiv, ModularIndexing
    from torch._inductor.overrides import (
        linear_permute_fusion,
        linear_transpose,
        permute_linear_fusion,
        permute_matmul_fusion,
        sink_cat_after_pointwise,
        transpose_linear,
        transpose_matmul,
    )
    from torch._inductor.sizevars import SizeVarAllocator
    from torch._inductor.utils import has_torchvision_roi_align, timed

    # This will only pass on pytorch builds newer than roughly 5/15/2022
    assert get_decompositions([torch.ops.aten.trace])
    # Requires functorch
    from torch._inductor.compile_fx import compile_fx_inner
except (ImportError, AssertionError) as e:
    sys.stderr.write(f"{type(e)}: {e}\n")
    if __name__ == "__main__":
        sys.exit(0)
    raise unittest.SkipTest("requires sympy/functorch/filelock") from e

from torch.testing._internal.inductor_utils import HAS_CPU, HAS_CUDA

aten = torch.ops.aten
requires_cuda = functools.partial(unittest.skipIf, not HAS_CUDA, "requires cuda")

torch._inductor.config.triton.autotune = False  # too slow


# For OneDNN bf16 path, OneDNN requires the cpu has intel avx512 with avx512bw,
# avx512vl, and avx512dq at least. So we will skip the test case if one processor
# is not meet the requirement.
@functools.lru_cache(maxsize=None)
def has_bf16_support():
    import sys

    if sys.platform != "linux":
        return False
    with open("/proc/cpuinfo", encoding="ascii") as f:
        lines = f.read()
    return all(word in lines for word in ["avx512bw", "avx512vl", "avx512dq"])


unary_list = [
    torch.nn.ReLU(),
    torch.nn.Sigmoid(),
    torch.nn.Tanh(),
    torch.nn.Hardswish(),
    torch.nn.LeakyReLU(0.1, inplace=False),
    torch.nn.Hardtanh(min_val=-0.5, max_val=4, inplace=False),
    torch.nn.GELU(approximate="none"),
    torch.nn.GELU(approximate="tanh"),
    torch.nn.ReLU6(),
    torch.nn.SiLU(),
]


binary_list = [
    lambda x, y: torch.add(x, y),  # call_function
    lambda x, y: torch.add(y, x),  # call_function
    lambda x, y: x.add(y),  # call_method
    lambda x, y: x.add_(y),  # call_method
    lambda x, y: torch.sub(x, y),  # call_function
    lambda x, y: x.sub(y),  # call_method
    lambda x, y: x.sub_(y),  # call_method
]


def requires_decomp(fn):
    """Decorator to disable test if a decomp is missing"""

    def wrap_test(test):
        @functools.wraps(test)
        def maybe_test(*args, **kwargs):
            if len(get_decompositions([fn])) == 0:
                raise unittest.SkipTest(f"requires decomp for {fn.__name__}")
            return test(*args, **kwargs)

        return maybe_test

    return wrap_test


PassFunc = Callable[[torch.fx.GraphModule, Any], torch.fx.GraphModule]


def chain_passes(*passes: PassFunc) -> PassFunc:
    def parent_pass(module: torch.fx.GraphModule, input: Any) -> torch.fx.GraphModule:
        for pass_ in passes:
            if isinstance(module, torch.fx.GraphModule):
                ShapeProp(module).propagate(*input)
            module = pass_(module)
        return module

    return parent_pass


def count_call(module: torch.fx.GraphModule, op: str, target_op: Any) -> int:
    return sum(
        [1 if (n.op == op and n.target == target_op) else 0 for n in module.graph.nodes]
    )


def count_call_function(module: torch.fx.GraphModule, target_op: Any) -> int:
    return count_call(module, "call_function", target_op)


def count_call_method(module: torch.fx.GraphModule, target_op: Any) -> int:
    return count_call(module, "call_method", target_op)


class TestCase(TorchTestCase):
    @classmethod
    def setUpClass(cls):
        super().setUpClass()
        cls._stack = contextlib.ExitStack()
        cls._stack.enter_context(patch.object(config, "debug", True))
        cls._stack.enter_context(patch.object(config.cpp, "min_chunk_size", 1))

    @classmethod
    def tearDownClass(cls):
        cls._stack.close()
        super().tearDownClass()


class ToTuple(torch.nn.Module):
    def forward(self, x):
        return (x,)


@dataclasses.dataclass
class InputGen:
    n: int
    device: str

    def dense(self):
        return torch.randn((self.n, self.n), device=self.device)

    def transposed(self):
        return self.dense().transpose(0, 1)

    def strided(self):
        return torch.randn((self.n * 2, self.n * 3), device=self.device)[
            self.n :, self.n :: 2
        ]

    def broadcast1(self):
        return torch.randn((self.n,), device=self.device)

    def broadcast2(self):
        return torch.randn((1, self.n, 1), device=self.device)

    def broadcast3(self):
        return torch.randn((1,), device=self.device)

    def double(self):
        return torch.randn((self.n, self.n), device=self.device, dtype=torch.double)

    def int(self):
        return torch.arange(self.n, device=self.device, dtype=torch.int32)


def compute_grads(args, kwrags, results, grads):
    def gather_leaf_tensors(args, kwargs):
        args, _ = tree_flatten(args)
        kwargs, _ = tree_flatten(kwargs)
        args = args + kwargs
        leaf_tensors = [
            arg for arg in args if isinstance(arg, torch.Tensor) and arg.requires_grad
        ]
        return leaf_tensors

    flat_results, _ = tree_flatten(results)
    flat_diff_results = [r for r in flat_results if r.requires_grad]
    assert len(flat_diff_results) > 0

    leaf_tensors = gather_leaf_tensors(args, kwrags)
    assert len(leaf_tensors) > 0
    return torch.autograd.grad(
        flat_diff_results,
        leaf_tensors,
        grads,
        allow_unused=True,
        retain_graph=True,
    )


def clone_preserve_strides(x):
    if not isinstance(x, torch.Tensor):
        return x
    buffer = torch.as_strided(x, (x.storage().size(),), (1,), 0).clone()
    out = torch.as_strided(buffer, x.size(), x.stride(), x.storage_offset())
    return out


@patch.object(torch._inductor.config.triton, "cudagraphs", False)
def check_model(
    self: TestCase,
    model,
    example_inputs,
    kwargs=None,
    *,
    atol=None,
    rtol=None,
    check_lowp=True,
    exact_dtype=True,
    nopython=True,
    copy_to_cuda=True,
    reference_in_float=True,
    assert_equal=True,
    check_gradient=False,
):
    kwargs = kwargs or {}
    torch._dynamo.reset()

    ref_inputs = [clone_preserve_strides(x) for x in example_inputs]
    ref_kwargs = kwargs
    has_lowp_args = False
    original_lowp_dtype = torch.half

    if reference_in_float:
        # check_lowp is ignored here, it's kept just to be able to call `common` with extra arg
        def upcast_fn(x):
            nonlocal has_lowp_args
            if isinstance(x, torch.Tensor) and (
                x.dtype == torch.float16 or x.dtype == torch.bfloat16
            ):
                has_lowp_args = True
                return x.float()
            else:
                return x

        def get_original_lowp_dtype(example_inputs):
            dtypes = [x.dtype for x in example_inputs if isinstance(x, torch.Tensor)]
            dtype_set = set(dtypes)
            return dtype_set.pop() if len(dtype_set) == 1 else torch.half

        ref_inputs = list(map(upcast_fn, example_inputs))
        ref_kwargs = {k: upcast_fn(v) for k, v in kwargs.items()}
        if has_lowp_args:
            original_lowp_dtype = get_original_lowp_dtype(example_inputs)
            if hasattr(model, "to"):
                model = model.to(torch.float)

    torch.manual_seed(0)

    correct = model(*ref_inputs, **ref_kwargs)
    # downcast the model back if needed
    if reference_in_float and has_lowp_args:
        if hasattr(model, "to"):
            model = model.to(original_lowp_dtype)

    torch._inductor.metrics.reset()

    called = False

    def compile_fx_wrapper(model_, example_inputs_):
        nonlocal called
        called = True
        return compile_fx(model_, example_inputs_)

    def run(*ex, **kwargs):
        return model(*ex, **kwargs)

    run = torch._dynamo.optimize(compile_fx_wrapper, nopython=nopython)(run)

    torch.manual_seed(0)
    actual = run(*example_inputs, **kwargs)
    # if not called:
    #     exp = torch._dynamo.explain(run, *example_inputs)
    #     print("Explain:", exp[0])
    #     for graph in exp[2]:
    #         print("Graph", graph)
    assert called, "Ran graph without calling compile_fx"
    assert type(actual) == type(correct)

    correct_flat, correct_spec = tree_flatten(correct)
    actual_flat, _ = tree_flatten(actual)
    if reference_in_float:
        correct_flat = tuple(
            y.to(x.dtype)
            if isinstance(y, torch.Tensor) and y.dtype.is_floating_point
            else y
            for x, y in zip(actual_flat, correct_flat)
        )
        correct = tree_unflatten(correct_flat, correct_spec)

    if assert_equal:
        self.assertEqual(
            actual,
            correct,
            atol=atol,
            rtol=rtol,
            equal_nan=True,
            exact_dtype=exact_dtype,
        )
        # In case of input mutations, check that inputs are the same
        self.assertEqual(
            ref_inputs,
            example_inputs,
            atol=atol,
            rtol=rtol,
            equal_nan=True,
            # our testing sometimes uses higher precision inputs for the reference
            exact_dtype=False,
        )
    else:
        for correct_val, actual_val in zip(correct_flat, actual_flat):
            if isinstance(correct_val, torch.Tensor):
                assert correct_val.device == actual_val.device
                assert correct_val.size() == actual_val.size()
                assert correct_val.stride() == actual_val.stride()
                assert correct_val.layout == actual_val.layout
                if exact_dtype:
                    assert correct_val.dtype == actual_val.dtype

    if check_gradient:

        # generate random unit norm gradients
        grads = [
            torch.rand(r.shape, device=r.device, dtype=r.dtype)
            for r in correct_flat
            if r.requires_grad
        ]
        for g in grads:
            g /= g.norm()

        correct_grad = compute_grads(ref_inputs, ref_kwargs, correct, grads)
        actual_grad = compute_grads(example_inputs, kwargs, actual, grads)

        self.assertEqual(
            actual_grad,
            correct_grad,
            atol=atol,
            rtol=rtol,
            equal_nan=True,
            exact_dtype=exact_dtype,
        )

    torch._dynamo.reset()


@patch.object(torch._inductor.config.triton, "cudagraphs", False)
def check_model_cuda(
    self: TestCase,
    model,
    example_inputs,
    kwargs=None,
    *,
    atol=None,
    rtol=None,
    check_lowp=True,
    exact_dtype=True,
    nopython=True,
    copy_to_cuda=True,
    reference_in_float=True,
    assert_equal=True,
    check_gradient=False,
):
    kwargs = kwargs or {}
    if hasattr(model, "to"):
        model = model.to("cuda")

    def copy_fn(x):
        # preserve strides of the input on the device
        if not isinstance(x, torch.Tensor):
            return x
        return torch.empty_strided(
            x.size(), x.stride(), device="cuda", dtype=x.dtype
        ).copy_(x)

    if copy_to_cuda:
        example_inputs = tuple(copy_fn(x) for x in example_inputs)

    check_model(
        self,
        model,
        example_inputs,
        kwargs,
        atol=atol,
        rtol=rtol,
        exact_dtype=exact_dtype,
        nopython=nopython,
        reference_in_float=reference_in_float,
        assert_equal=assert_equal,
        check_gradient=check_gradient,
    )

    if check_lowp:

        def downcast_fn(x):
            if not isinstance(x, torch.Tensor) or not x.dtype == torch.float:
                return x
            return torch.empty_strided(
                x.size(), x.stride(), device="cuda", dtype=torch.half
            ).copy_(x)

        example_inputs = list(map(downcast_fn, example_inputs))
        if hasattr(model, "to"):
            model = model.to(torch.half)
        check_model(
            self,
            model,
            example_inputs,
            kwargs,
            atol=atol,
            rtol=rtol,
            exact_dtype=exact_dtype,
            nopython=nopython,
            reference_in_float=reference_in_float,
            assert_equal=assert_equal,
            check_gradient=check_gradient,
        )


class SweepInputs2:
    input_gen_types1 = [
        "dense",
        "transposed",
        "strided",
        "broadcast1",
        "broadcast2",
        "broadcast3",
        "double",
        "int",
    ]
    input_gen_types2 = input_gen_types1
    gen = None

    @staticmethod
    def kernel(a, b):
        return (a + b,)

    @classmethod
    def gen_template(cls, name1, name2):
        def test(self):
            check_model(
                self,
                cls.kernel,
                (
                    getattr(cls.gen, name1)(),
                    getattr(cls.gen, name2)(),
                ),
            )

        test.__name__ = f"test_{cls.gen.device}_{name1}_{name2}"
        setattr(cls, test.__name__, test)

    @classmethod
    def populate(cls):
        for name1 in cls.input_gen_types1:
            for name2 in cls.input_gen_types2:
                cls.gen_template(name1, name2)


class TestIndexingSimplification(TorchTestCase):
    def test_indexing_simplification(self):
        sizevars = SizeVarAllocator()
        i0 = sympy.Symbol("i0")
        i1 = sympy.Symbol("i1")
        i2 = sympy.Symbol("i2")
        r3 = sympy.Symbol("r3")

        var_ranges = {i0: 3136, i1: 64, i2: 32, r3: 3}
        expr = (
            128 * i2
            + ModularIndexing(i1, 1, 64)
            + 64 * ModularIndexing(i1 + 64 * r3, 64, 2)
        )
        # check that `i1//64` is removed when i1 is always less than 64,
        # and the next simplificaton doesn't happen
        self.assertEqual(
            sizevars.simplify_with_ranges(expr, var_ranges),
            i1 + 128 * i2 + 64 * ModularIndexing(r3, 1, 2),
        )
        # all the modular indexing should be removed when the body cant be larger than the modulus
        var_ranges[r3] = 2
        self.assertEqual(
            sizevars.simplify_with_ranges(expr, var_ranges), i1 + 128 * i2 + 64 * r3
        )
        # if there are negative terms in ModularIndexing base, we cannot replace it with IndexingDiv
        expr = ModularIndexing(i1 - 15, 1, 64)
        self.assertEqual(
            sizevars.simplify_with_ranges(expr, var_ranges),
            ModularIndexing(i1 - 15, 1, 64),
        )
        # small terms should be kept if the rest is not guaranteed to be divisible
        self.assertEqual(
            sizevars.simplify_with_ranges(IndexingDiv(r3 + i2 + i1, 32), var_ranges),
            IndexingDiv(r3 + i2 + i1, 32),
        )

        expr = ModularIndexing(2 * i2 + r3, 1, 64)
        # modular indexing is removed if base is smaller than modulo
        self.assertEqual(sizevars.simplify_with_ranges(expr, var_ranges), 2 * i2 + r3)

        # check the same thing but with symbolic divisor
        self.assertEqual(IndexingDiv(r3 * i0, r3), i0)
        self.assertEqual(ModularIndexing(r3 * i0, r3, 10), ModularIndexing(i0, 1, 10))

        # (10*i) % 10 is always zero and should get optimized away
        self.assertEqual(
            ModularIndexing(i0 + i1 * 10, 1, 10), ModularIndexing(i0, 1, 10)
        )

        # ((20*i)//2) % 10 is always zero and should get optimized away
        self.assertEqual(
            ModularIndexing(i0 + i1 * 20, 2, 10), ModularIndexing(i0, 2, 10)
        )

        # the same things happens with symbolic divisor
        self.assertEqual(
            ModularIndexing(i0 + i1 * i2 * r3, i2, r3), ModularIndexing(i0, i2, r3)
        )

        # if there are negative terms, we cannot optimize away zero terms due to https://github.com/openai/triton/issues/619
        self.assertEqual(
            ModularIndexing(-i0 + i1 * 20, 2, 10), ModularIndexing(-i0 + i1 * 20, 2, 10)
        )
        self.assertEqual(
            ModularIndexing(-15 + i1 * 20, 2, 10), ModularIndexing(-15 + i1 * 20, 2, 10)
        )

        # Constant fold from divisor into base
        self.assertEqual(ModularIndexing(i0 * 4, 2, 10), ModularIndexing(i0 * 2, 1, 10))
        self.assertEqual(IndexingDiv(i0 * 4, 2), i0 * 2)

        # Nested modular indexing is correctly simplified
        var_ranges = {"i1": 13, "i2": 121}
        expr = ModularIndexing(ModularIndexing(121 * i1 + i2, 1, 784), 1, 28)
        self.assertEqual(sizevars.simplify_with_ranges(expr, var_ranges), expr)
        expr = ModularIndexing(ModularIndexing(121 * i1 + i2, 1, 784) + 1, 1, 28)
        self.assertEqual(sizevars.simplify_with_ranges(expr, var_ranges), expr)
        var_ranges = {"i2": 784}
        expr = ModularIndexing(ModularIndexing(i2, 1, 28), 7, 4)
        expected = IndexingDiv(ModularIndexing(i2, 1, 28), 7)
        self.assertEqual(sizevars.simplify_with_ranges(expr, var_ranges), expected)
        expr = ModularIndexing(ModularIndexing(i2, 1, 28) + 1, 7, 4)
        self.assertEqual(sizevars.simplify_with_ranges(expr, var_ranges), expr)

    def test_indexing_join(self):
        sizevars = SizeVarAllocator()
        i0 = sympy.Symbol("i0")
        i1 = sympy.Symbol("i1")
        i2 = sympy.Symbol("i2")

        # join two ModularIndexing calls into one larger one when possible
        expr1 = ModularIndexing(i0, 1, 32) + 32 * ModularIndexing(i0, 32, 4)
        self.assertEqual(
            sizevars.simplify_with_ranges(expr1, {}), ModularIndexing(i0, 1, 128)
        )

        # it should also work with a scale
        self.assertEqual(
            sizevars.simplify_with_ranges(2 * expr1, {}),
            2 * ModularIndexing(i0, 1, 128),
        )

        # it should work when divisor is not 1
        expr2 = ModularIndexing(i0, 3, 32) + 32 * ModularIndexing(i0, 32 * 3, 4)
        simplified = sizevars.simplify_with_ranges(expr2, {})
        self.assertEqual(simplified, ModularIndexing(i0, 3, 128))
        self.assertEqual(expr2.subs({i0: 39485}), simplified.subs({i0: 39485}))

        # it should not happen in this case as the modulus is wrong
        expr3 = ModularIndexing(i0, 1, 30) + 32 * ModularIndexing(i0, 32, 4)
        self.assertEqual(sizevars.simplify_with_ranges(expr3, {}), expr3)

        # check that it also works with a modulus>1
        expr4 = ModularIndexing(i0, 10, i1) + i1 * ModularIndexing(i0, i1 * 10, i2)
        res0 = expr4.subs({i0: 24056, i1: 13, i2: 19})
        simplified = sizevars.simplify_with_ranges(expr4, {})
        res1 = simplified.subs({i0: 24056, i1: 13, i2: 19})
        self.assertEqual(res0, res1)
        self.assertEqual(simplified, ModularIndexing(i0, 10, i1 * i2))

        # and also works with an offset
        self.assertEqual(
            sizevars.simplify_with_ranges(expr4 + 10, {}),
            ModularIndexing(i0, 10, i1 * i2) + 10,
        )

        # works for ModularIndexing + IndexingDiv
        expr5 = 197 * IndexingDiv(i0, 197) + ModularIndexing(i0, 1, 197)
        simplified = sizevars.simplify_with_ranges(expr5, {})
        self.assertEqual(simplified, i0)
        self.assertEqual(expr5.subs({i0: 39485}), simplified.subs({i0: 39485}))

        # works with a scale
        self.assertEqual(
            sizevars.simplify_with_ranges(2 * expr5, {}),
            2 * i0,
        )

        # divisor != 1
        expr6 = 197 * IndexingDiv(i0, 197 * 3) + ModularIndexing(i0, 3, 197)
        simplified = sizevars.simplify_with_ranges(expr6, {})
        self.assertEqual(simplified, IndexingDiv(i0, 3))
        self.assertEqual(expr6.subs({i0: 39485}), simplified.subs({i0: 39485}))


class CommonTemplate:
    @classmethod
    def install(my_cls, other_cls, suffix):  # noqa: B902
        for name, value in my_cls.__dict__.items():
            if name.startswith("test_"):
                setattr(other_cls, f"{name}_{suffix}", value)

    def test_bool(self):
        def fn(a, b):
            return (
                a + b,
                a * b,
                a & b,
                a | b,
                a ^ b,
                torch.logical_and(a, b),
                torch.logical_or(a, b),
                torch.logical_not(a),
                torch.sign(b),
            )

        self.common(
            fn,
            (
                torch.tensor([True, False, True, False]),
                torch.tensor([False, False, True, True]),
            ),
        )

    def test_add_const_int(self):
        def fn(a):
            return (a + 1,)

        self.common(fn, (torch.randn(32),))

    def test_add_const_float(self):
        def fn(a):
            return (a + 1.5,)

        self.common(fn, (torch.randn(32),))

    def test_add_inplace_permuted(self):
        def fn(x, y):
            return x.add_(y)

        x = torch.ones([2, 12, 13, 17]).transpose(1, 2)
        y = torch.randn([2, 13, 1, 17])

        self.common(fn, (x, y))

    def test_abs(self):
        def fn(a):
            return (a / (torch.abs(a) + 1),)

        self.common(fn, (torch.randn(17),))

    def test_sgn(self):
        def fn(a):
            return torch.sgn(a), torch.sgn(a + 1) - 1

        self.common(fn, [torch.linspace(-10, 10, 41)])

    def test_sgn_extremal(self):
        def fn(a):
            return (torch.sgn(a),)

        self.common(fn, [torch.tensor([np.nan, np.inf, -np.inf, 0])])

    def test_max_min(self):
        def fn(a, b):
            return (torch.maximum(a, b), torch.minimum(a, b))

        self.common(fn, (torch.randn(8), torch.randn(8)))
        t1 = torch.randn(8)
        t1[0] = float("nan")
        t2 = torch.randn(8)
        t2[1] = float("nan")
        self.common(fn, (t1, t2))

    def test_horizonal_fusion1(self):
        def fn(a, b, c):
            return (a + b, a - c, b * c)

        self.common(
            fn, (torch.randn(8, 16, 16), torch.randn(8, 16, 16), torch.randn(1, 16, 1))
        )

    def test_horizonal_fusion2(self):
        def fn(a, b, c):
            return a + 1, b + 2, c + 3

        self.common(fn, (torch.randn(8, 16, 8), torch.randn(8, 16), torch.randn(16, 8)))

    def test_vertical_fusion1(self):
        def fn(sa, ct, p):
            # From torchbench.pyhpc_equation_of_state
            v17 = -3.087032500374211e-7
            v18 = -1.988366587925593e-8
            v19 = -1.061519070296458e-11
            v20 = 1.550932729220080e-10
            t15 = v19 * ct
            t19 = v17 + ct * (v18 + t15) + v20 * sa
            t20 = 1.0 / t19
            t128 = t19 * p
            return t20 + t128

        self.common(
            fn,
            (
                torch.randn(204, 204, 26),
                torch.randn(204, 204, 26),
                torch.randn(26),
            ),
        )
        self.assertEqual(torch._inductor.metrics.generated_kernel_count, 1)

    def test_forced_buffer_realize(self):
        # Test torch._test_inductor_realize forces a buffer to be realized
        def fn(a):
            b = test_operators.realize(a * 2)
            return (b * 2,)

        self.common(fn, (torch.randn(10),))
        self.assertEqual(torch._inductor.metrics.ir_nodes_pre_fusion, 2)

    def test_scheduler_vertical_fusion1(self):
        realize = test_operators.realize

        def fn(sa, ct, p):
            # From torchbench.pyhpc_equation_of_state
            v17 = -3.087032500374211e-7
            v18 = -1.988366587925593e-8
            v19 = -1.061519070296458e-11
            v20 = 1.550932729220080e-10
            t15 = realize(v19 * ct)
            t19 = realize(v17 + ct * (v18 + t15) + v20 * sa)
            t20 = realize(1.0 / t19)
            t128 = realize(t19 * p)
            return t20 + t128

        self.common(
            fn,
            (
                torch.randn(204, 204, 26),
                torch.randn(204, 204, 26),
                torch.randn(26),
            ),
        )
        self.assertEqual(torch._inductor.metrics.ir_nodes_pre_fusion, 5)
        self.assertEqual(
            torch._inductor.metrics.generated_kernel_count,
            1 if self.device == "cuda" else 3,
        )

    def test_sum1(self):
        def fn(a, b):
            return ((a + b).sum(-1),)

        self.common(fn, (torch.randn(8, 8), torch.randn(8, 8)))

    def test_sum2(self):
        def fn(a, b):
            return ((a + b).sum([1, 2]), (a + b).sum(-1))

        self.common(fn, (torch.randn(8, 9, 3, 21), torch.randn(8, 9, 3, 21)))

    def test_sum3(self):
        def fn(a, b):
            r1 = a + b
            r2 = r1.sum(-1)
            r3 = torch.squeeze(b) + 10
            return (r1, r2, r3)

        # Mismatched elements: 2 / 10 (20.0%)
        # Greatest absolute difference: 0.0029296875 at index (8,) (up to 1e-05 allowed)
        # Greatest relative difference: 0.0017482517482517483 at index (6,) (up to 0.001 allowed)
        self.common(fn, (torch.randn(10, 10), torch.randn(1, 10)), atol=1e-5, rtol=2e-3)

    def test_sum4(self):
        def fn(a):
            b = a + 1
            c = b.sum(-1)
            d = c + 3
            e = d.sum(-1)
            f = e + 5
            return (f, e, d, c, b)

        self.common(fn, (torch.randn(1, 16, 8, 8),))

    def test_sum5(self):
        def fn(a):
            b = a + 1
            c = b.sum(-1)
            d = c + 3
            e = d.sum(-1)
            f = e + 5
            return (f,)

        self.common(fn, (torch.randn(1, 17, 8, 9),))

    def test_reduction1(self):
        def fn(a):
            return (a.sum(), a.max(), a.min(), a.argmax(), a.argmin())

        self.common(fn, (torch.tensor([float("-inf"), 0.0, float("inf")]),))

    def test_reduction2(self):
        def fn(a):
            # FIXME: a.argmax
            return (a.sum(), a.max(), a.min(), a.argmin())

        self.common(fn, (torch.full((4,), float("inf")),))

    def test_reduction3(self):
        def fn(a):
            # FIXME: a.argmin
            return (a.sum(), a.max(), a.min(), a.argmax())

        self.common(fn, (torch.full((4,), float("-inf")),))

    def test_reduction4(self):
        if self.device == "cpu":
            raise unittest.SkipTest("Non-deterministic CPU results")

        def fn(a):
            return (a.argmax(-1), a.argmin(-1))

        inputs = (torch.ones(128), torch.ones(4, 4, 1))
        for i in inputs:
            self.common(fn, (i,))

    @patch.object(config, "dynamic_shapes", False)
    def test_unroll_small_reduction(self):
        def fn(x):
            val1, index1 = x.min(-1)
            val2, index2 = x.max(-1)
            return (
                val1,
                index1,
                val2,
                index2,
                x.sum(-1),
                (x > 1).any(-1),
                (x > 0).all(-1),
                x.argmin(-1),
                x.argmax(-1),
                x.amin(-1),
                x.amax(-1),
            )

        with patch.object(config, "unroll_reductions_threshold", 8):
            # small sized reductions will get unrolled
            self.common(fn, (torch.randn(8, 3),))
        torch._dynamo.reset()
        with patch.object(config, "unroll_reductions_threshold", 1):
            # make sure things also work if they aren't unrolled
            self.common(fn, (torch.randn(8, 3),))

    def test_multilayer_low_prec(self):
        # fp16 nyi for cpu
        if self.device == "cpu":
            raise unittest.SkipTest("requires CUDA")

        def fn(a):
            return torch.mean(a)

        self.common(fn, ((torch.rand((10, 3, 352, 352), dtype=torch.float16),)))

    def test_expanded_reduction(self):
        if self.device == "cpu":
            raise unittest.SkipTest(
                "https://github.com/pytorch/torchdynamo/issues/1697"
            )

        def fn(x, y):
            z = x * y
            return z.sum((0, 1))

        self.common(fn, (torch.randn(2, 197, 256), torch.randn(2, 1, 256)))

    def test_min_max_reduction(self):
        def fn(a, b):
            return ((a + b).max(), (a + b).min(), torch.amax(a + 1, keepdim=True))

        self.common(fn, (torch.randn(8, 8), torch.randn(8, 8)))

    def test_sum_int(self):
        def fn(x):
            return 2 * x.sum(-1) + x.sum()

        dtypes = torch.bool, torch.uint8, torch.int
        inps = [torch.randint(2, (64,), dtype=dtype) for dtype in dtypes]
        for i in inps:
            self.common(fn, (i,), check_lowp=False)

    def test_sum_dtype(self):
        def fn(x):
            return x * x.sum(-1, dtype=torch.double) + x.sum(dtype=torch.double)

        self.common(fn, (torch.ones(32, 32) * 70,))

    def test_clamp(self):
        def fn(a, b):
            return (a.clamp(-0.1, 0.1), b.clamp(0), torch.clamp(a + b, max=0))

        self.common(fn, (torch.randn(8, 8), torch.randn(8, 8)))

    def test_arange1(self):
        def fn(x):
            rng1 = torch.arange(8 * 8, dtype=torch.float32, device=x.device).view(8, 8)
            rng2 = torch.arange(10, 18, device=x.device)
            tmp = x * rng1
            return tmp, tmp + rng2

        self.common(fn, (torch.randn(8, 8),))

    def test_arange2(self):
        def fn(x):
            rng1 = torch.arange(8, device=x.device)
            return (x + rng1,)

        self.common(fn, (torch.randint(4, (8, 8)),), check_lowp=False)

    def test_arange3(self):
        def fn(x):
            return x + torch.ops.aten.arange.start_step(
                0, 53, 4, dtype=torch.int64, device=x.device
            )

        self.common(fn, (torch.randn(14),))

    def test_arange4(self):
        def fn(x):
            return x - torch.arange(512, -512, -1.0, device=x.device)

        self.common(fn, (torch.randn(1024),))

    def test_linspace(self):
        def fn(x):
            return torch.linspace(0.125, 0.875, 7, device=x.device) + x

        self.common(fn, (torch.randn(1, 7),))

    def test_tensor1(self):
        def fn(x):
            return torch.tensor([1], device=x.device) + x, torch.tensor(
                5, device=x.device
            )

        self.common(fn, (torch.randn(10),))

    def test_tensor2(self):
        def fn(x):
            return torch.tensor(list(range(2, 40, 2)), device=x.device) + x

        self.common(fn, (torch.randn(1),))

    def test_tensor3(self):
        def fn(x):
            return (
                torch.tensor([], device=x.device),
                torch.tensor([1, 2], device=x.device) + 1,
                torch.tensor([1, 2, 3], device=x.device) + 2,
                torch.tensor([1, 2, 3, 4], device=x.device) + x,
            )

        self.common(fn, [torch.randn(4)])

    def test_views1(self):
        def fn1(x, y):
            return (x.view(size2) + y,)

        def fn2(x, y):
            return ((x + 1).view(size2) + y,)

        views = [
            ([5 * 7], [5, 7]),
            ([2 * 3 * 4 * 5 * 6 * 7], [2, 3, 4, 5, 6, 7]),
            ([2 * 3, 4, 5, 6 * 7], [2, 3, 4, 5, 6, 7]),
            ([10 * 5, 20], [10, 5, 20]),
            ([1, 10, 1], [10]),
            ([10, 1, 10, 1, 10], [10, 100]),
            ([2, 2, 2, 2], [4, 4]),
        ]
        for size1, size2 in views:
            self.common(fn1, (torch.randn(size1), torch.randn(size2)))
            self.common(fn2, (torch.randn(size1), torch.randn(size2)))

        for size2, size1 in views:
            self.common(fn1, (torch.randn(size1), torch.randn(size2)))
            self.common(fn2, (torch.randn(size1), torch.randn(size2)))

    def test_views2(self):
        def fn1(x):
            return (x.view(size2) + 1,)

        def fn2(x):
            return ((x * 2).view(size2) + 1,)

        for size1, size2 in [
            ([2, 2, 2, 2], [4, -1]),
            ([10, 1, 10, 1, 10], [-1, 100]),
            ([10 * 5, 20], [10, -1, 20]),
        ]:
            self.common(fn1, (torch.randn(size1),))
            self.common(fn2, (torch.randn(size1),))

    def test_views3(self):
        # example taken from hf_BigBird
        def forward(arg1, arg2):
            index = torch.ops.aten.index(arg1, [arg2])
            view_1 = torch.ops.aten.view(index, [1, 2232, 64])
            view_2 = torch.ops.aten.view(view_1, [1, 12, 62, 192])
            return view_2

        self.common(
            forward,
            (
                rand_strided((64, 64), (64, 1), torch.float32),
                rand_strided((2232,), (1,), torch.int64),
            ),
        )

    def test_relu(self):
        def fn(a, b):
            return (torch.relu(a), torch.relu(a + b) / 10)

        self.common(fn, (torch.randn(8, 8), torch.randn(8, 8)))

    def test_exp(self):
        def fn(a, b):
            return (torch.exp(a), torch.exp(a + b))

        self.common(fn, (torch.randn(8, 8), torch.randn(8, 8)))

    def test_sigmoid(self):
        def fn(a, b):
            return (torch.sigmoid(a), torch.sigmoid(a + b))

        self.common(fn, (torch.randn(8, 8), torch.randn(8, 8)))

    def test_round(self):
        def fn(a, b):
            return torch.round(a), torch.round(b + 1), torch.round(a, decimals=2)

        # without manual_seed, there is some chance this test fails due to:
        # https://github.com/openai/triton/issues/530
        torch.manual_seed(0)

        # with *100 we are always getting a number exactly at .5 which we don't do right in half
        self.common(fn, (torch.randn(8, 8) * 100, torch.randn(8, 8) * 10))

    def test_round_correctness(self):
        if self.device == "cuda":
            raise unittest.SkipTest("need to debug tl.libdevice on A100/V100")

        def fn(a):
            return torch.round(a)

        self.common(
            fn,
            [torch.arange(-10, 10, 0.1, dtype=torch.float64)],
            check_lowp=False,
        )

    def test_silu(self):
        def fn(a):
            return (torch.nn.functional.silu(a),)

        self.common(fn, (torch.randn(8, 8),))

    # TODO(voz): Re-enable this test ASAP https://github.com/pytorch/pytorch/issues/82763
    @unittest.skip("Skipping due to op bugs")
    def test_nan_to_num(self):
        def fn(a):
            return (
                torch.nan_to_num(a),
                torch.nan_to_num(a, nan=3.0),
                torch.nan_to_num(a, nan=None),
                torch.nan_to_num(a, posinf=4.0),
                torch.nan_to_num(a, neginf=5.0),
                torch.nan_to_num(a, nan=3.0, posinf=4.0, neginf=5.0),
            )

        self.common(
            fn,
            (torch.tensor((float("nan"), float("inf"), float("-inf"), 1.0)),),
            check_lowp=False,  # a much more elaborate test is required to match finfo max's for float and half
        )

    def test_div1(self):
        def fn(a, b):
            return (
                aten.div(a, b, rounding_mode=None),
                aten.div(a, b, rounding_mode="floor"),
                aten.div(a, b, rounding_mode="trunc"),
                a / b,
                a // b,
            )

        self.common(fn, (torch.randn(8, 8) * 100, torch.randn(8, 8) * 100))

    def test_div2(self):
        def fn(a, b):
            return (
                aten.div(a, b, rounding_mode=None),
                aten.div(a, b, rounding_mode="floor"),
                aten.div(a, b, rounding_mode="trunc"),
                a / b,
                a // b,
            )

        self.common(fn, (torch.randint(-100, 100, [8, 8]), 100 * torch.randn(8, 8)))

    def test_div3(self):
        def fn(a, b):
            return (
                aten.div(a, b, rounding_mode=None),
                aten.div(a, b, rounding_mode="floor"),
                aten.div(a, b, rounding_mode="trunc"),
                a / b,
                a // b,
            )

        a = torch.randint(1, 100, [8, 8])
        self.common(fn, (a * 2, a))

    def test_div4(self):
        def fn(a, b):
            return (
                aten.div(a, b, rounding_mode=None),
                aten.div(a, b, rounding_mode="floor"),
                aten.div(a, b, rounding_mode="trunc"),
                a / b,
                a // b,
            )

        self.common(
            fn,
            (torch.randint(-100, 0, [8, 8]), torch.randint(1, 10, [8, 8])),
        )

    def test_div5(self):
        def fn(a, b):
            return (
                aten.div(a, b, rounding_mode=None),
                aten.div(a, b, rounding_mode="floor"),
                aten.div(a, b, rounding_mode="trunc"),
                a / b,
                a // b,
            )

        # divide a scalar
        self.common(fn, (torch.randint(-100, 0, [8, 8]), 16))

    def test_div6(self):
        def fn(a, b):
            return (
                aten.div(a, b, rounding_mode=None),
                aten.div(a, b, rounding_mode="floor"),
                aten.div(a, b, rounding_mode="trunc"),
                a / b,
                a // b,
            )

        # treat boolean as integer
        self.common(
            fn,
            (torch.ones([8, 8], dtype=torch.bool), torch.randint(-100, -1, [8, 8])),
        )

    def test_div7(self):
        def fn(a, b):
            return (
                aten.div(a, b, rounding_mode=None),
                aten.div(a, b, rounding_mode="floor"),
                aten.div(a, b, rounding_mode="trunc"),
                a / b,
                a // b,
            )

        self.common(
            fn,
            (
                torch.randint(2**32, 2**40, [100, 100]),
                torch.randint(-10, -1, [100, 100]),
            ),
        )

    def test_div8(self):
        def fn(a, b):
            return (
                aten.div(a, b, rounding_mode=None),
                aten.div(a, b, rounding_mode="floor"),
                aten.div(a, b, rounding_mode="trunc"),
                a / b,
                a // b,
            )

        self.common(fn, (1024, 100))

    def test_div_zero_dim(self):
        def fn(a, b):
            return (
                aten.div(a, b, rounding_mode=None),
                aten.div(a, b, rounding_mode="floor"),
                aten.div(a, b, rounding_mode="trunc"),
                a / b,
                a // b,
            )

        for dtype in (torch.float32, torch.int64):
            self.common(
                fn,
                (
                    make_tensor(10, device="cpu", dtype=dtype),
                    make_tensor((), device="cpu", dtype=dtype, exclude_zero=True),
                ),
            )
            self.common(
                fn,
                (
                    make_tensor((), device="cpu", dtype=dtype),
                    make_tensor(10, device="cpu", dtype=dtype, exclude_zero=True),
                ),
            )

    def test_div_prim(self):
        def fn(a, b):
            return (torch.ops.prims.div(a, b),)

        for dtype in (torch.float32, torch.int64):
            self.common(
                fn,
                (
                    make_tensor(100, device="cpu", dtype=dtype),
                    make_tensor(100, device="cpu", dtype=dtype, exclude_zero=True),
                ),
            )

    def test_both_scalars(self):
        def fn(a, b):
            return (
                aten.add(a, b),
                aten.add(b, a),
                aten.sub(a, b),
                aten.sub(b, a),
                aten.mul(a, b),
                aten.mul(b, a),
            )

        self.common(fn, (4, 3.3), reference_in_float=False)

    def test_sum_keepdims(self):
        def fn(a, b):
            return (torch.sum(a + b, -1, keepdim=True),)

        self.common(fn, (torch.randn(8, 8), torch.randn(8, 8)))

    def test_softmax(self):
        def fn(a, b):
            return (torch.softmax(a + b, -1), torch.softmax(a, 0), torch.softmax(b, 1))

        self.common(fn, (torch.randn(8, 8), torch.randn(8, 8)))

    def test_log_softmax(self):
        def fn(a, b):
            return (F.log_softmax(a + b, -1), F.log_softmax(a, 0), F.log_softmax(b, 1))

        self.common(fn, (torch.randn(8, 8), torch.randn(8, 8)))

    def test_transpose(self):
        def fn(a, b):
            return (
                torch.t(a) + b,
                torch.transpose(b * 2, 0, 1) + 10,
            )

        self.common(fn, (torch.randn(8, 8), torch.randn(8, 8)))

    def test_permute(self):
        def fn(a):
            return (
                torch.permute(a + 1, [2, 1, 4, 0, 3]) + 2,
                torch.permute(a, [2, 1, 4, 0, 3]) + 2,
            )

        self.common(fn, (torch.randn(2, 2, 2, 2, 2),))

    def test_expand(self):
        def fn(a):
            return (
                (a + 1).expand(3, 4, 2, 3, 2) + 2,
                a.expand(2, 1, 2, 3, 2) + 2,
            ), a.expand(2, -1, 5, -1)

        self.common(fn, (torch.randn(2, 1, 2),))

    def test_squeeze1(self):
        def fn(a):
            return ((a + 1).squeeze() + 2, a.squeeze() + 2)

        self.common(fn, (torch.randn(1, 2, 1, 2, 2, 1, 1),))

    def test_squeeze2(self):
        def fn(a):
            return ((a + 1).squeeze(-1).squeeze(2) + 2, a.squeeze(0) + 2)

        self.common(fn, (torch.randn(1, 2, 1, 2, 2, 2, 1),))

    def test_simplify_loops(self):
        def fn(a, b):
            return a + b

        self.common(
            fn,
            (
                torch.randn(2, 3, 4, 5, 6),
                torch.randn(4, 2, 3, 5, 6).permute(1, 2, 0, 3, 4),
            ),
        )

    def test_unsqueeze(self):
        def fn(a):
            return (
                torch.unsqueeze(a + 1, -1) + 2,
                torch.unsqueeze(a, 2) + 2,
                torch.unsqueeze(a + 1, 0) + 2,
                torch.unsqueeze(a, -2) + 2,
            )

        self.common(
            fn,
            (
                torch.randn(
                    2,
                    2,
                    2,
                    2,
                ),
            ),
        )

    def test_unsqueeze_inplace(self):
        def fn(a):
            tmp1 = a + 1
            aten.unsqueeze_(tmp1, 2)
            tmp2 = aten.unsqueeze_(a + 1, 0) + 2
            return (tmp1, tmp2)

        self.common(
            fn,
            (
                torch.randn(
                    2,
                    2,
                    2,
                    2,
                ),
            ),
        )

    def test_addmm(self):
        def fn(a, b, c):
            return (torch.addmm(a + 1, b + 2, c + 3) + 4,)

        self.common(
            fn,
            (
                torch.randn(8, 8),
                torch.randn(8, 8),
                torch.randn(8, 8),
            ),
        )

    def test_linear1(self):
        mod = torch.nn.Sequential(
            torch.nn.Linear(8, 16),
            torch.nn.Sigmoid(),
            ToTuple(),
        )
        self.common(mod, (torch.randn(2, 8),))

    def test_linear2(self):
        mod = torch.nn.Sequential(
            torch.nn.Linear(8, 8),
            torch.nn.ReLU(),
            torch.nn.Linear(8, 8),
            torch.nn.ReLU(),
            torch.nn.Linear(8, 8),
            torch.nn.ReLU(),
            torch.nn.Linear(8, 8),
            torch.nn.ReLU(),
        )
        self.common(mod, (torch.randn(2, 8),))

    def test_bmm1(self):
        def fn(a, b):
            return (
                torch.bmm(a, b),
                torch.bmm(a + 1, b + 2) + 3,
            )

        self.common(
            fn,
            (
                torch.randn(2, 8, 8),
                torch.randn(2, 8, 8),
            ),
            check_lowp=False,
        )
        self.common(
            fn,
            (
                torch.randn(1, 16, 8),
                torch.randn(1, 8, 10),
            ),
            check_lowp=False,
        )

    def test_bmm2(self):
        def fn(a, b):
            return torch.bmm(a.permute(0, 2, 1), b)

        self.common(
            fn,
            (
                torch.randn(1, 8, 8),
                torch.randn(1, 8, 8),
            ),
            check_lowp=False,
        )

    def test_shape_prop_torch_ones(self):
        class Model(torch.nn.Module):
            def __init__(self):
                super(Model, self).__init__()

            def forward(self, attention_scores):
                extended_attention_mask = torch.ones(
                    8, 1, 1, 512, device=attention_scores.device
                )
                attention_scores = attention_scores + extended_attention_mask

                return attention_scores

        mod = Model().eval()
        with torch.no_grad():
            self.common(
                mod,
                (torch.randn(8, 12, 512, 512),),
            )

    # For gpu path, there has a accurcy issue,
    @unittest.skipIf(HAS_CUDA, "only support cpu conv bn test")
    def test_conv_bn_fuse(self):
        input_shapes = {1: (112,), 2: (112, 112), 3: (55, 55, 55)}
        conv_modules = {1: torch.nn.Conv1d, 2: torch.nn.Conv2d, 3: torch.nn.Conv3d}
        bn_modules = {
            1: torch.nn.BatchNorm1d,
            2: torch.nn.BatchNorm2d,
            3: torch.nn.BatchNorm3d,
        }
        options = itertools.product(
            [1, 2, 3],
            [True, False],
            [1, 3],
            [1, 2],
            [1, 4],
        )

        for (
            dim,
            bias,
            kernel_size,
            dilation,
            groups,
        ) in options:
            oC = 32 * groups
            iC = 3 * groups
            x_shape = (1, iC) + input_shapes[dim]
            mod = torch.nn.Sequential(
                conv_modules[dim](
                    iC,
                    oC,
                    kernel_size=kernel_size,
                    dilation=dilation,
                    groups=groups,
                    bias=bias,
                ),
                bn_modules[dim](oC),
            ).eval()
            test_memory_format = [torch.contiguous_format]
            # TODO: GPU path doesn't support channels_last now.
            if not HAS_CUDA and dim > 1:
                channels_last = (
                    torch.channels_last if dim == 2 else torch.channels_last_3d
                )
                test_memory_format.append(channels_last)
            for memory_format in test_memory_format:
                v = torch.randn(x_shape, dtype=torch.float32).to(
                    memory_format=memory_format
                )
                with torch.no_grad():
                    self.common(
                        mod,
                        (v,),
                    )

    # For gpu path, there has a accurcy issue,
    @unittest.skipIf(HAS_CUDA, "only support cpu conv bn test")
    def test_conv_functional_bn_fuse(self):
        # Define a BatchNorm using functional BN.
        class BatchNorm(torch.nn.BatchNorm2d):
            def __init__(
                self,
                num_features,
                eps=1e-5,
                momentum=0.1,
                affine=True,
                track_running_stats=True,
                device=None,
                dtype=None,
            ):
                factory_kwargs = {"device": device, "dtype": dtype}
                super(BatchNorm, self).__init__(
                    num_features,
                    eps=eps,
                    momentum=momentum,
                    affine=affine,
                    track_running_stats=track_running_stats,
                    **factory_kwargs,
                )

            def forward(self, x):
                if self.momentum is None:
                    exponential_average_factor = 0.0
                else:
                    exponential_average_factor = self.momentum

                if self.training and self.track_running_stats:
                    # TODO: if statement only here to tell the jit to skip emitting this when it is None
                    if self.num_batches_tracked is not None:  # type: ignore[has-type]
                        self.num_batches_tracked = self.num_batches_tracked + 1  # type: ignore[has-type]
                        if self.momentum is None:  # use cumulative moving average
                            exponential_average_factor = 1.0 / float(
                                self.num_batches_tracked
                            )
                        else:  # use exponential moving average
                            exponential_average_factor = self.momentum
                if self.training:
                    bn_training = True
                else:
                    bn_training = (self.running_mean is None) and (
                        self.running_var is None
                    )
                x = F.batch_norm(
                    x,
                    # If buffers are not to be tracked, ensure that they won't be updated
                    self.running_mean
                    if not self.training or self.track_running_stats
                    else None,
                    self.running_var
                    if not self.training or self.track_running_stats
                    else None,
                    self.weight,
                    self.bias,
                    bn_training,
                    exponential_average_factor,
                    self.eps,
                )
                return x

        v = torch.randn(1, 3, 556, 56, dtype=torch.float32)
        mod = torch.nn.Sequential(
            torch.nn.Conv2d(
                3,
                64,
                kernel_size=3,
                dilation=1,
                groups=1,
                bias=True,
            ),
            BatchNorm(64),
        ).eval()
        with torch.no_grad():
            self.common(
                mod,
                (v,),
            )

    @unittest.skipIf(HAS_CUDA, "only support cpu conv2d unary test")
    def test_conv2d_packed(self):
        x_shape = (1, 3, 56, 56)
        mod = torch.nn.Sequential(torch.nn.Conv2d(3, 64, 3, 3)).eval()
        v = torch.randn(x_shape, dtype=torch.float32)
        with torch.no_grad():
            self.common(
                mod,
                (v,),
            )

    # For gpu path, there has a accurcy issue,
    # see https://github.com/pytorch/pytorch/issues/87745.
    @unittest.skipIf(HAS_CUDA, "only support cpu conv2d unary test")
    def test_conv2d_unary(self):
        test_memory_format = [torch.contiguous_format, torch.channels_last]
        options = itertools.product(
            unary_list,
            [True, False],
            [1, 3],
            [1, 2],
            [1, 4],
            ["same", 0],
            test_memory_format,
        )

        for (
            unary_fn,
            bias,
            kernel_size,
            dilation,
            groups,
            padding,
            memory_format,
        ) in options:
            oC = 32 * groups
            iC = 3 * groups
            x_shape = (1, iC, 112, 112)
            mod = torch.nn.Sequential(
                torch.nn.Conv2d(
                    iC,
                    oC,
                    kernel_size=kernel_size,
                    padding=padding,
                    dilation=dilation,
                    groups=groups,
                    bias=bias,
                ),
                unary_fn,
            ).eval()

            # TODO: add bf16 test for cpu path?
            # TODO: this test fails when requires_grad=False
            v = (
                torch.randn(x_shape, dtype=torch.float32, requires_grad=True)
                .add(1)
                .to(memory_format=memory_format)
            )
            with torch.no_grad():
                self.common(
                    mod,
                    (v,),
                )

    # For gpu path, there has a accurcy issue,
    # see https://github.com/pytorch/pytorch/issues/87745.
    @unittest.skipIf(HAS_CUDA, "only support cpu conv2d binary test")
    def test_conv2d_binary(self):
        class M(torch.nn.Module):
            def __init__(
                self,
                binary_fn,
                unary_fn,
                in_channels,
                out_channels,
                dilation,
                groups,
                padding,
                bias,
                **kwargs,
            ):
                super(M, self).__init__()
                self.conv1 = torch.nn.Conv2d(
                    in_channels,
                    out_channels,
                    dilation=dilation,
                    groups=groups,
                    padding=padding,
                    bias=bias,
                    **kwargs,
                )
                self.conv2 = torch.nn.Sequential(
                    torch.nn.Conv2d(
                        in_channels,
                        out_channels,
                        dilation=dilation,
                        groups=groups,
                        padding=padding,
                        bias=bias,
                        **kwargs,
                    )
                )
                self.binary_fn = binary_fn
                self.unary_fn = unary_fn

            def forward(self, x):
                x1 = self.conv1(x)
                x2 = self.conv2(x)
                return self.unary_fn(self.binary_fn(x1, x2))

        test_memory_format = [torch.contiguous_format, torch.channels_last]
        options = itertools.product(
            binary_list,
            unary_list[:2],
            [True, False],
            [1, 3],
            [1, 2],
            [1, 4],
            ["same", 0],
            test_memory_format,
        )

        for (
            binary_fn,
            unary_fn,
            bias,
            kernel_size,
            dilation,
            groups,
            padding,
            memory_format,
        ) in options:
            oC = 32 * groups
            iC = 3 * groups
            x_shape = (1, iC, 112, 112)
            mod = M(
                binary_fn,
                unary_fn,
                iC,
                oC,
                dilation,
                groups,
                padding,
                bias,
                kernel_size=kernel_size,
            ).eval()
            mod = mod.to(memory_format=memory_format)
            # TODO: add bf16 test
            v = torch.randn(x_shape, dtype=torch.float32).to(
                memory_format=memory_format
            )
            with torch.no_grad():
                self.common(
                    mod,
                    (v,),
                )

    def test_linear_packed(self):
        options = itertools.product([[2, 3, 10], [2, 10]], [True, False])
        for input_shape, bias in options:
            mod = torch.nn.Sequential(
                torch.nn.Linear(input_shape[-1], 30, bias=bias)
            ).eval()

            v = torch.randn(input_shape)
            with torch.no_grad():
                self.common(
                    mod,
                    (v,),
                )

    def test_linear_unary(self):
        options = itertools.product(unary_list, [[2, 3, 10], [2, 10]], [True, False])
        dtype = torch.bfloat16
        if has_bf16_support():
            for eltwise_fn, input_shape, bias in options:
                mod = torch.nn.Sequential(
                    torch.nn.Linear(input_shape[-1], 30, bias=bias), eltwise_fn
                ).eval()

                # only fuse for linear when the dtype is bf16
                mod = mod.to(dtype)
                v = torch.randn(input_shape).to(dtype)
                with torch.no_grad():
                    self.common(
                        mod,
                        (v,),
                    )

    def test_linear_binary(self):
        class M(torch.nn.Module):
            def __init__(self, eltwise_fn, in_channels, out_channels, bias, **kwargs):
                super(M, self).__init__()
                self.linear = torch.nn.Linear(
                    in_channels, out_channels, bias=bias, **kwargs
                )
                self.eltwise = eltwise_fn

            def forward(self, x, y):
                x = self.linear(x)
                x = self.eltwise(x, y)
                return x

        options = itertools.product(binary_list, [[2, 3, 10], [2, 10]], [True, False])
        dtype = torch.bfloat16
        out_feature = 30
        if has_bf16_support():
            for binary_ops, input_shape, bias in options:
                mod = M(binary_ops, input_shape[-1], out_feature, bias).eval()

                # only fuse for linear when the dtype is bf16
                mod = mod.to(dtype)
                v = torch.randn(input_shape).to(dtype)
                other = torch.randn(input_shape[:-1] + [out_feature]).to(dtype)
                with torch.no_grad():
                    self.common(mod, (v, other), atol=2e-3, rtol=0.016)

    def test_gather1(self):
        def fn(a, b):
            return (
                torch.gather(a.expand([4, 5, 10, 6]), 3, b + 1),
                torch.gather(a.expand([4, 5, 10, 6]), -1, b + 1),
            )

        self.common(
            fn,
            (
                torch.randn([1, 1, 10, 6]),
                torch.randint(5, [4, 5, 10, 1], dtype=torch.int64),
            ),
        )

    def test_gather2(self):
        # 0d tensor
        def fn(a, b):
            return torch.gather(a, 0, b) + torch.gather(a, -1, b)

        x = torch.tensor(123)
        y = torch.tensor(0)
        self.assertEqual(fn(x, y), x + x)

    def test_slice1(self):
        def fn(a):
            return (
                a[:, :10, 0] + a[:, 10:, 0],
                (a + 1)[:, :10, 0] + (a + 1)[:, 10:, 0],
            )

        self.common(
            fn,
            (torch.randn([2, 20, 2]),),
        )

    def test_slice2(self):
        def fn(a):
            return (
                a[:-1, ::2, -1] + a[-1:, 1::2, -2],
                (a + 1)[:-1, ::2, -1] + (a + 2)[-1:, 1::2, -2],
            )

        self.common(
            fn,
            (torch.randn([2, 20, 2]),),
        )

    def test_split_with_sizes(self):
        def fn(a, sizes):
            return [t + 1.0 for t in torch.split(a * 2.0, sizes, -1)]

        self.common(fn, (torch.randn(2, 2, 10), [3, 3, 4]))
        self.common(fn, (torch.randn(2, 2, 10), [4, 3, 3]))
        self.common(fn, (torch.randn(2, 2, 10), [1, 2, 3, 4]))

    def test_split(self):
        def fn(a):
            t = torch.split(a, 3, -1)
            return (t[0], t[1], t[2], t[3])

        def fn2(a):
            return fn(a + 1)

        self.common(
            fn,
            (torch.randn([2, 2, 10]),),
        )

        self.common(
            fn2,
            (torch.randn([2, 2, 10]),),
        )

    def test_to_dtype(self):
        def fn(a, b):
            return (
                aten._to_copy(a, dtype=6),
                aten._to_copy(b + 1, dtype=6),
                aten.to(b, torch.float64),
                aten.to(b, torch.bool),
            )

        self.common(
            fn,
            (
                torch.randn([2, 2, 10]),
                torch.randn([2, 2, 10], dtype=torch.float64),
            ),
        )

    @requires_cuda()
    def test_to_device(self):
        def fn(a):
            if a.device.type == "cpu":
                return aten._to_copy(a, device=torch.device("cuda"), dtype=6, layout=0)
            else:
                return aten._to_copy(a, device=torch.device("cpu"), dtype=6, layout=0)

        self.common(
            fn,
            (torch.randn([2, 2, 10]),),
        )

    @requires_cuda()
    def test_to_device_constant(self):
        def fn(a):
            d1 = a.device.type
            if d1 == "cpu":
                d2 = "cuda"
            else:
                d2 = "cpu"

            const1 = torch.as_tensor(list(range(64)), device=d2)
            return (
                torch.arange(10, device=d2).to(d1) + a,
                const1.to(d1),
                (const1 + 1).to(d1),
            )

        self.common(
            fn,
            (torch.randn([10]),),
        )

    @requires_cuda()
    def test_multi_device(self):
        def fn(x):
            x = x + 1
            x = x + 2
            x = x.cuda()
            x = x + 3
            x = x + 4
            x = x.cpu()
            x = x + 5
            x = x + 6
            x = x.cuda()
            x = x + 7
            x = x + 8
            x = x.cpu()
            x = x + 9
            x = x + 10
            return x

        self.common(
            fn,
            (torch.randn([2, 2, 10]),),
            check_lowp=False,  # cpu doesn't understand fp16, and there are explicit .cpu() calls
        )

    def test_unbind(self):
        def fn(a):
            return torch.unbind(a), torch.unbind(a, -1)

        self.common(
            fn,
            (torch.randn([4, 4, 4]),),
        )

    def test_convolution1(self):
        m = torch.nn.Sequential(
            torch.nn.Conv2d(5, 6, [3, 3]),
            torch.nn.ReLU(),
            ToTuple(),
        )

        self.common(
            m,
            (torch.randn([2, 5, 16, 16]),),
            # Mismatched elements: 10 / 2352 (0.4%)
            # Greatest absolute difference: 5.7220458984375e-05 at index (0, 3, 12, 12) (up to 1e-05 allowed)
            # Greatest relative difference: 0.06512477175897748 at index (0, 4, 11, 9) (up to 0.001 allowed)
            atol=6e-5,
            rtol=0.001,
        )

    def test_convolution2(self):
        def fn(x, w, b):
            # transposed conv
            return (aten.convolution(x, w, b, [4], [0], [1], True, [0], 1),)

        self.common(
            fn,
            (
                torch.randn([2, 32, 90]),
                torch.randn([32, 16, 8]),
                torch.randn([16]),
            ),
            check_lowp=False,
        )

    @unittest.skipIf(HAS_CUDA, "only support cpu channels_last")
    def test_conv2d_channels_last(self):
        m = torch.nn.Sequential(
            torch.nn.Conv2d(3, 3, 1, 1),
            ToTuple(),
        )
        # only weight is channels_last
        self.common(
            m.to(memory_format=torch.channels_last),
            (torch.randn([2, 3, 16, 16]),),
            check_lowp=False,
        )
        # only activation is channels_last
        self.common(
            m,
            (torch.randn([2, 3, 16, 16]).to(memory_format=torch.channels_last),),
            check_lowp=False,
        )
        # activation and weight are all channels_last
        self.common(
            m.to(memory_format=torch.channels_last),
            (torch.randn([2, 3, 16, 16]).to(memory_format=torch.channels_last),),
            check_lowp=False,
        )

    def test_conv2d_backward_channels_last(self):
        def fn(grad_output, inp, weight):
            convolution_backward_8 = torch.ops.aten.convolution_backward.default(
                grad_output,
                inp,
                weight,
                [320],
                [1, 1],
                [0, 0],
                [1, 1],
                False,
                [0, 0],
                1,
                [True, True, True],
            )
            return convolution_backward_8

        # only weight is channels_last
        self.common(
            fn,
            (
                torch.randn([2, 320, 8, 8]),
                torch.randn([2, 2048, 8, 8]),
                torch.randn([320, 2048, 1, 1]).to(memory_format=torch.channels_last),
            ),
            check_lowp=False,
        )

    @unittest.skipIf(HAS_CUDA, "only support cpu channels_last")
    def test_conv3d_channels_last(self):
        m = torch.nn.Sequential(
            torch.nn.Conv3d(3, 3, 1, 1),
            ToTuple(),
        )
        # only weight is channels_last
        self.common(
            m.to(memory_format=torch.channels_last_3d),
            (torch.randn([2, 3, 16, 16, 16]),),
        )
        # only activation is channels_last
        self.common(
            m,
            (torch.randn([2, 3, 16, 16, 16]).to(memory_format=torch.channels_last_3d),),
        )
        # activation and weight are all channels_last
        self.common(
            m.to(memory_format=torch.channels_last_3d),
            (torch.randn([2, 3, 16, 16, 16]).to(memory_format=torch.channels_last_3d),),
        )

    def test_adaptive_avg_pool2d1(self):
        def fn(x):
            return aten._adaptive_avg_pool2d(x, (6, 6)), aten._adaptive_avg_pool2d(
                x + 1, (2, 5)
            )

        self.common(
            fn,
            (torch.randn(2, 4, 16, 16),),
            check_lowp=False,
        )

        # lowering to avg_pool2d case
        self.common(
            fn,
            (torch.randn(2, 4, 3, 3),),
        )

        # no-op case
        self.common(
            fn,
            (torch.randn(2, 4, 6, 6),),
        )

    def test_adaptive_avg_pool2d2(self):
        # Big kernel size, use fallback
        def fn(x):
            return aten._adaptive_avg_pool2d(x, (4, 4))

        torch._inductor.metrics.generated_kernel_count = 0
        self.common(
            fn,
            (torch.randn(2, 4, 21, 21),),
            check_lowp=False,
        )
        self.assertEqual(torch._inductor.metrics.generated_kernel_count, 0)

    def test_max_pool2d1(self):
        def fn(x):
            return aten.max_pool2d_with_indices(x, [3, 3], [2, 2])

        self.common(
            fn,
            (torch.randn(2, 4, 16, 16),),
        )

    def test_max_pool2d2(self):
        def fn(x):
            return aten.max_pool2d_with_indices(x, [3, 3], [2, 2])

        self.common(
            fn,
            (torch.randn([16, 64, 55, 55]),),
        )

    def test_max_pool2d3(self):
        def fn(x):
            # with padding
            return aten.max_pool2d_with_indices(x, [3, 3], [2, 2], [1, 1])

        self.common(
            fn,
            (-torch.arange(1 * 8 * 8, dtype=torch.float32).view(1, 1, 8, 8),),
        )

    def test_max_pool2d4(self):
        def fn(x):
            # with padding
            return aten.max_pool2d_with_indices(x, [3, 3], [2, 2], [0, 0], [1, 1], True)

        self.common(
            fn,
            (torch.randn([2, 8, 111, 111]),),
        )

    def test_max_pool2d5(self):
        def fn(x):
            return aten.max_pool2d_with_indices(x, [3, 3], [])

        self.common(
            fn,
            (torch.randn([16, 64, 55, 55]),),
        )

    def test_max_pool2d6(self):
        # Too big kernel size, use fallback
        def fn(x):
            return aten.max_pool2d_with_indices(x, [13, 13], [])

        torch._inductor.metrics.generated_kernel_count = 0
        self.common(
            fn,
            (torch.randn([16, 64, 55, 55]),),
        )
        self.assertEqual(torch._inductor.metrics.generated_kernel_count, 0)

    def test_avg_pool2d1(self):
        def fn(x):
            return aten.avg_pool2d(x, [3, 3], [2, 2])

        self.common(
            fn,
            (torch.randn(2, 4, 16, 16),),
        )

    def test_avg_pool2d2(self):
        def fn(x):
            return aten.avg_pool2d(x, [3, 3], [2, 2])

        self.common(
            fn,
            (torch.randn([16, 64, 55, 55]),),
        )

    def test_avg_pool2d3(self):
        def fn(x):
            return aten.avg_pool2d(x, [3, 3], [2, 2], [1, 1])

        self.common(
            fn,
            (-torch.arange(1 * 8 * 8, dtype=torch.float32).view(1, 1, 8, 8),),
        )

    def test_avg_pool2d4(self):
        def fn(x):
            return aten.avg_pool2d(x, [3, 3], [2, 2], [0, 0], True)

        self.common(
            fn,
            (torch.randn([2, 8, 111, 111]),),
        )

    def test_avg_pool2d5(self):
        def fn(x):
            return aten.avg_pool2d(x, [3, 3], [2, 2], [1, 1], count_include_pad=False)

        self.common(
            fn,
            (-torch.arange(1 * 8 * 8, dtype=torch.float32).view(1, 1, 8, 8),),
        )

    def test_avg_pool2d6(self):
        def fn(x):
            return aten.avg_pool2d(x, [3, 3], [2, 2], [1, 1], divisor_override=3)

        self.common(
            fn,
            (-torch.arange(1 * 8 * 8, dtype=torch.float32).view(1, 1, 8, 8),),
        )

    def test_avg_pool2d7(self):
        # Large kernel size, use fallback
        def fn(x):
            return aten.avg_pool2d(x, [13, 13], [1, 1], [0, 0])

        torch._inductor.metrics.generated_kernel_count = 0
        self.common(
            fn,
            (-torch.arange(1 * 24 * 24, dtype=torch.float32).view(1, 1, 24, 24),),
        )
        self.assertEqual(torch._inductor.metrics.generated_kernel_count, 0)

    def test_alexnet_prefix(self):
        def forward(arg6, arg7, arg16):
            convolution = torch.ops.aten.convolution(
                arg16, arg7, arg6, [4, 4], [2, 2], [1, 1], False, [0, 0], 1
            )
            relu = torch.ops.aten.relu(convolution)
            max_pool2d_with_indices = torch.ops.aten.max_pool2d_with_indices(
                relu, [3, 3], [2, 2]
            )
            getitem = max_pool2d_with_indices[0]
            return (getitem,)

        self.common(
            forward,
            (
                rand_strided((64,), (1,), torch.float32, "cpu"),
                rand_strided((64, 3, 11, 11), (363, 121, 11, 1), torch.float32, "cpu"),
                rand_strided(
                    (16, 3, 224, 224), (150528, 50176, 224, 1), torch.float32, "cpu"
                ),
            ),
            # Mismatched elements: 127 / 746496 (0.0%)
            # Greatest absolute difference: 0.0009765625 at index (1, 62, 7, 16) (up to 1e-05 allowed)
            # Greatest relative difference: 0.05187467899332306 at index (14, 18, 11, 0) (up to 0.001 allowed)
            atol=1e-3,
            rtol=0.001,
        )

    def test_elu(self):
        def fn(x):
            return aten.elu(x, 1.6732632423543772, 1.0507009873554805) + 2, aten.elu(
                x + 1, 2, 3, 4
            )

        self.common(
            fn,
            (torch.randn([16, 16]),),
        )

    def test_tanh(self):
        def fn(x):
            return aten.tanh(x) + 2, aten.tanh(x + 1)

        self.common(
            fn,
            (torch.randn([16, 16]),),
        )

    def test_lgamma(self):
        def fn(x):
            return aten.lgamma(x) + 2, aten.cos(x + 1)

        self.common(
            fn,
            (torch.randn([16, 16]),),
        )

    def test_cos(self):
        def fn(x):
            return aten.cos(x) + 2, aten.cos(x + 1)

        self.common(
            fn,
            (torch.randn([16, 16]),),
        )

    def test_sin(self):
        def fn(x):
            return aten.sin(x) + 2, aten.sin(x + 1)

        self.common(
            fn,
            (torch.randn([16, 16]),),
        )

    def test_repeat(self):
        def fn(x):
            return (
                x.repeat(2, 2, 3, 1),
                x.repeat(8, 1, 1, 1),
                x.repeat(2, 1, 1, 1, 1, 1),
            )

        self.common(
            fn,
            (torch.randn([1, 2, 4, 8]),),
        )

    def test_embedding(self):
        m = torch.nn.Sequential(
            torch.nn.Embedding(10, 4, padding_idx=0),
            torch.nn.ReLU(),
            ToTuple(),
        )

        self.common(
            m,
            (torch.randint(10, [2, 8]),),
        )

    def test_mean(self):
        def fn(x):
            return (
                x.mean(),
                x.mean(-1),
                torch.mean(x, -2, keepdim=True),
                x.mean([0, 1]),
            )

        self.common(
            fn,
            (torch.randn([1, 2, 4, 8]),),
        )

    def test_var_mean(self):
        def fn(x):
            return (
                *torch.var_mean(x, -1),
                *torch.var_mean(x, [1, 3]),
            )

        self.common(
            fn,
            (torch.randn([1, 2, 4, 8]),),
        )

    @patch.object(config, "pick_loop_orders", True)
    def test_transposed_propagates(self):
        @torch._dynamo.optimize("inductor", nopython=True)
        def fn(x, y):
            return x + y

        a = torch.randn(1, 4, 4, 4, device=self.device).permute(0, 2, 3, 1)
        b = torch.randn(4, 4, 4, device=self.device).permute(1, 2, 0)
        c = fn(a, b)
        self.assertEqual(a.stride(), c.stride())
        self.assertEqual(c.stride()[2], 1)

    @requires_cuda()
    @patch.object(config.triton, "convolution", "triton")
    @patch.object(config.triton, "dense_indexing", "True")
    def test_triton_conv(self):
        @torch._dynamo.optimize("inductor", nopython=True)
        def triton_conv(
            x,
            w,
            bias,
            stride,
            padding,
            dilation,
            groups,
        ):
            y = torch.conv2d(x, w, bias, stride, padding, dilation, groups)
            return y

        stride, padding, dilation, groups = (1, 1), (0, 0), (1, 1), 1
        dtype = torch.float32
        x = torch.randn((32, 128, 32, 32), dtype=dtype, device=self.device)
        w = torch.randn((32, 128, 1, 1), dtype=dtype, device=self.device)
        bias = torch.randn((32), dtype=dtype, device=self.device)

        y = triton_conv(x, w, bias, stride, padding, dilation, groups)
        y_correct = torch.conv2d(x, w, bias, stride, padding, dilation, groups)
        self.assertTrue(same(y, y_correct, cos_similarity=True, tol=0.1))

    @requires_cuda()
    @patch.object(config.triton, "convolution", "autotune")
    @patch.object(config.triton, "dense_indexing", "True")
    def test_conv_autotune(self):
        @torch._dynamo.optimize("inductor", nopython=True)
        def triton_conv(
            x,
            w,
            bias,
            stride,
            padding,
            dilation,
            groups,
        ):
            y = torch.conv2d(x, w, bias, stride, padding, dilation, groups)
            return y

        stride, padding, dilation, groups = (1, 1), (0, 0), (1, 1), 1
        dtype = torch.float32
        x = torch.randn((32, 128, 32, 32), dtype=dtype, device=self.device)
        w = torch.randn((32, 128, 1, 1), dtype=dtype, device=self.device)
        bias = torch.randn((32), dtype=dtype, device=self.device)

        y = triton_conv(x, w, bias, stride, padding, dilation, groups)
        y_correct = torch.conv2d(x, w, bias, stride, padding, dilation, groups)
        self.assertTrue(same(y, y_correct, cos_similarity=True, tol=0.1))

    @patch.object(config.triton, "mm", "triton")
    def test_triton_mm2(self):
        @torch._dynamo.optimize("inductor", nopython=True)
        def fn(x, y):
            return torch.relu(torch.mm(x, y))

        N = 1024
        a = torch.randn([N, N], device=self.device, dtype=torch.float32)
        b = torch.randn([N, N], device=self.device, dtype=torch.float32)
        c1 = torch.relu(torch.mm(a, b))
        torch._inductor.metrics.reset()
        c = fn(a, b)
        assert torch.allclose(c1, c, atol=1e-3, rtol=1e-3)
        if self.device == "cuda":
            assert torch._inductor.metrics.generated_kernel_count == 1

    def test_std(self):
        def fn(x):
            return (
                torch.var(x, True),
                torch.var(x, False),
                torch.var(x, -1, True),
                torch.var(x, -1, False),
                torch.std(x, False),
                torch.std(x, [0, 1], True),
                torch.std(x, [0, 1], False),
                torch.std(x, -2, True, keepdim=True),
            )

        self.common(
            fn,
            (torch.randn([2, 4, 4, 8]),),
        )

    def test_embedding_bag(self):
        def fn(w, i, o):
            return aten._embedding_bag(w, i, o, False, 0, False, None)

        self.common(
            fn,
            (torch.randn([10, 4]), torch.randint(10, [8]), torch.tensor([0, 2, 6])),
        )

    def test_batch_norm_2d(self):
        m = torch.nn.Sequential(
            torch.nn.BatchNorm2d(10),
            torch.nn.ReLU(),
        )
        m.eval()
        self.common(m, (torch.randn([2, 10, 8, 8]),), check_lowp=False)
        self.common(
            m,
            (torch.randn([3, 10, 16, 16]),),
            check_lowp=False,  # too painful to match types of bn model
        )

    def test_layer_norm(self):
        m = torch.nn.Sequential(
            torch.nn.LayerNorm(32),
            torch.nn.ReLU(),
        )
        m.eval()
        self.common(m, (torch.randn([16, 32]),), check_lowp=False)
        if self.device != "cpu":
            self.assertEqual(torch._inductor.metrics.generated_kernel_count, 1)

    def test_transpose_add(self):
        def fn(a, b):
            return a.t() + b

        self.common(
            fn, (torch.randn([16, 32]), torch.randn([32, 16])), check_lowp=False
        )
        if self.device != "cpu":
            self.assertEqual(torch._inductor.metrics.generated_kernel_count, 1)

    def test_softmax_one_kernel(self):
        def fn(x):
            dim = 1
            x_max = torch.amax(x, dim, keepdim=True)
            unnormalized = torch.exp(x * x_max)
            result = unnormalized / torch.sum(unnormalized, dim, keepdim=True)
            return result

        self.common(fn, (torch.randn([16, 32]),), check_lowp=False)
        if self.device != "cpu":
            self.assertEqual(torch._inductor.metrics.generated_kernel_count, 1)

    def test_cauchy(self):
        def fn(x, y):
            return torch.sum(1 / (torch.unsqueeze(x, -1) - y))

        self.common(
            fn,
            (
                torch.randn(32),
                torch.randn(32),
            ),
            # Absolute difference: 0.0003662109375 (up to 0.0001 allowed)
            # Relative difference: 1.8804297408767818e-05 (up to 1e-05 allowed)
            atol=5 * 1e-4,
            rtol=5 * 1e-5,
            check_lowp=False,
        )
        if self.device != "cpu":
            self.assertEqual(torch._inductor.metrics.generated_kernel_count, 1)

    def test_gather_scatter(self):
        def fn(node_feat, edge_index):
            src_node_feat = node_feat[edge_index[0]]
            dst_node_feat = node_feat[edge_index[1]]
            edge_feat = src_node_feat - dst_node_feat + 1
            new_node_feat = torch.zeros_like(node_feat)
            new_node_feat.scatter_add_(
                0, edge_index[1].unsqueeze(-1).expand_as(edge_feat), edge_feat
            )
            return new_node_feat

        num_nodes = 16
        num_features = 32
        node_feat = torch.randn(num_nodes, num_features)
        edge_index = torch.randint(0, num_nodes, size=(2, num_nodes * 5))
        self.common(
            fn,
            (
                node_feat,
                edge_index,
            ),
            check_lowp=False,
        )
        if self.device != "cpu":
            self.assertEqual(torch._inductor.metrics.generated_kernel_count, 2)

    @patch.object(torch._inductor.config, "max_fusion_size", 1)
    def test_no_mega_fusion_during_lowering(self):
        n = 50

        def fn(*args):
            x = args[0]
            for i in range(n):
                x = torch.add(x, args[i])
            return x

        self.common(
            fn,
            [torch.randn(64) for _ in range(n)],
            check_lowp=False,
        )
        print("-->", torch._inductor.metrics.generated_kernel_count)
        if self.device != "cpu":
            self.assertTrue(torch._inductor.metrics.generated_kernel_count > 1)

    def test_move_arange(self):
        def fn(x):
            return torch.arange(len(x), device="cpu").to(x.device) + x

        self.common(fn, (torch.randn([32]),), check_lowp=False)
        # if we have a copy there will be more than 1 kernel
        self.assertEqual(torch._inductor.metrics.generated_kernel_count, 1)

    def test_leaky_relu(self):
        def fn(x):
            return aten.leaky_relu(x, 0.2) + 2, aten.leaky_relu(x + 1)

        self.common(
            fn,
            (torch.randn([16, 16]),),
        )

    def test_gelu(self):
        def fn(x):
            return aten.gelu(x) + 2, aten.gelu(x + 1)

        self.common(
            fn,
            (torch.randn([16, 16]),),
        )

    def test_clone(self):
        def fn(x):
            return aten.clone(x) + 2, aten.clone(x + 1)

        self.common(
            fn,
            (torch.randn([16, 16]),),
        )

    def test_masked_fill(self):
        def fn(mask, value):
            return aten.masked_fill(value, mask, -10000.0) + 2, aten.masked_fill(
                value / 2.0, torch.logical_not(mask), 667
            )

        self.common(
            fn,
            (
                torch.randint(0, 1, [1, 16], dtype=torch.bool),
                torch.randn([16, 16]),
            ),
        )

    def test_masked_fill_promotion(self):
        def fn(mask, value):
            return aten.masked_fill(value, mask, torch.tensor(3.5))

        opt_fn = torch._dynamo.optimize("inductor")(fn)
        for inp in (
            torch.randn(
                [16, 16],
                dtype=torch.float16 if self.device == "cuda" else torch.float32,
                device=self.device,
            ),
            torch.randint(16, (16, 16), device=self.device),
        ):

            inputs = (
                torch.randint(0, 1, [1, 16], dtype=torch.bool, device=self.device),
                inp,
            )
            self.assertEqual(fn(*inputs), opt_fn(*inputs))

    def test_fill1(self):
        def fn(x):
            tmp = torch.ones_like(x)
            return tmp, aten.fill.Scalar(tmp, 2)

        self.common(
            fn,
            (torch.randn([16, 16]),),
        )

    def test_fill2(self):
        def fn(x):
            tmp = torch.ones_like(x)
            return tmp, aten.fill.Tensor(tmp, torch.tensor(3.0))

        self.common(
            fn,
            (torch.randn([16, 16]),),
        )

    def test_pow1(self):
        def fn(x):
            return [aten.pow(x, e) for e in range(-8, 9)]

        self.common(
            fn,
            (torch.randn([16, 16]),),
        )

    def test_pow2(self):
        def fn(x):
            return aten.pow(1000, x), aten.pow(x, 1000)

        self.common(
            fn,
            (torch.randn([16, 16]),),
            # Mismatched elements: 9 / 256 (3.5%)
            # Greatest absolute difference: 2.491354329061828e+28 at index (6, 6) (up to 1e-05 allowed)
            # Greatest relative difference: 2.9793410720160818e-05 at index (4, 5) (up to 1.3e-06 allowed)
            atol=1e-5,
            rtol=3e-05,
        )

    def test_pow3(self):
        # power of 0.5 is special-cased, arbitrary power would still produce triton codegen error
        def fn(x):
            z = torch.tensor(0.123, device=self.device)
            w = z + x
            return torch.pow(w, 0.5)

        opt = torch._dynamo.optimize("inductor")(fn)
        input = torch.rand(())
        self.assertTrue(same(opt(input), fn(input)))

    def test_glu(self):
        def fn(x):
            return aten.glu(x, -1), aten.glu(x, 1), aten.glu(x, 2)

        self.common(
            fn,
            (torch.randn([8, 16, 8, 8]),),
        )

    def test_cat(self):
        def fn(a):
            tmp = a * 2
            return (
                torch.cat((a, a[:, :4] + 1, a + 2), -1),
                torch.cat((tmp, tmp), 0),
                torch.cat((tmp, tmp.double()), 0),
            )

        self.common(
            fn,
            (torch.randn([8, 16]),),
        )

    def test_cat_upcasting(self):
        def fn(arg4_1, slice_7):
            cat_1 = aten.cat.default([arg4_1, slice_7], 1)
            return (cat_1,)

        self.common(
            fn,
            (
                torch.randn([8, 16], dtype=torch.float32),
                torch.randn([8, 20], dtype=torch.float16),
            ),
        )

    def test_cat_extern_kernel(self):
        def fn(x1, x2, x3, x4):
            x = torch.mm(x2, x3)
            s = torch.narrow(x, 1, 0, 100)
            x = torch.mm(s, x4)
            c = torch.cat((x, x1), 1)
            return (c,)

        self.common(
            fn,
            (
                torch.randn(256, 256),
                torch.randn(256, 1024),
                torch.randn(1024, 1600),
                torch.randn(100, 256),
            ),
            check_lowp=False,  # accuracy issues with relatively large matmuls
        )

    def test_stack(self):
        def fn(a, b):
            return torch.stack(
                [
                    a.expand(12, 16),
                    b.expand(12, 16),
                ],
                2,
            )

        self.common(fn, (torch.randn([1, 16]), torch.randn([12, 1])))

    def test_hardtanh(self):
        def fn(x):
            return F.hardtanh(x), F.hardtanh(x + 1), F.hardtanh(x - 1)

        self.common(
            fn,
            (torch.randn([64]),),
        )

    def test_hardsigmoid(self):
        def fn(x):
            return F.hardsigmoid(x), F.hardsigmoid(x + 3), F.hardsigmoid(x - 3)

        self.common(
            fn,
            (torch.randn([64]),),
        )

    def test_hardswish(self):
        def fn(x):
            return F.hardswish(x), F.hardswish(x + 3), F.hardswish(x - 3)

        self.common(
            fn,
            (torch.randn([64]),),
        )

    def test_rsqrt(self):
        def fn(x):
            return torch.rsqrt(x), torch.rsqrt(x + 1) - 2

        self.common(
            fn,
            (torch.randn([64]),),
        )

    def test_expm1(self):
        def fn(x):
            return torch.expm1(x), torch.expm1(x) * 2

        for dtype in (torch.float16, torch.float, torch.double, torch.int, torch.int64):
            self.common(
                fn,
                (torch.randn([64]).to(dtype=dtype),),
            )
            self.common(
                fn,
                (torch.arange(-1e-5, 1e-5, 1e-7).to(dtype=dtype),),
            )

    def test_log1p(self):
        def fn(x):
            return torch.log1p(x), torch.log1p(x) * 2

        for dtype in (torch.float16, torch.float, torch.double, torch.int, torch.int64):
            self.common(
                fn,
                (torch.randn([64]).to(dtype=dtype),),
            )
            self.common(
                fn,
                (torch.arange(-1e-5, 1e-5, 1e-7).to(dtype=dtype),),
            )

    def test_flip(self):
        def fn(x):
            return torch.flip(x, (-1,)), torch.flip(x, (0, 2)) - 2

        self.common(
            fn,
            (torch.randn([1, 2, 6, 6]),),
        )

    def test_signbit(self):
        def fn(x):
            return torch.signbit(x), ~torch.signbit(-x) & 1

        self.common(
            fn,
            (torch.randn([1, 2, 6, 6]),),
        )

    def test_fmod(self):
        def fn(a, b):
            return torch.fmod(a, b), torch.fmod(3.0 * a, b) - 2.0

        shape = [1, 2, 6, 6]
        self.common(fn, (torch.randn(shape), torch.randn(shape)))

    def test_fmod_zero_dim(self):
        def fn(a, b):
            return (torch.fmod(a, b),)

        self.common(
            fn,
            (
                make_tensor(10, device="cpu", dtype=torch.float32),
                make_tensor((), device="cpu", dtype=torch.float32),
            ),
        )
        self.common(
            fn,
            (
                make_tensor((), device="cpu", dtype=torch.float32),
                make_tensor(10, device="cpu", dtype=torch.float32),
            ),
        )

    def test_log2(self):
        def fn(x):
            return torch.log2(x), torch.log2(x + 1) - 2

        self.common(
            fn,
            (torch.randn([64]) + 10,),
        )

    def test_logsumexp(self):
        def fn(x):
            return torch.logsumexp(x, -1), torch.logsumexp(x, 0) - 2

        self.common(
            fn,
            (torch.randn([8, 8]) + 10,),
        )

    def test_log_fp64(self):
        def fn(x):
            return torch.log(x), torch.log2(x)

        self.common(
            fn,
            (torch.randn([1024], dtype=torch.float64) + 10,),
        )

    def test_bitwise(self):
        def fn(x, y):
            return (
                torch.bitwise_not(x),
                torch.bitwise_or(x, y),
                torch.bitwise_xor(x, y),
                torch.bitwise_and(x, y),
            )

        self.common(
            fn,
            (
                torch.randint(0, 2**30, [64], dtype=torch.int32),
                torch.randint(0, 2**30, [64], dtype=torch.int32),
            ),
        )

    def test_bitwise2(self):
        # again with bool types
        def fn(x, y):
            return (
                torch.bitwise_not(x),
                torch.bitwise_or(x, y),
                torch.bitwise_xor(x, y),
                torch.bitwise_and(x, y),
            )

        self.common(
            fn,
            (
                torch.randint(0, 2, (2, 20), dtype=torch.bool),
                torch.randint(0, 2, (2, 20), dtype=torch.bool),
            ),
        )

    def test_inf(self):
        def fn(a):
            return a + float("inf"), a + float("-inf"), a * -float("inf")

        self.common(fn, (torch.randn(8),))

    def test_remainder(self):
        def fn(a, b):
            return (
                torch.remainder(a, b),
                torch.remainder(a + 1, b - 1),
                torch.remainder(a - 1, b + 1),
            )

        self.common(fn, (torch.randn(64), torch.randn(64)))

    def test_zeros(self):
        def fn(a):
            return (
                a + 1,
                torch.zeros(
                    (1, 8, 64, 64),
                    dtype=torch.float32,
                    device=a.device,
                ),
                torch.zeros(
                    1,
                    8,
                    64,
                    64,
                    dtype=torch.float32,
                    device=a.device,
                ),
                torch.zeros(2, 3, names=None),
                a + torch.ones(8, device=a.device),
                torch.full((2, 3), 3.1416, device=a.device),
            )

        self.common(fn, (torch.randn(8),))

    def test_new_ones(self):
        def fn(a):
            return (
                aten.new_ones(
                    a, [], device=a.device, dtype=6, layout=0, pin_memory=False
                ),
                aten.new_zeros(
                    a, [], device=a.device, dtype=6, layout=0, pin_memory=False
                ),
            )

        self.common(fn, (torch.randn(8),))

    def test_full_like(self):
        def fn(a):
            return torch.full_like(a, 7.777) - 1

        self.common(fn, (torch.randn(8),))

    def test_index1(self):
        def fn(a, b, c):
            return aten.index(a, [b, c])

        self.common(
            fn,
            (
                torch.randn(8, 8, 12),
                torch.tensor([0, 0, 2, 2], dtype=torch.int64),
                torch.tensor([3, 4, 4, 3], dtype=torch.int64),
            ),
        )
        self.common(
            fn,
            (
                torch.randn(8, 8, 12),
                torch.tensor([[0, 0, 2, 2]], dtype=torch.int64),
                torch.tensor([[3], [4], [4], [3]], dtype=torch.int64),
            ),
        )

    def test_index2(self):
        def fn(a, b):
            return (
                aten.index(a, [b]),
                aten.index(a, [None, b]),
            )

        self.common(
            fn,
            (
                torch.randn(8, 8, 8),
                torch.tensor([[0, 0, 2, 2]], dtype=torch.int64),
            ),
        )

    def test_index3(self):
        def fn(x, ia, ib):
            return (x[:, ia, None, ib, 0],)

        self.common(
            fn,
            (
                torch.randn(3, 4, 4, 4, 3),
                torch.tensor([0, 2, 1], dtype=torch.int64),
                torch.tensor([0, 2, 1], dtype=torch.int64),
            ),
        )

    def test_index_select(self):
        def fn(a, b):
            return (
                torch.index_select(a, 0, b),
                torch.index_select(a, 1, b),
                torch.index_select(torch.index_select(a, 2, b), 1, b),
            )

        for ind_dtype in (torch.int32, torch.int64):
            self.common(
                fn,
                (
                    torch.randn(8, 8, 8),
                    torch.tensor([0, 0, 2, 1], dtype=ind_dtype),
                ),
            )

    def test_cudnn_rnn(self):
        if self.device == "cpu":
            raise unittest.SkipTest("requires CUDA")

        def fn(
            a0,
            b0,
            b1,
            b2,
            b3,
            b4,
            b5,
            b6,
            b7,
            b8,
            b9,
            b10,
            b11,
            b12,
            b13,
            b14,
            b15,
            a3,
            a4,
            a5,
        ):
            a1 = [
                b0,
                b1,
                b2,
                b3,
                b4,
                b5,
                b6,
                b7,
                b8,
                b9,
                b10,
                b11,
                b12,
                b13,
                b14,
                b15,
            ]
            return aten._cudnn_rnn(
                a0,
                a1,
                4,
                a3,
                a4,
                a5,
                2,
                2048,
                0,
                2,
                False,
                0.0,
                False,
                True,
                [],
                None,
            )

        self.common(
            fn,
            (
                torch.randn([92, 8, 2048]),
                torch.randn([8192, 2048]),
                torch.randn([8192, 2048]),
                torch.randn([8192]),
                torch.randn([8192]),
                torch.randn([8192, 2048]),
                torch.randn([8192, 2048]),
                torch.randn([8192]),
                torch.randn([8192]),
                torch.randn([8192, 4096]),
                torch.randn([8192, 2048]),
                torch.randn([8192]),
                torch.randn([8192]),
                torch.randn([8192, 4096]),
                torch.randn([8192, 2048]),
                torch.randn([8192]),
                torch.randn([8192]),
                torch.randn([167837696]),
                torch.randn([4, 8, 2048]),
                torch.randn([4, 8, 2048]),
            ),
            check_lowp=False,  # difference in rnn is too large between half and float inputs
        )

    def test_upsample_nearest1d(self):
        def fn(a):
            return (
                aten.upsample_nearest1d(a, [74], None),
                aten.upsample_nearest1d(a, [70], None),
                aten.upsample_nearest1d(a, [45], None),
                aten.upsample_nearest1d(a, [36], None),
                aten.upsample_nearest1d(a, None, [2.0]),
            )

        self.common(fn, (torch.randn([2, 4, 37]),))

    def test_upsample_nearest2d(self):
        def fn(a):
            return (
                aten.upsample_nearest2d(a, [74, 76]),
                aten.upsample_nearest2d(a, [70, 75]),
                aten.upsample_nearest2d(a, [45, 74]),
                aten.upsample_nearest2d(a, [36, 39]),
                aten.upsample_nearest2d(a, None, [2.0, 2.0]),
            )

        self.common(fn, (torch.randn([2, 4, 37, 38]),))

    def test_upsample_nearest3d(self):
        def fn(a):
            return (
                aten.upsample_nearest3d(a, [74, 76, 78], None),
                aten.upsample_nearest3d(a, [70, 75, 80], None),
                aten.upsample_nearest3d(a, [45, 74, 103], None),
                aten.upsample_nearest3d(a, [36, 39, 40], None),
                aten.upsample_nearest3d(a, None, [2.0, 2.0, 2.0]),
            )

        self.common(fn, (torch.randn([2, 4, 37, 38, 39]),))

    def test_upsample_nearest2d_backward(self):
        func = torch.ops.aten.upsample_nearest2d_backward

        def fn(a):
            return (
                func(a, output_size=[6, 12], input_size=[3, 3, 3, 6]),
                func(a, output_size=[6, 12], input_size=[3, 3, 4, 5]),
                func(a, output_size=[6, 12], input_size=[3, 3, 2, 8]),
                func(a, output_size=[6, 12], input_size=[3, 3, 2, 8]),
                func(a, output_size=[6, 12], input_size=[3, 3, 4, 7]),
            )

        self.common(fn, (torch.randn([3, 3, 6, 12]),))

    def test_upsample_bilinear2d_a(self):
        def fn(a):
            return (
                aten.upsample_bilinear2d(a, [45, 45], False, None),
                aten.upsample_bilinear2d(a, None, True, [2.0, 2.0]),
            )

        self.common(fn, (torch.randn([2, 4, 37, 38]),))

    def test_upsample_bilinear2d_b(self):
        def fn(a):
            return aten.upsample_bilinear2d(a, None, True, [2.0, 2.0])

        self.common(
            fn,
            [
                torch.randn([1, 2, 40, 59]),
            ],
        )

    def test_reflection_pad2d(self):
        def fn(a):
            return (
                aten.reflection_pad2d(a, [1, 1, 1, 1]),
                aten.reflection_pad2d(a, [1, 2, 3, 4]),
            )

        self.common(
            fn, (torch.randint(0, 999, size=[1, 1, 8, 8], dtype=torch.float32),)
        )

    def test_reflection_pad2d_backward(self):
        def template(size, padding):
            def fn(grad_output, x):
                return aten.reflection_pad2d_backward(grad_output, x, padding)

            x = torch.randint(0, 999, size=size, dtype=torch.float32)
            result = aten.reflection_pad2d(x, padding)
            grad_output = torch.randn_like(result)

            self.common(fn, (grad_output, x))

        template([1, 1, 8, 8], [0, 0, 0, 0])
        template([1, 1, 8, 8], [1, 1, 1, 1])
        template([1, 1, 8, 8], [1, 2, 3, 4])

    def test_grid_sampler_2d(self):
        def fn(a, b):
            return (
                aten.grid_sampler_2d(a, b, 0, 0, True),
                aten.grid_sampler_2d(a, b, 0, 1, False),
            )

        self.common(
            fn,
            (
                torch.randn([4, 3, 352, 352], dtype=torch.float32),
                torch.rand([4, 352, 352, 2], dtype=torch.float32) * 2 - 1,
            ),
            check_lowp=False,
            # Mismatched elements: 154697 / 1486848 (10.4%)
            # Greatest absolute difference: 0.0001976490020751953 at index (0, 0, 101, 243) (up to 1e-05 allowed)
            # Greatest relative difference: 7.332530120481928 at index (1, 1, 258, 301) (up to 1.3e-06 allowed)
            atol=0.0002,
            rtol=1.3e-06,
        )

    def test_upsample_bicubic2d(self):
        def fn(a):
            return (
                aten.upsample_bicubic2d(a, (128, 128), True),
                aten.upsample_bicubic2d(a, (128, 256), False),
            )

        # Mismatched elements: 10 / 196608 (0.0%)
        # Greatest absolute difference: 1.3869255781173706e-05 at index (2, 1, 88, 65) (up to 1e-05 allowed)
        # Greatest relative difference: 0.0033082996811011046 at index (3, 1, 88, 91) (up to 1.3e-06 allowed)
        self.common(
            fn,
            (torch.randn([4, 3, 64, 32], dtype=torch.float32),),
            atol=2e-5,
            rtol=1e-3,
        )

    def test_sort(self):
        def fn(a):
            return torch.sort(a)

        self.common(
            fn, (torch.randint(0, 999, size=[1, 1, 8, 8], dtype=torch.float32),)
        )

    def test_topk(self):
        def fn(a):
            return torch.topk(a, 2, -1)

        self.common(
            fn, (torch.randint(0, 999, size=[1, 1, 8, 8], dtype=torch.float32),)
        )

    def test_long_tensor(self):
        def fn(a):
            return (
                torch.LongTensor([294]).to(a.device) - a,
                torch.as_tensor([295]).to(a.device) + a,
            )

        self.common(fn, (torch.randint(0, 999, size=[8, 8]),))

    def test_constant_pad_1d(self):
        def fn(a):
            return (
                aten.constant_pad_nd(a, [0, 1], 6.0),
                aten.constant_pad_nd(a, [2, 3], 99.0),
            )

        self.common(fn, (torch.randint(0, 999, size=[2, 16, 31], dtype=torch.float32),))

    def test_constant_pad_2d(self):
        def fn(a):
            return (
                aten.constant_pad_nd(a, [1, 1, 1, 1], 6.0),
                aten.constant_pad_nd(a, [1, 2, 3, 4], 99.0),
            )

        self.common(
            fn, (torch.randint(0, 999, size=[1, 1, 8, 8], dtype=torch.float32),)
        )

    def test_constant_pad_3d(self):
        def fn(a):
            return (
                aten.constant_pad_nd(a, [1, 2, 3, 4, 5, 6], 6.0),
                aten.constant_pad_nd(a, [0, 0, 3, 4, 0, 0], 6.0),
            )

        self.common(
            fn, (torch.randint(0, 999, size=[2, 4, 4, 4], dtype=torch.float32),)
        )

    def test_l1_loss(self):
        def fn(a, b):
            return torch.nn.functional.l1_loss(a, b), torch.nn.functional.mse_loss(a, b)

        self.common(
            fn,
            (
                torch.randn([2, 3, 16, 16]),
                torch.randn([2, 3, 16, 16]),
            ),
            check_lowp=False,
        )

    def test_triu(self):
        def fn(a):
            return aten.triu(a, 1), aten.triu(a, 0), aten.triu(a, 2)

        self.common(fn, (torch.randn([2, 10, 10]),))

    def test_no_op_reduction(self):
        def fn(a):
            return a.sum(-1), torch.amax(a + 1, 1, keepdim=True)

        self.common(fn, (torch.randn([8, 1, 1]),))

    def test_inplace_add(self):
        @torch._dynamo.optimize("inductor")
        def fn(x, y):
            return x.add_(y)

        inputs = (
            rand_strided((4, 4), (4, 1), device=self.device),
            rand_strided((4, 4), (4, 1), device=self.device),
        )
        inp_clone = inputs[0].clone()
        out = fn(*inputs)
        self.assertTrue(same(out, inp_clone + inputs[1]))
        self.assertTrue(out is inputs[0])

    def test_inplace_mixed_dtype_ops(self):
        @torch._dynamo.optimize("inductor")
        def fn(x, y):
            z = x + y.float()
            w = z.add_(y)
            return w.mul_(y)

        inputs = (
            rand_strided((4, 4), (4, 1), device=self.device, dtype=torch.float),
            rand_strided((4, 4), (4, 1), device=self.device, dtype=torch.double),
        )
        out = fn(*inputs)
        out_eager = (inputs[0] + inputs[1].float()).add_(inputs[1]).mul_(inputs[1])
        self.assertTrue(same(out, out_eager))

    @patch.object(config.triton, "ordered_kernel_names", True)
    @patch.object(config.triton, "descriptive_kernel_names", False)
    def test_kernel_names(self):
        @torch._dynamo.optimize("inductor")
        def fn(x):
            return 2 * x

        inputs = (rand_strided((8,), (1,), device=self.device),)
        self.assertTrue(same(fn(*inputs), 2 * inputs[0]))

    @patch.object(config.triton, "cudagraphs", True)
    def test_strided_inputs(self):
        @torch._dynamo.optimize("inductor")
        def fn(x, y):
            return x + y

        inputs = (
            rand_strided((8, 16), (32, 2), device=self.device),
            rand_strided((8, 16), (16, 1), device=self.device),
        )
        self.assertTrue(same(fn(*inputs), inputs[0] + inputs[1]))

    @patch.object(config.triton, "cudagraphs", True)
    @patch.object(functorch_config, "use_fake_tensor", True)
    def test_input_mutation1(self):
        def fn(a):
            b = a + 1
            a.copy_(b)
            c = a + 2
            return a * b / c

        arg1 = torch.randn(64, device=self.device)
        arg2 = arg1.clone()
        arg3 = torch.randn(64, device=self.device)
        arg4 = arg3.clone()
        correct1 = fn(arg1)
        correct2 = fn(arg3)
        opt_fn = torch._dynamo.optimize_assert(compile_fx)(fn)
        actual1 = opt_fn(arg2)
        actual2 = opt_fn(arg4)

        self.assertTrue(same(actual1, correct1))
        self.assertTrue(same(actual2, correct2))
        self.assertTrue(same(arg1, arg2))
        self.assertTrue(same(arg3, arg4))

    @patch.object(functorch_config, "use_fake_tensor", True)
    def test_input_mutation2(self):
        def fn(a):
            b = a + 1
            a.view(64).copy_(torch.tensor([66.0], device=a.device))
            c = a + 2
            return b, c

        # NOTE: this test fails when none of the inputs require grad.
        # That seems like an inductor bug.
        arg1 = torch.randn([1, 64], device=self.device).requires_grad_(True).add(1)
        arg2 = arg1.clone()
        correct1 = fn(arg1)
        opt_fn = torch._dynamo.optimize_assert(compile_fx)(fn)
        actual1 = opt_fn(arg2)

        self.assertTrue(same(actual1, correct1))
        self.assertTrue(same(arg1, arg2))

    @patch.object(functorch_config, "use_fake_tensor", True)
    def test_input_mutation3(self):
        def fn(a):
            a += 1
            a *= 2
            aten.sigmoid_(a)
            a = a.view(64)
            a += 3
            a *= 4
            aten.relu_(a)
            return a

        arg1 = torch.randn([1, 64], device=self.device)
        arg2 = arg1.clone()
        correct1 = fn(arg1)
        opt_fn = torch._dynamo.optimize_assert(compile_fx)(fn)
        actual1 = opt_fn(arg2)

        self.assertTrue(same(actual1, correct1))
        self.assertTrue(same(arg1, arg2))

    def test_input_mutation4(self):
        def fn(a):
            torch.relu_(a)
            return a

        arg1 = torch.randn([1, 64], device=self.device)
        arg2 = arg1.clone()
        correct1 = fn(arg1)
        opt_fn = torch._dynamo.optimize_assert(compile_fx)(fn)
        actual1 = opt_fn(arg2)

        self.assertTrue(same(actual1, correct1))
        self.assertTrue(same(arg1, arg2))

    @patch.object(functorch_config, "use_fake_tensor", True)
    def test_slice_mutation1(self):
        def fn(a):
            x = torch.zeros_like(a)
            b = x + 1
            x[:, 3] = 3.0
            c = torch.clone(x)
            x[4, :] = 4.0
            d = x + 1
            return x, b, c, d

        self.common(fn, (torch.randn([8, 8]),))

    @patch.object(functorch_config, "use_fake_tensor", True)
    def test_slice_mutation2(self):
        def fn(a):
            a[:, 20:40] = a[:, 20:40] + 1
            a[:, 2:11] = a[:, 1:10] + 2

        arg1 = torch.randn([1, 64], device=self.device)
        arg2 = arg1.clone()
        fn(arg1)
        opt_fn = torch._dynamo.optimize_assert(compile_fx)(fn)
        opt_fn(arg2)

        self.assertTrue(same(arg1, arg2))

    def test_indirect_load_broadcast(self):
        def fn(in_ptr0, in_ptr1, in_ptr2):
            return torch.gather(in_ptr1, 0, in_ptr2) + in_ptr0

        arg190 = rand_strided((32, 21), (1, 32), device=self.device, dtype=torch.int64)
        arg190.fill_(0)
        arg111 = rand_strided(
            (9521, 512), (512, 1), device=self.device, dtype=torch.float32
        )
        self.common(
            fn,
            (
                torch.randn(32, 1),
                arg111,
                arg190,
            ),
        )

    @unittest.skipIf(not has_torchvision_roi_align(), "requires torchvision")
    def test_roi_align(self):
        def fn(a, b):
            return torch.ops.torchvision.roi_align(a, b, 0.25, 7, 7, 2, False)

        self.common(fn, (torch.zeros([4, 256, 296, 304]), torch.zeros([2292, 5])))

    @requires_decomp(aten.nll_loss_forward)
    def test_nll_loss_forward(self):
        def fn(a, b):
            return aten.nll_loss_forward(a, b, None, 1, -100)

        self.common(
            fn,
            (
                torch.randn([5, 5]),
                torch.zeros([5], dtype=torch.int64),
            ),
        )

    def test_isinf(self):
        def fn(x):
            return x.isinf(), x.isnan()

        self.common(
            fn, [torch.tensor([1, float("inf"), 2, float("-inf"), float("nan")])]
        )
        self.common(
            fn,
            [
                torch.tensor(
                    [1, float("inf"), 2, float("-inf"), float("nan")],
                    dtype=torch.float64,
                )
            ],
        )

    def test_isinf2(self):
        def fn(x):
            y = torch.tensor(
                [1, float("inf"), 2, float("-inf"), float("nan")], device=self.device
            )
            return x == y

        self.common(
            fn, (torch.tensor([1, float("inf"), 2, float("-inf"), float("nan")]),)
        )

    def test_any(self):
        def fn(x):
            return (
                x.any(-1),
                x.isinf().any(),
                torch.all(x.isinf(), dim=0),
                torch.all(torch.logical_not(x.isinf())),
            )

        self.common(fn, [-torch.rand(64)])
        tmp = torch.randn(16, 8)
        tmp[1, 1] = float("inf")
        self.common(fn, [tmp])

    def test_inplace_activations(self):
        def fn(x):
            a = aten.hardswish_(x + 1)
            b = aten.hardtanh_(x + 1)
            c = aten.leaky_relu_(x + 1)
            d = aten.silu_(x + 1)
            e = aten.log1p(x + 1)
            f = aten.masked_fill_(x + 1, torch.zeros_like(x, dtype=torch.bool), 99.0)
            h = aten.masked_fill_(x + 1, torch.ones_like(x, dtype=torch.bool), 99.0)
            return (a, b, c, d, e, f, h)

        self.common(fn, [torch.randn(64) * 10])

    def test_baddbmm(self):
        def fn(a, b, c):
            return aten.baddbmm(a, b, c)

        self.common(
            fn,
            [
                torch.randn(6, 1, 100),
                torch.randn(6, 128, 64),
                torch.randn(6, 64, 100),
            ],
            # Mismatched elements: 1212 / 76800 (1.6%)
            # Greatest absolute difference: 0.001953125 at index (0, 0, 93) (up to 1e-05 allowed)
            # Greatest relative difference: 1.0 at index (3, 19, 4) (up to 0.001 allowed)
            atol=0.002,
            rtol=0.001,
        )

    @patch.object(config.triton, "max_tiles", 2)
    def test_fuse_tiled(self):
        def fn(a, b, c):
            return a + b, c + 1

        self.common(
            fn, [torch.randn(128, 1), torch.randn(1, 128), torch.randn(128, 128)]
        )

    def test_expand_as(self):
        def fn(a, b):
            return aten.expand_as(a, b), aten.expand_as(a + 1, b + 1) + 1

        self.common(
            fn,
            [
                torch.randn(6, 1, 100),
                torch.randn(6, 128, 100),
            ],
        )

    def test_index_put1(self):
        def fn(a, b, c):
            return (
                torch.index_put(a, [b], c),
                torch.index_put_(a + 1, [b + 1], c + 1) + 1,
            )

        self.common(
            fn,
            [
                torch.randn([800, 256, 7, 7]),
                torch.randperm(601),
                torch.randn([601, 256, 7, 7]),
            ],
        )
        self.common(
            fn, [torch.randn(1024, 4, 2), torch.arange(4), torch.randn(4, 1, 1)]
        )

    def test_index_put2(self):
        def fn(a, b, c):
            return torch.index_put(a, [b], c, True)

        self.common(
            fn,
            [
                torch.randn([100, 256, 7, 7]),
                torch.randint(0, 100, size=[600], dtype=torch.int64),
                torch.randn([600, 256, 7, 7]),
            ],
            # workaround for https://github.com/openai/triton/issues/558
            check_lowp=False,
        )

    def test_index_put3(self):
        def fn(a, b, c):
            torch.ops.aten.index_put_(a, (None, b, None), c)
            a1 = a + 1
            torch.ops.aten.index_put_(a1, (None, b + 1, None), c + 1)
            return (a, a1)

        self.common(
            fn,
            [
                torch.randn([1024, 4, 2]),
                torch.arange(3),
                torch.randn([1024, 1, 2]),
            ],
        )

    def test_index_put_as_masked_fill(self):
        def fn(a, b, c, d):
            a = a.clone()
            torch.ops.aten.index_put_(a, [b], c, d)
            return a

        self.common(
            fn,
            (
                torch.randn([1024, 4, 2]),
                torch.randn([1024, 4, 2]) > 0,
                torch.randn([]),
                False,
            ),
        )

        self.common(
            fn,
            (
                torch.randn([1024, 4, 2]),
                torch.randn([1024, 4, 2]) > 0,
                torch.randn([]),
                True,
            ),
        )

    def test_index_put_fallback1(self):
        def fn(a, b, c, d):
            a = a.clone()
            torch.ops.aten.index_put_(a, [b], c, d)
            return a

        self.common(
            fn,
            (
                torch.randn([3]),
                torch.as_tensor([True, True, False]),
                torch.randn([2]),
                False,
            ),
        )

        self.common(
            fn,
            (
                torch.randn([3]),
                torch.as_tensor([True, True, False]),
                torch.randn([2]),
                True,
            ),
        )

    def test_index_put_fallback2(self):
        def fn(a, b, c, d, e):
            a = a.clone()
            torch.ops.aten.index_put_(a, [None, b, c], d, e)
            return a

        self.common(
            fn,
            (
                torch.randn([1, 2, 3]),
                torch.as_tensor([0, 1]),
                torch.as_tensor([True, True, False]),
                torch.randn([]),
                False,
            ),
        )
        self.common(
            fn,
            (
                torch.randn([1, 2, 3]),
                torch.as_tensor([0, 1]),
                torch.as_tensor([True, True, False]),
                torch.randn([]),
                True,
            ),
        )

    @patch.object(config, "fallback_random", True)
    def test_bernoulli1(self):
        def fn(a):
            b = torch.empty_like(a)
            return aten.bernoulli_(b), b

        self.common(
            fn,
            [
                torch.randn([100]),
            ],
        )

    def test_bernoulli2(self):
        def fn(a):
            return aten.bernoulli(a)

        self.common(
            fn,
            [torch.tensor([1.0, 1.0, 0.0, 0.0, 1.0, 0.0, 1.0, 1.0])],
        )

    def test_narrow(self):
        def fn(x):
            return aten.narrow(x, 1, 10, 16), aten.narrow(x + 2, 0, 10, 16) + 1

        self.common(fn, [torch.randn(64, 64)])

    def test_as_strided(self):
        def fn(x):
            return (
                aten.as_strided(x, (8, 8, 64), (8 * 64, 64, 1), 0),
                aten.as_strided(x + 1, (8, 8, 64), (8 * 64, 64, 1), 0) + 2,
            )

        self.common(fn, [torch.randn(64, 64)])

    def test_as_strided_scatter(self):
        def fn(a, b):
            return aten.as_strided_scatter(
                a * 8 + 10,
                b * 2 - 4,
                size=(a.shape[0], a.shape[1] // 2),
                stride=(a.shape[1], 2),
                storage_offset=0,
            )

        self.common(fn, [torch.randn(10, 1024), torch.randn(10, 512)])

    def test_select_scatter(self):
        def fn(x, a, b):
            return (
                aten.select_scatter(x, a, 1, 0),
                aten.select_scatter(x, b, 0, 1),
            )

        self.common(
            fn,
            [
                torch.randn(8, 197, 38),
                torch.randn(8, 38),
                torch.randn(197, 38),
            ],
        )

    def test_slice_scatter(self):
        def fn(x, a):
            return (
                aten.slice_scatter(x, a, 2, 10, -10),
                aten.slice_scatter(x, a[:, :, :40], 2, 10, -10, 2),
            )

        self.common(
            fn,
            [
                torch.randn(4, 8, 100),
                torch.randn(4, 8, 80),
            ],
        )

    def test_slice_scatter2(self):
        def fn(a, b):
            return aten.slice_scatter(a, b, 0, 0, 9223372036854775807)

        self.common(
            fn,
            [
                torch.randn([8, 197, 384]),
                torch.randn([8, 197, 384]),
            ],
        )

    def test_scatter1(self):
        def fn(a, dim, index, b):
            return aten.scatter(a, dim, index, b)

        self.common(
            fn,
            [
                torch.zeros(2, 3),
                -1,
                torch.tensor([[0]]),
                torch.ones(2, 3),
            ],
        )

    def test_scatter2(self):
        if self.device == "cuda":
            raise unittest.SkipTest("unstable on sm86")

        def fn(a, dim, index, b):
            return aten.scatter.reduce(a, dim, index, b, reduce="add")

        self.common(
            fn,
            [
                torch.zeros(64, 512),
                0,
                torch.zeros((64, 512), dtype=torch.int64),
                torch.ones(64, 512),
            ],
        )

    def test_scatter3(self):
        def fn(a, dim, index, b):
            return aten.scatter(a, dim, index, b, reduce="add")

        self.common(
            fn,
            [
                torch.randn(5, 29, 13),
                2,
                torch.tensor([[[3, 5, 7, 9]]]),
                0.8,  # src can be a scalar
            ],
            # Mismatched elements: 1 / 1885 (0.1%)
            # Greatest absolute difference: 0.00018310546875 at index (0, 0, 3) (up to 1e-05 allowed)
            # Greatest relative difference: 0.0022371364653243847 at index (0, 0, 3) (up to 0.001 allowed)
            atol=2e-4,
            rtol=1e-3,
        )

    def test_scatter4(self):
        def fn(x, ind, src):
            return torch.scatter(x, 0, ind, src)

        self.common(
            fn,
            (torch.randn(196, 992), torch.randint(196, (1, 992)), torch.randn(1, 992)),
        )

    @unittest.skip("Flaky test, needs debugging")
    def test_scatter_add1(self):
        def fn(a, dim, index, b):
            return aten.scatter_add(a, dim, index, b)

        self.common(
            fn,
            [
                torch.randn(2, 3),
                0,
                torch.tensor([[0]]),
                torch.randn(2, 3),
            ],
        )

    def test_scatter_add2(self):
        def fn(a, dim, index, b):
            return aten.scatter_add(a, dim, index, b)

        self.common(
            fn,
            [
                torch.randn(2, 3),
                0,
                torch.tensor([[0, 0, 0], [1, 1, 1]]),
                torch.randn(2, 3),
            ],
        )

    def test_scatter_add3(self):
        def fn(a, dim, index, b):
            return aten.scatter_add(a, dim, index, b)

        self.common(
            fn,
            [
                torch.randn(5, 29, 13),
                2,
                torch.tensor([[[3, 5, 7, 9]]]),
                torch.randn(1, 1, 10),
            ],
        )

    def test_scatter_reduce1(self):
        def fn(a, dim, index, b):
            return aten.scatter_reduce(a, dim, index, b, "sum")

        self.common(
            fn,
            [
                torch.randn(5, 29, 13),
                2,
                torch.tensor([[[3, 5, 7, 9]]]),
                torch.randn(1, 1, 10),
            ],
        )

    def test_scatter_reduce2(self):
        def fn(a, dim, index, b):
            return aten.scatter_reduce(a, dim, index, b, "sum", include_self=False)

        self.common(
            fn,
            [
                torch.randn(2, 3),
                0,
                torch.zeros((2, 3), dtype=torch.int64),
                torch.randn(2, 3),
            ],
        )

    # issue #1150
    def test_dense_mask_index(self):
        if self.device == "cpu":
            raise unittest.SkipTest(
                "https://github.com/pytorch/torchdynamo/issues/1697"
            )

        def fn(x, y):
            y = torch.ops.aten.select.int(y, 0, 2)
            z = x * y
            return z.sum()

        self.common(fn, [torch.randn(102400), torch.randn(3)])

    def test_new_empty_strided(self):
        def fn(a):
            return aten.new_empty_strided(a, [1, 128, 128], [16384, 128, 1]).fill_(123)

        self.common(fn, [torch.randn(55)])

    @patch.object(torch._inductor.config.triton, "cudagraphs", True)
    def test_dropout(self):
        random.seed(1234)
        torch.manual_seed(1234)

        @torch._dynamo.optimize("inductor")
        def fn1(a):
            return torch.nn.functional.dropout(a)

        x = torch.ones(1000, device=self.device, dtype=torch.float32)
        result1 = fn1(x)
        self.assertTrue(400 < result1.nonzero().shape[0] < 600)
        self.assertTrue(0.9 < result1.mean().item() < 1.1)

        random.seed(1234)
        torch.manual_seed(1234)

        @torch._dynamo.optimize("inductor")
        def fn2(a):
            return torch.nn.functional.dropout(a, 0.5, True)

        result2 = fn2(x)
        self.assertTrue(400 < result2.nonzero().shape[0] < 600)
        self.assertTrue(0.9 < result2.mean().item() < 1.1)

    def test_dropout_deterministic(self):
        @torch._dynamo.optimize("inductor")
        def fn(a):
            return torch.nn.functional.dropout(a, 0.55, True)

        for cg in (False, True):
            with patch.object(torch._inductor.config.triton, "cudagraphs", cg):
                torch._dynamo.reset()

                x = torch.ones(1024, device=self.device, dtype=torch.float32)

                torch.manual_seed(1234)
                a0 = fn(x).clone()
                a1 = fn(x).clone()
                a2 = fn(x).clone()

                torch.manual_seed(1234)
                b0 = fn(x).clone()
                b1 = fn(x).clone()
                b2 = fn(x).clone()

                # same seed, same values
                self.assertTrue(torch.allclose(a0, b0))
                self.assertTrue(torch.allclose(a1, b1))
                self.assertTrue(torch.allclose(a2, b2))

                # different calls, different values
                self.assertFalse(torch.allclose(a0, a1))
                self.assertFalse(torch.allclose(a1, a2))

    def test_rand_like_deterministic(self):
        @torch._dynamo.optimize("inductor")
        def fn(a):
            return torch.rand_like(a), torch.rand_like(a)

        x = torch.ones(1024, device=self.device, dtype=torch.float32)

        torch.manual_seed(1234)
        a0 = fn(x)[0].clone()
        a1 = fn(x)[0].clone()
        a2 = fn(x)[0].clone()

        torch.manual_seed(1234)
        b0 = fn(x)[0].clone()
        b1 = fn(x)[0].clone()
        b2 = fn(x)[0].clone()

        # same seed, same values
        self.assertTrue(torch.allclose(a0, b0))
        self.assertTrue(torch.allclose(a1, b1))
        self.assertTrue(torch.allclose(a2, b2))

        # different calls, different values
        self.assertFalse(torch.allclose(a0, a1))
        self.assertFalse(torch.allclose(a1, a2))

        c, d = fn(x)
        self.assertFalse(torch.allclose(c, d))
        self.assertTrue((c >= 0).all())
        self.assertTrue((c < 1).all())
        self.assertTrue((d >= 0).all())
        self.assertTrue((d < 1).all())

    def test_max_pool2d_with_indices_backward(self):
        def fn(a, b, c):
            return aten.max_pool2d_with_indices_backward(
                a, b, [2, 2], [2, 2], [0, 0], [1, 1], False, c
            )

        x = torch.randn([2, 4, 18, 14])
        result, indices = aten.max_pool2d_with_indices(
            x,
            [2, 2],
            [2, 2],
            [0, 0],
            [1, 1],
            False,
        )

        self.common(
            fn,
            [
                torch.randn_like(result),
                x,
                indices,
            ],
        )

    def test_max_pool2d_with_indices_backward2(self):
        def fn(a, b, c):
            return aten.max_pool2d_with_indices_backward(
                a, b, [3, 3], [2, 2], [1, 1], [1, 1], True, c
            )

        x = torch.randn([2, 4, 40, 56])
        result, indices = aten.max_pool2d_with_indices(
            x,
            [3, 3],
            [2, 2],
            [1, 1],
            [1, 1],
            True,
        )

        self.common(
            fn,
            [
                torch.randn_like(result),
                x,
                indices,
            ],
        )

    # From https://github.com/pytorch/torchdynamo/issues/1200
    def test_max_pool2d_with_indices_backward3(self):
        def fn(a, b, c):
            return aten.max_pool2d_with_indices_backward(
                a, b, [1, 1], [2, 2], [0, 0], [1, 1], False, c
            )

        x = torch.randn([32, 256, 37, 38])
        result, indices = aten.max_pool2d_with_indices(
            x,
            [1, 1],
            [2, 2],
            0,
            1,
            False,
        )
        self.common(
            fn,
            [
                torch.randn_like(result),
                x,
                indices,
            ],
        )

    # From https://github.com/pytorch/torchdynamo/issues/1352
    def test_max_pool2d_with_indices_backward4(self):
        def fn(a, b, c):
            return aten.max_pool2d_with_indices_backward(
                a, b, [5, 5], [1, 1], [2, 2], [1, 1], False, c
            )

        torch._inductor.metrics.generated_kernel_count = 0
        x = torch.randn([2, 64, 3, 4])
        result, indices = aten.max_pool2d_with_indices(
            x,
            [5, 5],
            [1, 1],
            2,
            1,
            False,
        )
        self.common(
            fn,
            [
                torch.randn_like(result),
                x,
                indices,
            ],
        )
        self.assertEqual(torch._inductor.metrics.generated_kernel_count, 1)

    def test_max_pool2d_with_indices_backward5(self):
        # Window size is too big. Should fallback
        def fn(a, b, c):
            return aten.max_pool2d_with_indices_backward(
                a, b, [13, 13], [1, 1], [2, 2], [1, 1], False, c
            )

        torch._inductor.metrics.generated_kernel_count = 0
        x = torch.randn([2, 64, 20, 20])
        result, indices = aten.max_pool2d_with_indices(
            x,
            [13, 13],
            [1, 1],
            2,
            1,
            False,
        )
        self.common(
            fn,
            [
                torch.randn_like(result),
                x,
                indices,
            ],
        )
        self.assertEqual(torch._inductor.metrics.generated_kernel_count, 0)

    def test_avg_pool2d_backward(self):
        def fn(a, b):
            return aten.avg_pool2d_backward(
                a,
                b,
                [2, 2],
                [2, 2],
                [0, 0],
                True,
                False,
                None,
            )

        self.common(
            fn,
            [
                torch.randn([2, 4, 7, 7]),
                torch.randn([2, 4, 14, 14]),
            ],
        )

    def test_avg_pool2d_backward2(self):
        def fn(a, b):
            return aten.avg_pool2d_backward(
                a,
                b,
                [3, 3],
                [1, 1],
                [1, 1],
                True,
                False,
                None,
            )

        self.common(
            fn,
            [
                torch.randn([1, 1, 20, 15]),
                torch.randn([1, 1, 20, 15]),
            ],
        )

    def test_avg_pool2d_backward3(self):
        def fn(a, b):
            return aten.avg_pool2d_backward(
                a,
                b,
                [1, 1],
                [2, 2],
                [0, 0],
                False,
                False,
                None,
            )

        torch._inductor.metrics.generated_kernel_count = 0
        self.common(
            fn,
            [
                torch.randn([1, 2016, 11, 11]),
                torch.randn([1, 2016, 21, 21]),
            ],
        )
        self.assertEqual(torch._inductor.metrics.generated_kernel_count, 1)

    def test_avg_pool2d_backward4(self):
        def fn(a, b):
            return aten.avg_pool2d_backward(
                a,
                b,
                [13, 13],
                [1, 1],
                [0, 0],
                True,
                False,
                None,
            )

        torch._inductor.metrics.generated_kernel_count = 0
        self.common(
            fn,
            [
                torch.randn([1, 16, 12, 12]),
                torch.randn([1, 16, 24, 24]),
            ],
            check_lowp=False,
        )
        self.assertEqual(torch._inductor.metrics.generated_kernel_count, 0)

    def test_mm_views(self):
        def fn(a, b):
            return torch.mm(a.view(32, 32), b.view(32, 32))

        self.common(
            fn,
            (
                torch.randn([32, 32]).transpose(0, 1),
                torch.randn([1, 32, 32]).transpose(0, 1),
            ),
            check_lowp=False,
        )
        expected_kernel = 0
        # codegen mm kernel from template
        if config.triton.mm != "aten" and self.device == "cuda":
            expected_kernel = 1
        if config.triton.mm == "autotune":
            self.assertLessEqual(
                torch._inductor.metrics.generated_kernel_count, expected_kernel
            )
        self.assertEqual(
            torch._inductor.metrics.generated_kernel_count, expected_kernel
        )

    @patch.object(config.triton, "cudagraphs", False)
    def test_lowmem_dropout1(self):
        n = 100000
        weight = torch.ones(
            n, device=self.device, dtype=torch.float32, requires_grad=True
        )
        ones = torch.ones(n, device=self.device, dtype=torch.float32)

        @torch._dynamo.optimize_assert("inductor")
        def run(x, train=True):
            return F.dropout(x * weight, 0.33, train)

        def check(r, g):
            rmean = r.mean().item()
            gmean = g.mean().item()
            rcount = len(r.nonzero())
            gcount = len(g.nonzero())

            # dropped elements should match
            self.assertTrue(same(r.nonzero(), g.nonzero()))
            self.assertEqual(rcount, gcount)

            # dropped should be close to 0.33
            self.assertGreater(rcount, 0.64 * n)
            self.assertGreater(0.68 * n, rcount)

            self.assertAlmostEqual(rmean, gmean)
            self.assertAlmostEqual(rmean, 1.0, places=2)

        r1 = run(ones, train=False)
        r1.sum().backward()
        g1 = weight.grad.clone()
        # eval mode should be all ones
        self.assertTrue(same(r1, torch.ones_like(r1)))
        self.assertTrue(same(g1, torch.ones_like(g1)))

        torch.manual_seed(1234)
        weight.grad.zero_()
        r2 = run(ones)
        r2.sum().backward()
        g2 = weight.grad.clone()
        check(r2, g2)

        torch.manual_seed(1234)
        weight.grad.zero_()
        r3 = run(ones)
        r3.sum().backward()
        g3 = weight.grad.clone()
        check(r3, g3)

        # second run is same result as first
        self.assertTrue(same(r2, r3))
        self.assertTrue(same(g2, g3))

    def test_lowmem_dropout2(self):
        m = torch.nn.Sequential(
            torch.nn.Linear(32, 32, bias=False),
            torch.nn.Dropout(),
            torch.nn.Linear(32, 32, bias=False),
            torch.nn.Dropout(),
        ).to(self.device)

        @torch._dynamo.optimize_assert("inductor")
        def run(x):
            return m(x)

        torch._inductor.metrics.generated_kernel_count = 0
        result = run(torch.randn([8, 32], device=self.device))
        result.sum().backward()

        expected_kernel = 4
        if config.triton.mm != "aten" and self.device == "cuda":
            # fwd: 2 * (mm+dropout) kernels = 2 kernels
            # bwd: dropout + (mm) + 2 * (mm+dropout) kernels = 4 kernels
            # expect 2 + 4 = 6 kernels
            expected_kernel = 6
        if config.triton.mm == "autotune":
            self.assertLessEqual(
                torch._inductor.metrics.generated_kernel_count, expected_kernel
            )
        self.assertEqual(
            torch._inductor.metrics.generated_kernel_count, expected_kernel
        )

    def test_roll(self):
        def fn(a):
            return (
                aten.roll(a, [-3, 10], [1, 2]),
                aten.roll(a, [5]),
            )

        self.common(
            fn,
            [
                torch.randn([2, 56, 56, 16]),
            ],
        )

    def test_argmax_argmin1(self):
        def fn(x):
            return (aten.argmax(x), aten.argmin(x))

        self.common(
            fn,
            [
                torch.randn([8, 256, 256]),
            ],
        )

    def test_argmax_argmin2(self):
        def fn(x):
            return (
                aten.argmax(x, 0),
                aten.argmin(x, 0),
                aten.argmax(x, 1),
                aten.argmin(x, 1),
            )

        self.common(
            fn,
            [
                torch.randn([144, 144]),
            ],
            # Mismatched elements: 1 / 144 (0.7%)
            # Greatest absolute difference: 26 at index (71,)
            # Greatest relative difference: 0.4126984179019928 at index (71,)
            atol=1e-5,
            rtol=0.5,
        )

    def test_conv_backward(self):
        def fn(rank4_inps, rank3_inps, rank5_inps):

            out1 = aten.convolution_backward(
                *rank4_inps,
                [C],
                [1, 1],
                [0, 0],
                [1, 1],
                False,
                [0, 0],
                1,
                [True, True, True],
            )
            out2 = aten.convolution_backward(
                *rank4_inps,
                [C],
                [1, 1],
                [0, 0],
                [1, 1],
                False,
                [0, 0],
                1,
                [True, False, False],
            )
            out3 = aten.convolution_backward(
                *rank3_inps,
                [C],
                [1],
                [0],
                [1],
                False,
                [0],
                1,
                [True, True, True],
            )
            out4 = aten.convolution_backward(
                *rank5_inps,
                [C],
                [1, 1, 1],
                [0, 0, 0],
                [1, 1, 1],
                False,
                [0, 0, 0],
                1,
                [True, True, True],
            )
            return (out1, out2, out3, out4)

        B = 3
        C = 4
        H = 5
        grad_out = torch.randn(B, C, H - 2, H - 2, H - 2)
        inp = torch.randn(B, C, H, H, H)
        weight = torch.randn(C, C, 3, 3, 3)

        def shrink_rank(x, rank):
            res = x
            while res.dim() > rank:
                res = torch.select(res, -1, 0)
            return res.contiguous()

        rank4_inps = [shrink_rank(x, 4) for x in [grad_out, inp, weight]]
        rank3_inps = [shrink_rank(x, 4) for x in [grad_out, inp, weight]]
        rank5_inps = [shrink_rank(x, 5) for x in [grad_out, inp, weight]]

        with torch.backends.cudnn.flags(allow_tf32=False):
            self.common(
                fn,
                [rank4_inps, rank3_inps, rank5_inps],
            )

    @unittest.skip(
        """
        FIXME: In the case of having equally max/min elements, our implementation returns
        the last index instead of the first one
        """
    )
    def test_argmax_argmin3(self):
        def fn(x):
            return (
                aten.argmax(x, 0),
                aten.argmin(x, 0),
                aten.argmax(x, -1),
                aten.argmin(x, -1),
            )

        self.common(
            fn,
            [torch.randint(0, 5, [10, 10])],
        )

    def test_vdd_clamp(self):
        def fn(x):
            return torch.clamp_min(x, 3)

        self.common(
            fn,
            [
                torch.randn([16], requires_grad=True) * 10,
            ],
        )

    def test_tmp_not_defined_issue1(self):
        def forward(
            primals_3,
            primals_4,
            add_tensor,
            convert_element_type_default,
            div_default,
            reciprocal_default,
        ):
            var_default = torch.ops.prims.var.default(
                convert_element_type_default, [2], correction=0
            )
            sub_tensor = torch.ops.aten.sub.Tensor(add_tensor, div_default)
            mul_tensor_1 = torch.ops.aten.mul.Tensor(sub_tensor, reciprocal_default)
            mul_tensor_2 = torch.ops.aten.mul.Tensor(mul_tensor_1, primals_3)
            add_tensor_2 = torch.ops.aten.add.Tensor(mul_tensor_2, primals_4)
            convert_element_type_default_1 = (
                torch.ops.prims.convert_element_type.default(
                    add_tensor_2, torch.float32
                )
            )
            convert_element_type_default_2 = (
                torch.ops.prims.convert_element_type.default(
                    convert_element_type_default_1, torch.float32
                )
            )
            var_default_1 = torch.ops.prims.var.default(
                convert_element_type_default_2, [2], correction=0
            )
            broadcast_in_dim_default_2 = torch.ops.prims.broadcast_in_dim.default(
                var_default_1, [1, 512, 1], [0, 1]
            )
            sum_default_1 = torch.ops.prims.sum.default(
                convert_element_type_default_2, [2]
            )
            add_tensor_3 = torch.ops.aten.add.Tensor(broadcast_in_dim_default_2, 1e-05)
            return (var_default, sum_default_1, add_tensor_3)

        inps = [
            (torch.Size([1024]), torch.float32),
            (torch.Size([1024]), torch.float32),
            (torch.Size([1, 512, 1024]), torch.float32),
            (torch.Size([1, 512, 1024]), torch.float32),
            (torch.Size([1, 512, 1]), torch.float32),
            (torch.Size([1, 512, 1]), torch.float32),
        ]
        inps = [torch.randn(shape, dtype=dtype) for (shape, dtype) in inps]
        self.common(forward, inps, atol=1e-05, rtol=2e-05)

    @unittest.skipIf(
        TEST_WITH_ASAN
        or os.environ.get("BUILD_ENVIRONMENT", "").startswith("parallelnative"),
        "TODO: debug this with asan",
    )
    def test_tmp_not_defined_issue2(self):
        def forward(arg38_1, arg81_1, getitem_17, new_zeros_default_4):
            div_tensor_7 = torch.ops.aten.div.Tensor(getitem_17, arg81_1)
            mul_tensor_24 = torch.ops.aten.mul.Tensor(div_tensor_7, arg38_1)
            sum_default_7 = torch.ops.aten.sum.default(mul_tensor_24)
            return (new_zeros_default_4, sum_default_7)

        args = [
            ((1, 88, 40, 40), (140800, 1600, 40, 1), torch.float32),
            ((), (), torch.float32),
            ((1, 88, 40, 40), (140800, 1600, 40, 1), torch.float32),
            ((3,), (1,), torch.float32),
        ]
        args = [
            rand_strided(shape, stride, dtype).requires_grad_(True).add(1)
            for shape, stride, dtype in args
        ]
        self.common(forward, args)

    def test_misaligned_address_issue1(self):
        def forward(sub_tensor_1, unsqueeze_default):
            gather_default = torch.ops.aten.gather.default(
                sub_tensor_1, 1, unsqueeze_default
            )
            return gather_default

        args = [
            ((1, 1000), (1000, 1), torch.float32),
            ((1, 1), (1, 1), torch.int64),
        ]
        args = [rand_strided(shape, stride, dtype) for shape, stride, dtype in args]
        self.common(forward, args)

    def test_invalid_operand_issue1(self):
        def forward(arg0_1, arg1_1, arg3_1, squeeze, view_1, slice_1):
            slice_scatter = torch.ops.aten.slice_scatter.default(
                slice_1, arg3_1, 1, 1, 9223372036854775807
            )
            slice_scatter_1 = torch.ops.aten.slice_scatter.default(
                arg1_1, slice_scatter, 0, 0, 9223372036854775807
            )
            slice_2 = torch.ops.aten.slice.Tensor(
                slice_scatter_1, 0, 0, 9223372036854775807
            )
            select_scatter = torch.ops.aten.select_scatter.default(
                slice_2, squeeze, 1, 0
            )
            slice_scatter_2 = torch.ops.aten.slice_scatter.default(
                slice_scatter_1, select_scatter, 0, 0, 9223372036854775807
            )
            view = torch.ops.aten.view.default(slice_scatter_2, [-1, 128])
            embedding = torch.ops.aten.embedding.default(arg0_1, view, 1)
            return [embedding, view_1]

        args = [
            ((50005, 768), (768, 1), torch.float32),
            ((8, 128), (128, 1), torch.int64),
            ((8, 127), (127, 1), torch.int64),
            ((8,), (1,), torch.int64),
            ((1024,), (1,), torch.int64),
            ((8, 128), (128, 1), torch.int64),
        ]
        args = [rand_strided(shape, stride, dtype) for shape, stride, dtype in args]
        self.common(forward, args)

    def test_sizehint_issue1(self):
        def forward(x):
            return torch.nn.functional.unfold(
                x, kernel_size=[4, 4], dilation=1, padding=0, stride=[4, 4]
            )

        args = [((2, 24, 56, 56), (75264, 3136, 56, 1), torch.float32, False)]
        args = [
            rand_strided(sh, st, dt).requires_grad_(rg) for (sh, st, dt, rg) in args
        ]
        self.common(forward, args)

    def test_zero_dim_reductions(self):
        for kd in [True, False]:
            inps0 = (torch.zeros(2, 0, device=self.device, dtype=torch.float16), 1, kd)
            failed_ops = [aten.argmin, aten.argmax, aten.max, aten.min]
            for fo in failed_ops:
                with self.assertRaisesRegex(
                    IndexError, "Expected reduction dim 1 to have non-zero size"
                ):
                    mod = make_fx(fo)(*inps0)
                    _ = compile_fx_inner(mod, inps0)

            pass_ops = [
                lambda *x: fn(*x) for fn in [aten.sum, aten.prod, aten.any, aten.all]
            ]
            for po in pass_ops:
                compiled = torch._dynamo.optimize("inductor")(po)
                expected = po(*inps0)
                actual = compiled(*inps0)

            self.assertTrue(torch.allclose(actual, expected, atol=1e-3, rtol=1e-3))

    @requires_cuda()
    def test_unspec_inputs(self):
        def fn(x, y):
            return x + y, x * y, x / y

        opt = torch._dynamo.optimize("inductor")(fn)
        dtypes = [
            torch.float16,
            torch.bfloat16,
            torch.float32,
            torch.float64,
            torch.int32,
            torch.int64,
        ]

        for d in dtypes:
            inputs = (
                rand_strided((2, 3), (3, 1), dtype=torch.float32, device="cuda"),
                rand_strided((), (), dtype=d, device="cpu"),
            )
            self.assertTrue(same(opt(*inputs), fn(*inputs)))
            inputs = (inputs[1], inputs[0])
            self.assertTrue(same(opt(*inputs), fn(*inputs)))

    @patch.object(config.triton, "mm", "aten")
    def test_list_clearing(self):

        if self.device == "cpu":
            contexts = [contextlib.nullcontext]
        else:
            contexts = [
                contextlib.nullcontext,
                lambda: patch.object(config.triton, "cudagraphs", True),
            ]

        for context in contexts:
            with context():
                inps = [
                    torch.rand([5, 5]).to(self.device),
                    torch.rand([5, 5]).to(self.device),
                ]
                inp_refs = [weakref.ref(inp) for inp in inps]

                def fn(x, y):
                    a = x + y
                    return (a @ a,)

                fn_fx = make_fx(fn)(inps[0], inps[1])
                fn_compiled = compile_fx_inner(fn_fx, inps)

                test_self = self
                matmul_seen = False

                class TestRefMode(TorchDispatchMode):
                    def __torch_dispatch__(self, func, types, args=(), kwargs=None):
                        kwargs = kwargs if kwargs else {}

                        nonlocal inps
                        nonlocal inp_refs
                        nonlocal test_self
                        nonlocal matmul_seen

                        # by matmul, inputs should be deallocated
                        if func is aten.mm.out:
                            matmul_seen = True
                            test_self.assertEqual(len(inps), 0)
                            test_self.assertIsNone(inp_refs[0]())
                            test_self.assertIsNone(inp_refs[1]())

                        return func(*args, **kwargs)

                with TestRefMode():
                    fn_compiled(inps)

                # for some reason, TorchDispatch doesnt capture the
                # cuda mm call (even without cudagraphs)
                if self.device == "cpu":
                    self.assertTrue(matmul_seen)
                else:
                    self.assertEqual(len(inps), 0)

    def test_dtype_mismatch_issue(self):
        def fn(x):
            attn = torch.nn.functional.pad(x, [0, 1])
            return attn.softmax(dim=-1)

        x = torch.rand(128, 32, 63)
        res_ref = fn(x)
        res = torch._dynamo.optimize("inductor")(fn)(x)
        self.assertEqual(res, res_ref)

    @unittest.skipIf(HAS_CUDA, "histogramdd only supports cpu")
    def test_kwargs(self):
        def fn(x, y):
            return torch.histogramdd(
                x,
                bins=[3, 3],
                weight=y,
            )

        self.common(
            fn,
            [torch.randn((4, 2)), torch.randn((4))],
        )

    @patch.object(config, "profiler_mark_wrapper_call", True)
    def test_profiler_mark_wrapper_call(self):
        from torch.profiler import profile

        @torch._dynamo.optimize("inductor", nopython=True)
        def fn(a, b):
            return a + b

        a = torch.rand((100,))
        b = torch.rand((100,))
        with profile() as prof:
            fn(a, b)
        assert "inductor_wrapper_call" in (
            e.name for e in prof.profiler.function_events
        )

    @patch.object(config, "cpp_wrapper", True)
    @unittest.skipIf(HAS_CUDA, "cpp_wrapper only supports cpu")
    def test_cpp_wrapper(self):
        device = "cpu"
        for name in [
            "test_as_strided",  # buffer reuse
            "test_bitwise",  # int32
            "test_bmm1",
            "test_bmm2",
            "test_cat",  # alias
            "test_linear1",
            "test_linear2",
            "test_lowmem_dropout1",  # None as output
            "test_mm_views",
            "test_profiler_mark_wrapper_call",  # TODO: fallback to default wrapper for now
            "test_reduction1",  # Reduction
            "test_relu",  # multiple inputs
            "test_silu",  # single input, single output
            "test_sum_dtype",  # float64
            "test_sum_int",  # bool, int64, int8, uint8
            "test_transpose",  # multiple outputs, buffer clear
        ]:
            test_name = f"{name}_{device}"
            assert hasattr(self, test_name), "undefined function"
            func = getattr(self, test_name)
            assert callable(func), "not a callable"
            func()


if HAS_CPU:

    class SweepInputsCpuTest(SweepInputs2, TestCase):
        gen = InputGen(10, "cpu")

    SweepInputsCpuTest.populate()

    class CpuTests(TestCase):
        common = check_model
        device = "cpu"

    CommonTemplate.install(CpuTests, "cpu")

    class CPUReproTests(TestCase):
        def test_conv_stride_constraints(self):
            for fmt in [torch.channels_last, torch.contiguous_format]:
                # TorchDispatch doesn't work in our cuda invocation for some reason
                m = torch.nn.Conv2d(5, 6, [3, 3])

                def fn(inp, weight):
                    return (
                        F.conv2d(
                            inp, weight, None, m.stride, m.padding, m.dilation, m.groups
                        ),
                    )

                inp = torch.randn([2, 5, 16, 16])
                inps = [inp, m.weight.to(memory_format=fmt)]
                fn_fx = make_fx(fn)(*inps)
                fn_compiled = compile_fx_inner(fn_fx, inps)
                test_self = self
                conv_seen = False

                class RecordFunctions(TorchDispatchMode):
                    def __torch_dispatch__(self, func, types, args=(), kwargs=None):
                        kwargs = kwargs if kwargs else {}
                        if func == torch.ops.aten.convolution.default:
                            test_self.assertTrue(
                                args[0].is_contiguous(memory_format=fmt)
                            )
                            test_self.assertTrue(
                                args[1].is_contiguous(memory_format=fmt)
                            )
                            nonlocal conv_seen
                            conv_seen = True

                        return func(*args, **kwargs)

                with RecordFunctions():
                    out = fn_compiled(inps)

                self.assertTrue(conv_seen)

        def test_inplace_squeeze_needed(self):
            mod = torch.nn.Sequential(
                torch.nn.Linear(10, 10),
                torch.nn.LayerNorm(10),
                torch.nn.ReLU(),
            ).eval()

            @torch._dynamo.optimize("inductor")
            def fn(x):
                return mod(x)

            v = torch.randn(10)
            result = fn(v)
            # TODO: OMP parallel reduction order is not deterministic.
            # Hence, the accurarcy might vary up and down. For short term,
            # we increase the tolerance and will fix it later by using
            # aten parallel.
            assert same(result, mod(v), tol=5e-1)

        def test_inplace_add_alpha(self):
            def fn(x, y):
                aten.add_.Tensor(x, y, alpha=0.55)
                return (x,)

            x1 = torch.zeros(10)
            x2 = torch.zeros(10)
            x3 = torch.zeros(10)
            y = torch.randn(10)
            fn_fx = make_fx(fn)(x1, y)
            fn_compiled = compile_fx_inner(fn_fx, [x1, y])
            fn(x2, y)
            fn_compiled([x3, y])
            assert same(x2, x3)

        def test_no_op_squeeze(self):
            @torch._dynamo.optimize("inductor")
            def forward(arg0_1):
                return torch.ops.aten.squeeze.dim(arg0_1, 1)

            x = torch.randn((10, 20))
            assert same(x, forward(x))

        def test_parallel_num_threads(self):
            @torch._dynamo.optimize("inductor")
            def fn(x1, x2):
                return x1 + x2

            @contextlib.contextmanager
            def set_num_threads(num_threads):
                orig_num_threads = torch.get_num_threads()
                torch.set_num_threads(num_threads)
                yield
                torch.set_num_threads(orig_num_threads)

            x1 = torch.randn((10, 20))
            x2 = torch.randn((10, 20))
            with set_num_threads(1):
                assert same(x1 + x2, fn(x1, x2))
            with set_num_threads(4):
                assert same(x1 + x2, fn(x1, x2))

        @patch("torch.cuda.is_available", lambda: False)
        def test_timed_cpu_only(self):
            timed(lambda: torch.randn(10), ())

        def test_complex_memory_overlap(self):
            dense = torch.zeros(64, 32)
            self.assertFalse(complex_memory_overlap(dense))
            self.assertFalse(complex_memory_overlap(dense.t()))

            strided = dense.split(4, dim=1)
            self.assertFalse(complex_memory_overlap(strided[0]))
            self.assertFalse(complex_memory_overlap(strided[0].t()))

            unsqueezed = dense.unsqueeze(1)
            self.assertFalse(complex_memory_overlap(unsqueezed))
            self.assertFalse(complex_memory_overlap(unsqueezed.permute(1, 2, 0)))

            expanded = unsqueezed.expand(-1, 2, -1)
            self.assertTrue(complex_memory_overlap(expanded))
            self.assertTrue(complex_memory_overlap(expanded.permute(1, 2, 0)))

            gathered = dense.index_select(0, torch.IntTensor([1, 0, 1]))
            self.assertFalse(complex_memory_overlap(gathered))
            self.assertFalse(complex_memory_overlap(gathered.t()))

        @unittest.skipIf(
            not codecache.valid_vec_isa_list(), "Does not support vectorization"
        )
        @patch.object(config, "dynamic_shapes", True)
        @patch.object(torch._dynamo.config, "dynamic_shapes", True)
        @patch.object(functorch_config, "use_dynamic_shapes", True)
        def test_vec_dynamic_shapes(self):
            def fn(x):
                return torch.softmax(x, -1)

            value = torch.randn((2, 10))
            with patch.object(config.cpp, "simdlen", None):
                torch._dynamo.reset()
                metrics.reset()
                opt_fn = torch._dynamo.optimize("inductor")(fn)
                opt_fn(value)

                real_out = fn(value)
                compiled_out = opt_fn(value)
                assert same(real_out, compiled_out, equal_nan=True)
                assert metrics.generated_cpp_vec_kernel_count < 1

        @unittest.skipIf(
            not codecache.valid_vec_isa_list(), "Does not support vectorization"
        )
        @patch("torch.cuda.is_available", lambda: False)
        def test_auto_simd(self):
            vec_avx512 = codecache.supported_vec_isa_list[0]
            vec_avx2 = codecache.supported_vec_isa_list[1]
            self.assertTrue(vec_avx512.bit_width() == 512)
            self.assertTrue(vec_avx2.bit_width() == 256)
            self.assertTrue(vec_avx512.nelements() == 16)
            self.assertTrue(vec_avx2.nelements() == 8)
            self.assertTrue(vec_avx512.nelements(torch.bfloat16) == 32)
            self.assertTrue(vec_avx2.nelements(torch.bfloat16) == 16)

            with patch.object(config.cpp, "simdlen", None):
                isa = codecache.pick_vec_isa()
                if vec_avx512 in codecache.valid_vec_isa_list():
                    self.assertTrue(isa == vec_avx512)
                else:
                    self.assertTrue(isa == vec_avx2)

            with patch.object(config.cpp, "simdlen", 0):
                isa = codecache.pick_vec_isa()
                self.assertFalse(isa)

            with patch.object(config.cpp, "simdlen", 1):
                isa = codecache.pick_vec_isa()
                self.assertFalse(isa)

            with patch.object(config.cpp, "simdlen", 257):
                isa = codecache.pick_vec_isa()
                self.assertFalse(isa)

            with patch.object(config.cpp, "simdlen", 513):
                isa_list = codecache.valid_vec_isa_list()
                if vec_avx512 in isa_list:
                    self.assertFalse(isa)

            with patch.object(config.cpp, "simdlen", 512):
                isa_list = codecache.valid_vec_isa_list()
                if vec_avx512 in isa_list:
                    isa = codecache.pick_vec_isa()
                    self.assertTrue(isa == vec_avx512)

            with patch.object(config.cpp, "simdlen", 256):
                isa_list = codecache.valid_vec_isa_list()
                if vec_avx2 in isa_list:
                    isa = codecache.pick_vec_isa()
                    self.assertTrue(isa == vec_avx2)

        @unittest.skipIf(
            not codecache.valid_vec_isa_list(), "Does not support vectorization"
        )
        @patch("torch.cuda.is_available", lambda: False)
        def test_masked_fill_softmax(self):
            def fn(value, mask):
                mask = mask.to(torch.bool)
                x = torch.masked_fill(value, mask, -33.0)
                return torch.softmax(x, -1)

            value = torch.randn((2, 17))
            mask = torch.randint(0, 1, size=(2, 17), dtype=torch.uint8)
            with patch.object(config.cpp, "simdlen", None):
                torch._dynamo.reset()
                metrics.reset()
                opt_fn = torch._dynamo.optimize("inductor")(fn)
                opt_fn(value, mask)

                real_out = fn(value, mask)
                compiled_out = opt_fn(value, mask)
                assert same(real_out, compiled_out, equal_nan=True)
                assert metrics.generated_cpp_vec_kernel_count >= 1

<<<<<<< HEAD
        @unittest.skipIf(
            not codecache.valid_vec_isa_list(), "Does not support vectorization"
        )
        @patch("torch.cuda.is_available", lambda: False)
        def test_mixed_precison_add(self):
            class Test(torch.nn.Module):
                def __init__(self):
                    super().__init__()
                    self.temperature = np.power(128, 0.5)

                def forward(self, x):
                    return x + self.temperature

            x = torch.randn(128, 3, 7, 7)
            mod = Test().eval()
            with patch.object(config.cpp, "simdlen", None):
                torch._dynamo.reset()
                metrics.reset()
                opt_mod = torch._dynamo.optimize("inductor")(mod)
                opt_mod(x)

                real_out = mod(x)
                compiled_out = opt_mod(x)
                assert same(real_out, compiled_out, equal_nan=True)
                assert metrics.generated_cpp_vec_kernel_count >= 1
=======
        def test_load_same_bool_tensor_twice(self):
            @torch._dynamo.optimize("inductor")
            def fn(a, b):
                x = torch.masked_fill(a, b, -33.0)
                y = torch.masked_fill(a, b, -33.0)
                return x, y

            value = torch.randn((2, 17))
            mask = torch.randint(0, 1, size=(2, 17), dtype=torch.uint8).to(torch.bool)
            fn(value, mask)
>>>>>>> b7614490

        def test_cpu_vec_cosim(self):
            cpp_vec_op_list = []
            cpp_op_list = []

            for k, v in CppVecOverrides.__dict__.items():
                if isinstance(v, staticmethod):
                    cpp_vec_op_list.append(k)
            for k, v in CppOverrides.__dict__.items():
                if isinstance(v, staticmethod):
                    cpp_op_list.append(k)

            self.assertEqual(cpp_op_list.sort(), cpp_vec_op_list.sort())

        @unittest.skipIf(
            not codecache.valid_vec_isa_list(), "Does not support vectorization"
        )
        @patch("torch.cuda.is_available", lambda: False)
        def test_erf_cpu_only(self):
            def fn(x):
                return (torch.erf(x),)

            x = torch.randn((2, 9))
            x[0, 0] = torch.nan
            x[1, -1] = torch.nan

            with patch.object(config.cpp, "simdlen", None):
                torch._dynamo.reset()
                metrics.reset()
                traced = make_fx(fn)(x)
                compiled = compile_fx_inner(traced, [x])
                assert same(fn(x)[0], compiled([x])[0], equal_nan=True)
                assert metrics.generated_cpp_vec_kernel_count == 1

        @unittest.skipIf(
            not codecache.valid_vec_isa_list(), "Does not support vectorization"
        )
        @patch("torch.cuda.is_available", lambda: False)
        def test_sign_cpu_only(self):
            def fn(x):
                return (torch.sign(x),)

            x = torch.randn((2, 9))
            x[0, 0] = torch.nan
            x[1, -1] = torch.nan

            with patch.object(config.cpp, "simdlen", None):
                torch._dynamo.reset()
                metrics.reset()
                traced = make_fx(fn)(x)
                compiled = compile_fx_inner(traced, [x])
                assert same(fn(x)[0], compiled([x])[0], equal_nan=True)
                assert metrics.generated_cpp_vec_kernel_count == 1

        # Currently, we enabled AVX2 and AVX512 for vectorization. If the platform is not
        # supported, the vectorization will not work and skip this test case. For ARM or
        # other platforms support, we just need to add the ISA info to the supported_vector_isa
        # and include proper aten vectorization head file.
        @unittest.skipIf(
            not codecache.valid_vec_isa_list(), "Does not support vectorization"
        )
        @patch("torch.cuda.is_available", lambda: False)
        def test_vec_kernel_cpu_only(self):
            def fn(x1, x2):
                # Current, there are some limitations as follows.
                #   rsqrt:
                #     assert [both a fallback and a decomp for same kernel: aten.rsqrt.default]
                #   round:
                #     couldn't find symbolic meta function/decomposition
                #   fmod/logical_and/logic_or:
                #     vec kernel has not support to_type
                x = torch.abs(x1)
                x = torch.sin(x)
                x = torch.neg(x)
                x = torch.square(x)
                x = torch.sigmoid(x)
                x = torch.relu(x)
                x = torch.cos(x)
                x = torch.exp(x)
                x = torch.sqrt(x)
                x = torch.add(x, x1)
                x = torch.sub(x, x2)
                x = torch.mul(x, x1)
                x = torch.div(x, x1)
                x = torch.pow(x, 10)
                x = torch.log(x)
                x = torch.floor(x)
                x = torch.ceil(x)
                x = torch.trunc(x)
                x = torch.lgamma(x)
                x = torch.fmod(x, x2)
                x = torch.sign(x)
                res = x + x2
                return (res,)

            x1 = torch.randn((10, 20))
            x2 = torch.randn((10, 20))

            with patch.object(config.cpp, "simdlen", 1):
                torch._dynamo.reset()
                metrics.reset()
                traced = make_fx(fn)(x1, x2)
                compiled = compile_fx_inner(traced, [x1, x2])
                assert same(fn(x1, x2)[0], compiled([x1, x2])[0], equal_nan=True)
                assert metrics.generated_cpp_vec_kernel_count == 0

            with patch.object(config.cpp, "simdlen", None):
                torch._dynamo.reset()
                metrics.reset()
                traced = make_fx(fn)(x1, x2)
                compiled = compile_fx_inner(traced, [x1, x2])
                assert same(fn(x1, x2)[0], compiled([x1, x2])[0], equal_nan=True)
                assert metrics.generated_cpp_vec_kernel_count == 1

                torch._dynamo.reset()
                metrics.reset()
                x1 = x1.permute(1, 0)
                x2 = torch.randn((20, 10))
                traced = make_fx(fn)(x1, x2)
                compiled = compile_fx_inner(traced, [x1, x2])
                assert same(fn(x1, x2)[0], compiled([x1, x2])[0], equal_nan=True)
                assert metrics.generated_cpp_vec_kernel_count == 1

                torch._dynamo.reset()
                metrics.reset()
                x1 = torch.randn((10, 7))
                x2 = torch.randn((10, 7))
                traced = make_fx(fn)(x1, x2)
                compiled = compile_fx_inner(traced, ([x1, x2]))
                assert same(fn(x1, x2)[0], compiled([x1, x2])[0], equal_nan=True)
                assert metrics.generated_cpp_vec_kernel_count == 1

        @unittest.skipIf(
            sys.platform != "linux", "cpp kernel profile only support linux now"
        )
        @patch("torch.cuda.is_available", lambda: False)
        @patch.object(config.cpp, "enable_kernel_profile", True)
        def test_cpp_kernel_profile(self):
            from torch.profiler import profile

            @torch._dynamo.optimize("inductor", nopython=True)
            def fn(a, b):
                return a + b

            a = torch.rand((100,))
            b = torch.rand((100,))
            with profile() as prof:
                fn(a, b)

            kernel_profile_events = []
            for e in prof.profiler.function_events:
                if "kernel_cpp_0" in e.name:
                    kernel_profile_events.append(e.name)
            assert len(kernel_profile_events) > 0


if HAS_CUDA:
    import triton
    import triton.language as tl

    class SweepInputsCudaTest(SweepInputs2, TestCase):
        gen = InputGen(10, "cuda")

    SweepInputsCudaTest.populate()

    class CudaTests(TestCase):
        common = check_model_cuda
        device = "cuda"

        def test_simplify_dims(self):
            def fn(a):
                return (a + 1,)

            self.common(
                fn, (torch.randn(2, 3, 10, 5, 6, device="cuda")[:, :, 2::2, :, :],)
            )

        def test_sink_cat_after_pointwise(self):
            class TestModule(torch.nn.Module):
                def forward(self, x, y):
                    return torch.cat([x, y], dim=-1).view(-1).view(128).tanh()

            trace_func = chain_passes(torch.fx.symbolic_trace, sink_cat_after_pointwise)
            inputs = [
                torch.randn(8, 8, device="cuda"),
                torch.randn(8, 8, device="cuda"),
            ]
            module = TestModule()
            traced = trace_func(module, inputs)
            self.assertTrue(torch.allclose(module(*inputs), traced(*inputs)))
            self.assertEqual(count_call_method(traced, "tanh"), 2)

        def test_linear_permute_fusion(self):
            class TestModule(torch.nn.Module):
                def __init__(self, k: int, n: int):
                    super().__init__()
                    self.weight = torch.nn.Parameter(torch.randn(n, k))
                    self.bias = torch.nn.Parameter(torch.randn(n))

                def forward(self, input: torch.Tensor):
                    a0 = torch.nn.functional.linear(input, self.weight, self.bias)
                    b0 = a0.permute(0, 2, 1)
                    return b0

            m, k, n = 16, 8, 4
            trace_func = chain_passes(torch.fx.symbolic_trace, linear_permute_fusion)
            module = TestModule(k, n).eval()
            input = torch.randn(6, m, k)
            traced = trace_func(module, [input])
            num_linear = count_call_function(traced, torch.nn.functional.linear)
            num_linear_transpose = count_call_function(traced, linear_transpose)
            self.assertEqual(num_linear, 0)
            self.assertEqual(num_linear_transpose, 1)

            self.assertTrue(torch.allclose(module(input), traced(input)))

        @patch.object(config.triton, "autotune", True)
        def test_inplace_add_alpha_autotune(self):
            def fn(x, y):
                aten.add_.Tensor(x, y, alpha=0.55)
                return (x,)

            x1 = torch.zeros(2, 3, 4, 10, device="cuda")
            x2 = torch.zeros(2, 3, 4, 10, device="cuda")
            x3 = torch.zeros(2, 3, 4, 10, device="cuda")
            y = torch.randn(2, 3, 4, 10, device="cuda").to(
                memory_format=torch.channels_last
            )
            fn_fx = make_fx(fn)(x1, y)
            fn_compiled = compile_fx_inner(fn_fx, [x1, y])
            fn(x2, y)
            fn_compiled([x3, y])
            assert same(x2, x3)

        @patch.object(config.triton, "autotune", True)
        def test_inplace_buffer_autotune(self):
            def foo(x, y, z):
                a = x @ y
                return a.unsqueeze(0).unsqueeze(0) + z

            x = torch.zeros(5, 5, device="cuda")
            y = torch.zeros(5, 5, device="cuda")
            z = torch.zeros(1, 1, 5, 5, device="cuda").to(
                memory_format=torch.channels_last
            )
            self.common(
                foo,
                (x, y, z),
                check_lowp=False,
            )

        def test_permute_linear_fusion(self):
            class TestModule(torch.nn.Module):
                def __init__(self, k: int, n: int):
                    super().__init__()
                    self.weight = torch.nn.Parameter(torch.randn(n, k))
                    self.bias = torch.nn.Parameter(torch.randn(n))

                def forward(self, input: torch.Tensor):
                    input1 = input.permute(0, 2, 1)
                    output = torch.nn.functional.linear(input1, self.weight, self.bias)
                    return output

            m, k, n = 16, 8, 4

            trace_func = chain_passes(torch.fx.symbolic_trace, permute_linear_fusion)
            module = TestModule(k, n).eval()
            input = torch.randn(6, k, m)
            traced = trace_func(module, [input])
            num_linear = count_call_function(traced, torch.nn.functional.linear)
            num_transpose_linear = count_call_function(traced, transpose_linear)
            self.assertEqual(num_linear, 0)
            self.assertEqual(num_transpose_linear, 1)

            self.assertTrue(torch.allclose(module(input), traced(input)))

        def test_permute_bmm_fusion(self):
            class TestModule(torch.nn.Module):
                def __init__(self, batch: int, k: int, n: int):
                    super().__init__()
                    self.other = torch.randn(batch, k, n)

                def forward(self, input: torch.Tensor):
                    input1 = input.permute(0, 2, 1)
                    output = torch.bmm(input1, self.other)
                    return output

            batch, m, k, n = 6, 16, 8, 4

            trace_func = chain_passes(torch.fx.symbolic_trace, permute_matmul_fusion)
            module = TestModule(batch, k, n).eval()
            input = torch.randn(batch, k, m)
            traced = trace_func(module, [input])
            num_bmm = count_call_function(traced, torch.bmm)
            num_transpose_matmul = count_call_function(traced, transpose_matmul)
            self.assertEqual(num_bmm, 0)
            self.assertEqual(num_transpose_matmul, 1)

            self.assertTrue(torch.allclose(module(input), traced(input)))

    CommonTemplate.install(CudaTests, "cuda")

    class CudaReproTests(TestCase):
        common = check_model_cuda

        def test_index_put_issue(self):
            def forward(
                self,
                arg76_1,
                expand_default,
                full_like_default,
                _to_copy_default_67,
                zeros,
            ):
                sum_sym_int_19 = torch.ops.aten.sum(_to_copy_default_67, [0], True)
                view_default_57 = torch.ops.aten.view.default(
                    sum_sym_int_19, [512, 768]
                )
                where_self = torch.ops.aten.where.self(
                    expand_default, view_default_57, full_like_default
                )
                clone_default_12 = torch.ops.aten.clone.default(zeros)
                index_put__default = torch.ops.aten.index_put_.default(
                    clone_default_12, [arg76_1], where_self, True
                )
                return (index_put__default,)

            inps = [
                (torch.Size([512]), torch.int64),
                (torch.Size([512, 768]), torch.bool),
                (torch.Size([512, 768]), torch.float16),
                (torch.Size([4, 512, 768]), torch.float16),
                (torch.Size([512, 768]), torch.float16),
            ]
            inps = [torch.zeros(())] + [
                torch.ones(shape, dtype=dtype, device="cuda") for (shape, dtype) in inps
            ]
            mod = make_fx(forward)(*inps)
            compiled = compile_fx_inner(mod, inps)
            compiled(inps)

        @requires_cuda()
        def test_input_channels_last(self):
            m = torch.nn.Sequential(
                torch.nn.Conv2d(3, 3, 1, 1),
                ToTuple(),
            ).cuda()
            inp = (
                torch.randn([2, 3, 16, 16]).to(memory_format=torch.channels_last).cuda()
            )

            self.common(
                m,
                (inp,),
                check_lowp=False,
            )

            @torch._dynamo.optimize()
            def foo(m, inp):
                return m(inp)

            self.assertTrue(
                foo(m, inp)[0].is_contiguous(memory_format=torch.channels_last)
            )

        # https://github.com/pytorch/torchdynamo/issues/1681#issuecomment-1283433527
        @requires_cuda()
        def test_unspec_inputs_interop(self):
            class Repro(torch.nn.Module):
                def __init__(self):
                    super().__init__()

                def forward(self, x, y):
                    unsqueeze = torch.ops.aten.unsqueeze.default(x, 4)
                    permute = torch.ops.aten.permute.default(unsqueeze, [0, 1, 2, 4, 3])
                    add = torch.ops.aten.add.Tensor(y, 1)
                    return [permute, add]

            inps = [
                rand_strided(
                    (12, 3, 512, 64), (64, 196608, 768, 1), torch.float32, "cuda"
                ),
                rand_strided((), (), torch.int64, "cpu"),
            ]
            mod = make_fx(Repro().to(device="cuda"))(*inps)
            compiled = compile_fx_inner(mod, inps)
            compiled(inps)

        @patch.object(config, "fallback_random", True)
        def test_dtype_factory_issue(self):
            def forward():
                randn = torch.ops.aten.randn.default(
                    [12, 64, 1, 64],
                    dtype=torch.float32,
                    device=torch.device(type="cuda", index=0),
                    pin_memory=False,
                )
                unsqueeze_default_2 = torch.ops.aten.unsqueeze.default(randn, -1)
                return (unsqueeze_default_2,)

            mod = make_fx(forward)()
            compiled = compile_fx_inner(mod, ())
            assert compiled([])[0].device.type == "cuda"

        @patch.object(config.triton, "cudagraphs", True)
        def test_expanded_inputs_cudagraphs(self):
            @torch._dynamo.optimize("inductor")
            def fn(x, y):
                return x + y

            inputs = (
                rand_strided((5, 5, 5, 5), (0, 5, 0, 1), device="cuda"),
                rand_strided((5, 5, 5, 5), (0, 5, 0, 1), device="cuda"),
            )
            self.assertTrue(same(fn(*inputs), inputs[0] + inputs[1]))

        # TODO: Abstract this out, test more extensively
        @patch.object(config, "dynamic_shapes", True)
        @patch.object(torch._dynamo.config, "dynamic_shapes", True)
        @patch.object(functorch_config, "use_dynamic_shapes", True)
        def test_dynamic_shapes(self):
            torch._dynamo.reset()  # Needed since everywhere else uses "inductor"

            def f(x):
                return x.cos().view(x.shape).sin()

            cnts = torch._dynamo.testing.CompileCounterWithBackend("inductor")

            f2 = torch._dynamo.optimize(cnts)(f)

            f2(torch.randn(32))

            inp = torch.randn(16)
            real_out = f(inp)
            compiled_out = f2(inp)

            self.assertEqual(cnts.frame_count, 1)
            self.assertEqual(real_out, compiled_out)
            torch._dynamo.reset()

        @patch.object(config, "size_asserts", False)
        @patch.object(config.triton, "cudagraphs", True)
        def test_expanded_inputs_cudagraphs_no_size_asserts(self):
            @torch._dynamo.optimize("inductor")
            def fn(x, y):
                return x + y

            inputs = (
                rand_strided((5, 5, 5, 5), (0, 5, 0, 1), device="cuda"),
                rand_strided((5, 5, 5, 5), (0, 5, 0, 1), device="cuda"),
            )
            self.assertTrue(same(fn(*inputs), inputs[0] + inputs[1]))

        @patch.object(config.triton, "cudagraphs", True)
        def test_inplace_updates_cudagraphs(self):
            class Repro(torch.nn.Module):
                def __init__(self):
                    super(Repro, self).__init__()
                    self.weight1 = torch.nn.Parameter(
                        torch.randn(10, 20, requires_grad=True)
                    )

                def forward(self, x):
                    x = torch.matmul(x, self.weight1)
                    return x

            from copy import deepcopy

            model = Repro().cuda()
            model_ref = deepcopy(model)
            model_opt = torch._dynamo.optimize("inductor")(model)

            input = torch.randn(10, 10, device="cuda", requires_grad=True)

            for i in range(2):
                output_ref = model_ref(input)
                output_res = model_opt(input)
                output_ref.sum().backward()
                output_res.sum().backward()
                for (p_ref, p_res) in zip(
                    model_ref.parameters(), model_opt.parameters()
                ):
                    self.assertEqual(p_ref.grad, p_res.grad)
                with torch.no_grad():
                    for param in model_ref.parameters():
                        param.add_(1.0)
                    for param in model_opt.parameters():
                        param.add_(1.0)

        # https://github.com/pytorch/torchdynamo/issues/1850
        def test_inductor_output_aliases_intermediate(self):
            def foo(x):
                out = x + x
                return out.t()

            foo_opt = torch._dynamo.optimize("inductor")(foo)

            inpt = torch.randn(10, 10, device="cuda", requires_grad=True)
            # TODO: this is broken, fix later
            # out = foo_opt(inpt)
            # out.add_(2)

            out_ref = foo(inpt)
            out_ref.add_(2)
            # self.assertEqual(out_ref, out)

        def test_accuracy_issue1(self):
            class Repro(torch.nn.Module):
                def __init__(self):
                    super().__init__()
                    self.linear = torch.nn.Linear(
                        in_features=768, out_features=2, bias=True
                    )

                def forward(self, start_positions: torch.Tensor, x: torch.Tensor):
                    linear = self.linear(x)
                    split = linear.split(1, dim=-1)
                    getitem = split[0]
                    squeeze = getitem.squeeze(-1)
                    clamp = start_positions.clamp(0, 128)
                    cross_entropy = torch.nn.functional.cross_entropy(
                        squeeze, clamp, None, None, 128, None, "mean", 0.0
                    )
                    return cross_entropy

            mod = Repro().cuda()
            opt_mod = torch._dynamo.optimize("inductor")(mod)
            mod.eval()
            opt_mod.eval()

            args = [
                ((1,), (1,), torch.int64, "cuda", False),
                ((1, 128, 768), (98304, 768, 1), torch.float32, "cuda", True),
            ]
            args = [
                rand_strided(sh, st, dt, dev).requires_grad_(rg)
                for (sh, st, dt, dev, rg) in args
            ]
            with torch.cuda.amp.autocast(enabled=False):
                assert same_two_models(mod, opt_mod, args), "Dynamo failed"

        def test_autotune_inplace_kernel(self):
            """
            This UT tests autotune on an inplace kernel. The autotune should not contaminate
            the input buffers when tuning with multiple configs. For more details, refer to
            https://github.com/openai/triton/issues/781
            https://github.com/pytorch/torchdynamo/issues/1670
            """
            from torch._C import _cuda_getCurrentRawStream as get_cuda_stream
            from torch._inductor.triton_ops.autotune import CachingAutotuner, grid
            from torch._inductor.utils import instance_descriptor

            def autotune(configs, meta):
                def decorator(fn):
                    return CachingAutotuner(
                        # force autotune by setting save_cache_hook to False
                        fn,
                        meta=meta,
                        configs=configs,
                        save_cache_hook=False,
                        mutated_arg_names=["in_out_ptr0"],
                    )

                return decorator

            @autotune(
                configs=[
                    triton.Config({"XBLOCK": 1}),
                    triton.Config({"XBLOCK": 2}),
                ],
                meta={
                    "signature": {0: "*fp32", 1: "*fp32", 2: "i32"},
                    "device": 0,
                    "configs": [
                        instance_descriptor(divisible_by_16=(0, 1), equal_to_1=())
                    ],
                    "constants": {},
                },
            )
            @triton.jit
            def kernel(in_out_ptr0, in_ptr0, xnumel, XBLOCK: tl.constexpr):
                pid = tl.program_id(0)
                block_start = pid * XBLOCK
                offsets = block_start + tl.arange(0, XBLOCK)
                mask = offsets < xnumel
                x = tl.load(in_out_ptr0 + offsets, mask=mask)
                y = tl.load(in_ptr0 + offsets, mask=mask)
                output = x + y
                tl.store(in_out_ptr0 + offsets, output, mask=mask)

            xnumel = 384
            in0 = rand_strided((xnumel,), (1,), device="cuda", dtype=torch.float32)
            inout1 = rand_strided((xnumel,), (1,), device="cuda", dtype=torch.float32)
            inout2 = inout1.clone()

            stream0 = get_cuda_stream(0)
            kernel.run(inout1, in0, xnumel, grid=grid(xnumel), stream=stream0)
            kernel.run(inout2, in0, xnumel, grid=grid(xnumel), stream=stream0)

            assert same(
                inout1, inout2, tol=0.001, equal_nan=True
            ), "failed autotune with inplace kernel"

        @requires_cuda()
        def test_sort_stride_issue(self):
            # This minified testcase comes from detectron2_maskrcnn_r_50_fpn
            # There was a false error from our size_assert code
            @torch._dynamo.optimize(nopython=True)
            def forward(pred_objectness_logits_3_: torch.Tensor):
                sort_3 = pred_objectness_logits_3_.sort(descending=True, dim=1)
                getitem_12 = sort_3[0]
                return getitem_12

            args = [((1, 100), (0, 1), torch.float16, "cuda", False)]
            args = [
                rand_strided(sh, st, dt, dev).requires_grad_(rg)
                for (sh, st, dt, dev, rg) in args
            ]
            result = forward(*args)
            assert same(result, torch.sort(args[0], descending=True, dim=1)[0])

        @requires_cuda()
        def test_scalar_triton_index(self):
            # The indirect indexing via a scalar like below used to lead to
            # bad triton code that made triton segfault when compiling.
            # See https://github.com/pytorch/torchdynamo/issues/1515
            def fn(a):
                zero = torch.zeros((16,), device=a.device, dtype=torch.int64)
                return (a[zero],)

            a = torch.randn((8,), dtype=torch.float32, device="cuda")

            fn_optimized = torch._dynamo.optimize("inductor")(fn)
            assert same(fn(a), fn_optimized(a))

        @requires_cuda()
        def test_indirect_indexing_dense_mask(self):
            def fn(x, y):
                ne = torch.ops.aten.ne.Scalar(x, 1)
                sum_1 = torch.ops.aten.sum.dim_IntList(ne, [1])
                sub = torch.ops.aten.sub.Tensor(sum_1, 1)
                unsqueeze = torch.ops.aten.unsqueeze.default(sub, -1)
                gather = torch.ops.aten.gather.default(x, 1, unsqueeze)
                squeeze = torch.ops.aten.squeeze.default(gather)
                out = torch.ops.aten.multiply(y, squeeze)
                return (out,)

            a = torch.zeros((1, 128), dtype=torch.int64, device="cuda")
            b = torch.zeros((1, 128), dtype=torch.int64, device="cuda")

            fn_optimized = torch._dynamo.optimize("inductor")(fn)
            assert same(fn(a, b), fn_optimized(a, b))

    class TritonCodeGenTests(TestCase):
        from torch._inductor.triton_ops.autotune import CachingAutotuner

        class NoOpCompilerBackend:
            def __init__(self):
                self.example_args = None
                self.model = None

            def noop_backend(
                self,
                model_: torch.fx.GraphModule,
                example_inputs_: typing.List[torch.Tensor],
            ):
                """
                The Noop backend does not compile the fx graph it is given.
                Instead, it transforms the fx graph so that its functions are
                aten operations. It then saves this graph.
                """
                from torch._functorch.aot_autograd import Interpreter
                from torch._inductor.decomposition import select_decomp_table
                from torch._subclasses import FakeTensorMode

                fake_mode = FakeTensorMode()

                def interpret(*args, **kwargs):
                    return Interpreter(model_).run(*args[0:], **kwargs)

                fake_flat_tensor_args = [
                    fake_mode.from_tensor(x) for x in example_inputs_
                ]
                fw_module = make_fx(interpret, select_decomp_table())(
                    *fake_flat_tensor_args
                )
                self.model = fw_module
                self.example_args = fake_flat_tensor_args
                return lambda x: example_inputs_

        def get_kernels(self, fn, args) -> typing.List[CachingAutotuner]:
            from torch._inductor.debug import DebugContext
            from torch._inductor.graph import GraphLowering
            from torch._inductor.virtualized import V

            cxt = TritonCodeGenTests.NoOpCompilerBackend()
            torch._dynamo.optimize(backend=cxt.noop_backend)(fn)(*args)
            graph = GraphLowering(cxt.model)
            graph.num_static_inputs = 0
            kernels = []
            with V.set_graph_handler(graph), V.set_debug_handler(DebugContext()):
                graph.run(*(cxt.example_args))
                mod = graph.compile_to_module()

                for val in mod.__dict__.values():
                    if isinstance(
                        val, torch._inductor.triton_ops.autotune.CachingAutotuner
                    ):
                        kernels.append(val)

            return kernels

        def test_divisibile_by_16_covers_numel_args(self):
            torch._dynamo.reset()

            def fn(a: torch.Tensor) -> torch.Tensor:
                return torch.sum(a)

            kernels = self.get_kernels(fn, [torch.randn([256, 256], device="cuda")])
            self.assertTrue(len(kernels) == 2, "SUM should result in two kernels")

            # kernel0 reduces from 256 to (xnumel=8, rnumel=8192), which means it reduces 256 by 256 into an array of
            # size 8 by accumulating 8192 elements at once note that rnumel is equal to 512 * 16, so rnumel which is
            # at slot 3 should be in the divisible by 16 descriptor
            arguments_that_are_divisible_by_16_in_kernel0 = (
                kernels[0].meta["configs"][0].divisible_by_16
            )
            self.assertEqual(arguments_that_are_divisible_by_16_in_kernel0, (0, 1, 3))

            # kernel1 reduces from 8 elements to a single scalar.
            arguments_that_are_divisible_by_16_in_kernel1 = (
                kernels[1].meta["configs"][0].divisible_by_16
            )
            self.assertEqual(arguments_that_are_divisible_by_16_in_kernel1, (0, 1))
            torch._dynamo.reset()


class ExprPrinterTests(TestCase):
    def test_print_pow(self):
        s1 = sympy.Symbol("foo", integer=True)
        s2 = sympy.Symbol("bar", integer=True)
        s3 = sympy.Symbol("baz", integer=True)

        cases = (
            # expr, result
            # Test exprs.
            (
                s1 / (2 * s1 - 1) - 1 / (2 * s1 - 1),
                "((-1)*(1/(((-1) + (2*foo))))) + (foo*(1/(((-1) + (2*foo)))))",
            ),
            (s1 / (s2 - s3), "foo*(1/((bar + ((-1)*baz))))"),
            # Test Pow directly.
            (sympy.Pow(s1 + s2, 0), "1"),  # note: simplified before _print_Pow
            (sympy.Pow(s1 + s2, -3), "1/((bar + foo)*(bar + foo)*(bar + foo))"),
            (sympy.Pow(s1 + s2, 2), "(bar + foo)*(bar + foo)"),
        )

        for expr, result in cases:
            self.assertEqual(cexpr(expr), result)
            self.assertEqual(texpr(expr), result)


if __name__ == "__main__":
    from torch._dynamo.test_case import run_tests

    if (HAS_CPU or HAS_CUDA) and not TEST_WITH_ROCM:
        run_tests(needs="filelock")<|MERGE_RESOLUTION|>--- conflicted
+++ resolved
@@ -5176,7 +5176,6 @@
                 assert same(real_out, compiled_out, equal_nan=True)
                 assert metrics.generated_cpp_vec_kernel_count >= 1
 
-<<<<<<< HEAD
         @unittest.skipIf(
             not codecache.valid_vec_isa_list(), "Does not support vectorization"
         )
@@ -5202,7 +5201,7 @@
                 compiled_out = opt_mod(x)
                 assert same(real_out, compiled_out, equal_nan=True)
                 assert metrics.generated_cpp_vec_kernel_count >= 1
-=======
+
         def test_load_same_bool_tensor_twice(self):
             @torch._dynamo.optimize("inductor")
             def fn(a, b):
@@ -5213,7 +5212,6 @@
             value = torch.randn((2, 17))
             mask = torch.randint(0, 1, size=(2, 17), dtype=torch.uint8).to(torch.bool)
             fn(value, mask)
->>>>>>> b7614490
 
         def test_cpu_vec_cosim(self):
             cpp_vec_op_list = []
