--- conflicted
+++ resolved
@@ -25,6 +25,8 @@
 #endif
 
 #include <c10/cuda/CUDAMathCompat.h>
+#include <c10/util/env.h>
+
 
 namespace at {
 namespace native {
@@ -832,8 +834,6 @@
       });
 }
 
-<<<<<<< HEAD
-=======
 template<typename T, typename T_ACC> __device__
 void cuLoadWriteStridedInputs(
     const int i1_block,
@@ -1133,7 +1133,6 @@
   }
 }
 
->>>>>>> b87682f5
 template <typename T>
 void LayerNormBackwardKernelImplInternal(
     const Tensor& dY,
@@ -1162,10 +1161,8 @@
       gamma.defined() ? gamma.template data_ptr<T>() : nullptr;
   T* dX_data = dX->defined() ? dX->template data_ptr<T>() : nullptr;
   cudaStream_t cuda_stream = at::cuda::getCurrentCUDAStream();
+  const int warp_size = at::cuda::warp_size();
   if (dX_data != nullptr) {
-<<<<<<< HEAD
-    const int warp_size = at::cuda::warp_size();
-=======
 #if defined __HIP_PLATFORM_HCC__
     if (M >= 32768) {
       const uint64_t maxGridY = at::cuda::getCurrentDeviceProperties()->maxGridSize[1];
@@ -1193,7 +1190,6 @@
       C10_CUDA_KERNEL_LAUNCH_CHECK();
     }
 #else
->>>>>>> b87682f5
     const dim3 blocks(M);
     int nshared = (num_threads()/warp_size) * sizeof(T_ACC);
     layer_norm_grad_input_kernel<<<blocks, num_threads(), nshared, cuda_stream>>>(dY_data,
@@ -1222,6 +1218,40 @@
               dbeta_data);
       C10_CUDA_KERNEL_LAUNCH_CHECK();
     } else {
+#if defined(USE_ROCM)
+      // For small batch size, do colwise reduce directly.
+      const int part_size = warp_size;
+      const dim3 threads2(warp_size, 4, 1);
+      const dim3 blocks2((N + threads2.x - 1) / threads2.x, part_size, 1);
+      const int nshared2_a = 2 * sizeof(T_ACC) * threads2.y * threads2.y * (threads2.x + 1);
+      const int nshared2_b = threads2.x * threads2.y * sizeof(T_ACC);
+      const int nshared2 = nshared2_a > nshared2_b ? nshared2_a : nshared2_b;
+
+      const auto part_grad_dtype = at::toAccumulateType(X.scalar_type(), true);
+      Tensor part_grad_gamma = at::empty({part_size,N}, gamma.options().dtype(part_grad_dtype));
+      Tensor part_grad_beta = at::native::empty_like(part_grad_gamma);
+      cuComputePartGradGammaBeta<<<blocks2, threads2, nshared2, cuda_stream>>>(
+                      dY_data,
+                      X_data,
+                      M,N,
+                      mean_data,
+                      rstd_data,
+                      part_grad_gamma.template data_ptr<T_ACC>(),
+                      part_grad_beta.template data_ptr<T_ACC>());
+      C10_CUDA_KERNEL_LAUNCH_CHECK();
+
+      const dim3 threads3(warp_size, 8, 1); // Optimization for ROCm
+      const dim3 blocks3((N + threads2.x - 1) / threads2.x, 1, 1);
+      const int nshared3 = threads3.x * threads3.y * sizeof(T);
+      cuComputeGradGammaBeta<<<blocks3, threads3, nshared3, cuda_stream>>>(
+                      part_grad_gamma.template data_ptr<T_ACC>(),
+                      part_grad_beta.template data_ptr<T_ACC>(),
+                      part_size,
+                      M,N,
+                      dgamma_data,
+                      dbeta_data);
+      C10_CUDA_KERNEL_LAUNCH_CHECK();
+#else
       if ((M % kWarpSize == 0) && (N % kWarpSize == 0)) {
         // This implementation relies on warp primitives and requires that M and N divide
         // exactly to warp size.
@@ -1258,6 +1288,7 @@
                 dbeta_data);
         C10_CUDA_KERNEL_LAUNCH_CHECK();
       }
+#endif
     }
   }
 }
