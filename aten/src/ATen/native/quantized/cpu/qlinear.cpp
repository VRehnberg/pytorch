#define TORCH_ASSERT_ONLY_METHOD_OPERATORS
#include <ATen/core/Tensor.h>
#include <ATen/Context.h>
#include <ATen/Parallel.h>
#include <ATen/TensorOperators.h>
#include <ATen/native/quantized/cpu/fbgemm_utils.h>
#include <ATen/native/quantized/PackedParams.h>
#include <ATen/native/quantized/cpu/QnnpackUtils.h>
#include <ATen/native/quantized/cpu/XnnpackUtils.h>
#include <ATen/native/quantized/cpu/OnednnUtils.h>
#include <ATen/native/quantized/cpu/QuantUtils.h>
#include <caffe2/utils/threadpool/pthreadpool-cpp.h>
#include <torch/library.h>

#ifndef AT_PER_OPERATOR_HEADERS
#include <ATen/Functions.h>
#include <ATen/NativeFunctions.h>
#else
#include <ATen/ops/_empty_affine_quantized.h>         // for _empty_affine_q...
#include <ATen/ops/_empty_affine_quantized_native.h>  // for empty_affine_qu...
#include <ATen/ops/empty.h>                           // for empty
#include <ATen/ops/quantize_per_channel_native.h>     // for quantize_per_ch...
#include <ATen/ops/quantize_per_tensor_native.h>      // for quantize_per_te...
#include <ATen/ops/zeros.h>
#endif

#include <c10/util/irange.h>

#include <algorithm>
#include <string>

int register_linear_params();

#ifdef USE_FBGEMM
template <bool ReluFused>
at::Tensor& PackedLinearWeight::apply_impl(
    const at::Tensor& input,
    double output_scale,
    int64_t output_zero_point,
    at::Tensor& output) {
  // uint8 * int8 -> uint8 (no quantization/dequantization)

  // We make a strong guarantee that models using these operators will have
  // the same numerics across different machines. Therefore, we do not provide
  // a fallback path and rather fail loudly if we cannot run FBGEMM.
  TORCH_CHECK(
      fbgemm::fbgemmSupportedCPU(), "Your CPU does not support FBGEMM.");
  TORCH_CHECK(input.scalar_type() == c10::kQUInt8,
                "Expected input data type ",
                toString(c10::kQUInt8),
                " but got ",
                toString(input.scalar_type()));

  // TODO: contiguous is called for further jit optimizations.
  auto input_contig = input.expect_contiguous();
  const auto* input_ptr =
      reinterpret_cast<uint8_t*>(input_contig->data_ptr<c10::quint8>());

  TORCH_CHECK(
      input.dim() >= 2,
      "The dimension of input tensor should be larger than or equal to 2");
  // C(output) = A(input) x B(weight), where C, A, B are M x N, M x K, K x N
  // matrices, respectively.
  // NOLINTNEXTLINE(bugprone-narrowing-conversions,cppcoreguidelines-narrowing-conversions)
  int64_t M = size_to_dim_(input.dim() - 1, input.sizes());

  auto packB = w.get();

  int64_t N = static_cast<int64_t>(packB->numCols());
  int64_t K = input.sizes()[input.dim() - 1];
  TORCH_CHECK(
      K == static_cast<int64_t>(packB->numRows()),
      "The number of rows in the packB should be equal to K: " +
          std::to_string(K));

  // NOLINTNEXTLINE(bugprone-narrowing-conversions,cppcoreguidelines-narrowing-conversions)
  float input_scale_float = input.q_scale();
  int32_t input_zero_point_int32 = input.q_zero_point();

  std::vector<float> output_multiplier_float(1, 0.0);
  std::vector<float> act_times_w_scale(1, 0.0);
  TORCH_CHECK(
      w_scale.size() == w_zp.size(),
      "Weight scales and zero points vectors should have the same size.");
  if (q_scheme == c10::kPerTensorAffine) {
    // Process the per tensor quantization.
    act_times_w_scale[0] = (input_scale_float * w_scale[0]);
    output_multiplier_float[0] =
        act_times_w_scale[0] / static_cast<float>(output_scale);
  } else if (q_scheme == c10::kPerChannelAffine) {
    // Process the per channel quantization.
    output_multiplier_float.resize(N, 0.0);
    act_times_w_scale.resize(N, 1.0f);
    for (const auto i : c10::irange(N)) {
      act_times_w_scale[i] = (input_scale_float * w_scale[i]);
      output_multiplier_float[i] =
          act_times_w_scale[i] / static_cast<float>(output_scale);
    }
  }
  int32_t output_zero_point_int32 = static_cast<int32_t>(output_zero_point);

  const float* bias_ptr = nullptr;
  c10::MaybeOwned<at::Tensor> bias_contig;
  if (this->bias_.has_value()) {
    auto& bias = this->bias_.value();
    bias_contig = bias.expect_contiguous();
    TORCH_CHECK(bias_contig->dim() == 1, "bias should be a vector (1D Tensor)");
    TORCH_CHECK(
        bias_contig->sizes()[0] == N, "bias should have N elements: " + std::to_string(N));
    bias_ptr = reinterpret_cast<float*>(bias_contig->data_ptr<float>());
  }

  // The resulting matrix here is 2-D, let's view it with the original
  // left hand dimensions of the input. Here are two examples:
  // 1. If the input tensor is {M, K}, the output tensor is {M, N}.
  // 2. If the input tensor is {b, M, K}, the output tensor is {b, M, N}.
  at::DimVector out_sizes(input.sizes());
  out_sizes.back() = N;
  // Resize output Tensor
  output.resize_(out_sizes);

  // Allocate a buffer for fbgemmPacked to use
  auto buffer = at::empty(out_sizes, output.options().dtype(at::kInt));

  int num_tasks = at::get_num_threads();
  at::parallel_for(0, num_tasks, 1, [&](int64_t begin, int64_t end) {
    for (const auto task_id : c10::irange(begin, end)) {
      // This operation does the following:
      // 1) Creates a "row buffer" vector with offset values that must be
      //    added to the integer matrix multiplication operation to ensure
      //    correctness. This "row buffer" is also called the row offset, and
      //    it is needed when we use affine quantization for weights.
      // 2) Packs the resulting quantized matrix into vector-register and
      //    cache friendly tiles.
      //
      //  Note this is not executed eagerly, but rather within the
      //  fbgemmPacked call below.
      fbgemm::PackAWithRowOffset<uint8_t> packA(
          /*trans=*/fbgemm::matrix_op_t::NoTranspose,
          /*nRow=*/M,
          /*nCol=*/K,
          /*smat=*/input_ptr,
          /*ld=*/K,
          /*pmat=*/nullptr); // Currently, packA manages ownership of `pmat`.
                             // TODO: Consider a way to pre-allocate and reuse
                             // pmat buffer.

      // ReQuantizeOutput requires pointers to the zero point values,
      // since in the case of rowwise quantization these will be arrays rather
      // than scalars. But in this case, we're doing whole-tensor quantization
      // so we just pass a pointer to the scale values (and internally
      // ReQuantizeOutput won't index past 0.

      // This is the end of the pipeline, pass the resulting matrix through.
      fbgemm::DoNothing<> doNothingObj{};

      if (q_scheme == c10::kPerTensorAffine) {
        // Process the per tensor quantization.
        //
        // After the uint8 * int8 matrix multiplication is performed, this
        // operation does:
        //  1) Add in row and column offsets to the rows and columns,
        //  respectively.
        //  2) Add in the bias term.
        fbgemm::ReQuantizeOutput<
            ReluFused,
            fbgemm::QuantizationGranularity::TENSOR,
            float>
            outputProcObj(
                doNothingObj,
                output_multiplier_float.data(),
                output_zero_point_int32,
                input_zero_point_int32,
                w_zp.data(),
                packA.getRowOffsetBuffer(),
                col_offsets.data(),
                bias_ptr,
                N, /* nCol */
                1 /* groups */,
                act_times_w_scale.data());

        // Do the GEMM
        fbgemm::fbgemmPacked(
            /*packA=*/packA,
            /*packB=*/*packB,
            /*C=*/reinterpret_cast<uint8_t*>(output.data_ptr<c10::quint8>()),
            /*C_buffer=*/buffer.data_ptr<int32_t>(),
            /*ldc=*/N,
            /*outProcess=*/outputProcObj,
            /*thread_id=*/task_id,
            /*num_threads=*/num_tasks);
      } else if (q_scheme == c10::kPerChannelAffine) {
        // Process the per channel quantization.
        //
        // After the uint8 * int8 matrix multiplication is performed, this
        // operation does:
        //  1) Add in row and column offsets to the rows and columns,
        //  respectively.
        //  2) Add in the bias term.
        fbgemm::ReQuantizeOutput<
            ReluFused,
            fbgemm::QuantizationGranularity::OUT_CHANNEL,
            float>
            outputProcObj(
                doNothingObj,
                output_multiplier_float.data(),
                output_zero_point_int32,
                input_zero_point_int32,
                w_zp.data(),
                packA.getRowOffsetBuffer(),
                col_offsets.data(),
                bias_ptr,
                // NOLINTNEXTLINE(bugprone-argument-comment)
                N, /*nCol=*/
                1, /* groups*/
                act_times_w_scale.data());

        // Do the GEMM
        fbgemm::fbgemmPacked(
            /*packA=*/packA,
            /*packB=*/*packB,
            /*C=*/reinterpret_cast<uint8_t*>(output.data_ptr<c10::quint8>()),
            /*C_buffer=*/buffer.data_ptr<int32_t>(),
            /*ldc=*/N,
            /*outProcess=*/outputProcObj,
            /*thread_id=*/task_id,
            /*num_threads=*/num_tasks);
      }
    }
  });

  return output;
}

at::Tensor PackedLinearWeight::apply(
    at::Tensor input,
    double output_scale,
    int64_t output_zero_point) {
  // Allocate output Tensor
  auto output = at::_empty_affine_quantized(
      {0},
      at::device(c10::kCPU).dtype(c10::kQUInt8),
      output_scale,
      output_zero_point);
  apply_impl<false>(input, output_scale, output_zero_point, output);
  return output;
}

at::Tensor PackedLinearWeight::apply_relu(
    at::Tensor input,
    double output_scale,
    int64_t output_zero_point) {
  auto output = at::_empty_affine_quantized(
      {0},
      at::device(c10::kCPU).dtype(c10::kQUInt8),
      output_scale,
      output_zero_point);
  apply_impl<true>(input, output_scale, output_zero_point, output);
  return output;
}

at::Tensor& PackedLinearWeight::apply_out(
    const at::Tensor& input,
    double output_scale,
    int64_t output_zero_point,
    at::Tensor& output) {
  TORCH_CHECK(
      (output.device() == c10::kCPU) && (output.dtype() == c10::kQUInt8) &&
      (output.q_scale() == output_scale) &&
      (output.q_zero_point() == output_zero_point));
  return apply_impl<false>(input, output_scale, output_zero_point, output);
}

at::Tensor& PackedLinearWeight::apply_relu_out(
    const at::Tensor& input,
    double output_scale,
    int64_t output_zero_point,
    at::Tensor& output) {
  TORCH_CHECK(
      (output.device() == c10::kCPU) && (output.dtype() == c10::kQUInt8) &&
      (output.q_scale() == output_scale) &&
      (output.q_zero_point() == output_zero_point));
  return apply_impl<true>(input, output_scale, output_zero_point, output);
}

at::Tensor PackedLinearWeight::apply_with_input_q_dq_qweight_dq_output_fp32(
  at::Tensor input,
  double input_scale,
  int64_t input_zero_point) {
  TORCH_CHECK(!input.is_quantized(), "Input tensor for apply_with_input_q_dq_qweight_dq_output_fp32 is quantized; "
  "Expected input tensor in PackedLinearWeight::apply_with_input_q_dq_qweight_dq_output_fp32 to be full precision.");

  return apply_with_input_q_dq_qweight_dq_output_fp32_impl<false>(input, input_scale, input_zero_point);
}

at::Tensor PackedLinearWeight::apply_with_input_q_dq_qweight_dq_relu_output_fp32(
  at::Tensor input,
  double input_scale,
  int64_t input_zero_point) {
  TORCH_CHECK(!input.is_quantized(), "Input tensor for apply_with_input_q_dq_qweight_dq_output_fp32 is quantized; "
  "Expected input tensor in PackedLinearWeight::apply_with_input_q_dq_qweight_dq_output_fp32 to be full precision.");

  return apply_with_input_q_dq_qweight_dq_output_fp32_impl<true>(input, input_scale, input_zero_point);
}


template <bool ReluFused>
at::Tensor PackedLinearWeight::apply_with_input_q_dq_qweight_dq_output_fp32_impl(
    const at::Tensor& input,
    double input_scale,
    int64_t input_zero_point) {
  TORCH_CHECK(
      fbgemm::fbgemmSupportedCPU(), "Your CPU does not support FBGEMM.");

  auto input_contig = input.expect_contiguous();
  const auto* input_ptr = input_contig->data_ptr<float>();

  TORCH_CHECK(
      input.dim() >= 2,
      "The dimension of input tensor should be larger than or equal to 2");
  int64_t M = size_to_dim_(input.dim() - 1, input.sizes());

  auto packB = w.get();

  int64_t N = static_cast<int64_t>(packB->numCols());
  int64_t K = input.sizes()[input.dim() - 1];
  TORCH_CHECK(
      K == static_cast<int64_t>(packB->numRows()),
      "The number of rows in the packB should be equal to K: " +
          std::to_string(K));

  // NOLINTNEXTLINE(bugprone-narrowing-conversions,cppcoreguidelines-narrowing-conversions)
  float input_scale_float = input_scale;
  int32_t input_zero_point_int32 = input_zero_point;

  TORCH_CHECK(
      w_scale.size() == w_zp.size(),
      "Weight scales and zero points vectors should have the same size.");

  const float* bias_ptr = nullptr;
  c10::MaybeOwned<at::Tensor> bias_contig;
  if (this->bias_.has_value()) {
    auto& bias = this->bias_.value();
    bias_contig = bias.expect_contiguous();
    TORCH_CHECK(bias_contig->dim() == 1, "bias should be a vector (1D Tensor)");
    TORCH_CHECK(
        bias_contig->sizes()[0] == N, "bias should have N elements: " + std::to_string(N));
    bias_ptr = bias_contig->data_ptr<float>();
  }

  std::vector<int64_t> out_sizes = input.sizes().vec();
  out_sizes.back() = N;
  // Allocate output Tensor and a buffer for fbgemmPacked to use
  auto output = at::empty(out_sizes, input.options().dtype(at::kFloat));
  auto buffer = at::empty_like(
      output,
      output.options().dtype(at::kInt),
      LEGACY_CONTIGUOUS_MEMORY_FORMAT);

  int num_tasks = at::get_num_threads();
  at::parallel_for(0, num_tasks, 1, [&](int64_t begin, int64_t end) {
    fbgemm::PackAWithQuantRowOffset<uint8_t> packA(
        /*trans=*/fbgemm::matrix_op_t::NoTranspose,
        /*nRow=*/M,
        /*nCol=*/K,
        /*smat=*/input_ptr,
        /*ld=*/K,
        /*pmat=*/nullptr,
        /*scale=*/input_scale_float,
        /*zero_pt=*/input_zero_point_int32);

    fbgemm::DoNothing<float, float> doNothingObj{};
    for (const auto task_id : c10::irange(begin, end)) {
      if (q_scheme == c10::kPerTensorAffine) {
        // Process the per tensor quantization.
        //
        // After the uint8 * int8 matrix multiplication is performed, this
        // operation does:
        //  1) Add in row and column offsets to the rows and columns,
        //  respectively.
        //  2) Add in the bias term.
        fbgemm::ReQuantizeForFloat<ReluFused>
            outputProcObj(
                doNothingObj,
                input_scale_float,
                w_scale.data(),
                input_zero_point_int32,
                w_zp.data(),
                packA.getRowOffsetBuffer(),
                col_offsets.data(),
                bias_ptr,
                N /* nCol */);

        // Do the GEMM
        fbgemm::fbgemmPacked(
            /*packA=*/packA,
            /*packB=*/*packB,
            /*C=*/output.data_ptr<float>(),
            /*C_buffer=*/buffer.data_ptr<int32_t>(),
            /*ldc=*/N,
            /*outProcess=*/outputProcObj,
            /*thread_id=*/task_id,
            /*num_threads=*/num_tasks);
      } else if (q_scheme == c10::kPerChannelAffine) {
        // Process the per channel quantization.
        //
        // After the uint8 * int8 matrix multiplication is performed, this
        // operation does:
        //  1) Add in row and column offsets to the rows and columns,
        //  respectively.
        //  2) Add in the bias term.
        fbgemm::ReQuantizeForFloat<
            ReluFused,
            fbgemm::QuantizationGranularity::OUT_CHANNEL>
            outputProcObj(
                doNothingObj,
                input_scale_float,
                w_scale.data(),
                input_zero_point_int32,
                w_zp.data(),
                packA.getRowOffsetBuffer(),
                col_offsets.data(),
                bias_ptr,
                N /* nCol */);

        // Do the GEMM
        fbgemm::fbgemmPacked(
            /*packA=*/packA,
            /*packB=*/*packB,
            /*C=*/output.data_ptr<float>(),
            /*C_buffer=*/buffer.data_ptr<int32_t>(),
            /*ldc=*/N,
            /*outProcess=*/outputProcObj,
            /*thread_id=*/task_id,
            /*num_threads=*/num_tasks);
      }
    }
  });
  return output;
}

#endif // USE_FBGEMM

#ifdef USE_PYTORCH_QNNPACK

#ifdef USE_XNNPACK
// TODO: add per_channel support in the future when xnnp supports it
template <typename scalar_t, bool kReluFused>
at::Tensor PackedLinearWeightsQnnp::apply_impl_xnnp(
    const at::Tensor& input,
    double output_scale,
    int64_t output_zero_point) {
  using underlying_t = typename scalar_t::underlying;

  std::lock_guard<std::mutex> lock(qnnp_mutex_);

  const std::string func_name = kReluFused ? "quantized::linear_relu (xnnpack)"
                                           : "quantized::linear (xnnpack)";
  TORCH_CHECK(
      input.dim() >= 2, func_name, ": Input tensor rank should be >= 2.");
  TORCH_CHECK(
      !per_channel(),
      func_name,
      ": xnnpack does not currently have per_channel support.");

  const auto input_contig = input.contiguous();
  const auto input_scale = input_contig.q_scale();

  const size_t rows_w = bias_.size(0);
  const size_t cols_w = input_contig.size(input_contig.dim() - 1);

  auto status = xnn_status_invalid_state;

  // Create an operator iff not already created
  if (!xnnp_linear_op ||
      (!this->input_scale.has_value() ||
       this->input_scale.value() != input_scale)) {
    // Update the input scale so we may cache the op
    this->input_scale = input_scale;

    xnn_operator_t xnnp_op = nullptr;

    const float* weight_scales_data = w_scales.data_ptr<float>();

    // prepare weights
    underlying_t w_zp = static_cast<underlying_t>(
        orig_weight.q_zero_point() +
        (std::is_same<underlying_t, uint8_t>::value ? 128 : 0));

   at::Tensor xnnp_weight = at::_empty_affine_quantized(
        orig_weight.sizes(),
        c10::CppTypeToScalarType<scalar_t>::value,
        weight_scales_data[0],
        w_zp);

    // copy from the original weight and take care of dtype change if necessary
    at::native::xnnp_utils::q8_copy_int8_weight_and_add_offset<scalar_t>(
        orig_weight, xnnp_weight);

    // Original bias was float, so we requantize it here.
    at::Tensor qbias = quant_utils::QuantizeBias(false, bias_, orig_weight, input_scale);

    // output limits
   auto output_min = kReluFused
        // NOLINTNEXTLINE(bugprone-narrowing-conversions,cppcoreguidelines-narrowing-conversions)
        ? activationLimits<underlying_t>(output_scale, output_zero_point, Activation::RELU).first
        : std::numeric_limits<underlying_t>::min();
    auto output_max = kReluFused
        // NOLINTNEXTLINE(bugprone-narrowing-conversions,cppcoreguidelines-narrowing-conversions)
        ? activationLimits<underlying_t>(output_scale, output_zero_point, Activation::RELU).second
        : std::numeric_limits<underlying_t>::max();

    // Create an operator
    status = at::native::xnnp_utils::xnnp_create_fully_connected_nc(
        cols_w, /* input_channels */
        rows_w, /* output_channels */
        cols_w, /* input_stride */
        rows_w, /* output_stride */
        input_contig.q_zero_point(),
        input_contig.q_scale(),
        w_zp,
        weight_scales_data[0],
        reinterpret_cast<const underlying_t*>(
            xnnp_weight.template data_ptr<scalar_t>()),
        reinterpret_cast<int32_t*>(qbias.data_ptr<c10::qint32>()),
        output_zero_point,
        output_scale,
        output_min,
        output_max,
        0, /* flags */
        &xnnp_op);
    xnnp_linear_op = xnnpack_operator(xnnp_op);

    TORCH_CHECK(
        status == xnn_status_success,
        func_name,
        ": xnn create operator failed(",
        status,
        ")");
  }

  /*
   * Allocate output Tensor and a buffer for XNNPACK to use
   * The resulting matrix here is 2-D, let's view it with the original
   * left hand dimensions of the input. Here are two examples:
   * 1. If the input tensor is {M, K}, the output tensor is {M, N}.
   * 2. If the input tensor is {b, M, K}, the output tensor is {b, M, N}.
   */
  std::vector<int64_t> out_sizes = input.sizes().vec();
  out_sizes.back() = static_cast<int64_t>(rows_w);
  at::Tensor output = at::native::empty_affine_quantized(
      out_sizes,
      c10::CppTypeToScalarType<scalar_t>::value,
      c10::nullopt /* layout */,
      c10::kCPU,
      c10::nullopt /* pin_memory */,
      output_scale,
      output_zero_point,
      input.suggest_memory_format());

  // calculate batch_size
  size_t rows_input = 1;
  for (const auto i : c10::irange(input_contig.dim() - 1)) {
    rows_input *= input_contig.size(i);
  }

  // Setup the operator
  status = at::native::xnnp_utils::xnnp_setup_fully_connected_nc(
      xnnp_linear_op.get(),
      rows_input, /* batch_size */
      reinterpret_cast<const underlying_t*>(
          input_contig.template data_ptr<scalar_t>()),
      reinterpret_cast<underlying_t*>(output.template data_ptr<scalar_t>()),
      caffe2::pthreadpool_());

  TORCH_CHECK(
      status == xnn_status_success,
      func_name,
      ": xnn setup operator failed(",
      status,
      ")");

  // Run the opeator
  status = xnn_run_operator(
      xnnp_linear_op.get(), // Linear op
      caffe2::pthreadpool_() // threadpool
  );
  TORCH_CHECK(
      status == xnn_status_success,
      func_name,
      ": xnn run operator failed(",
      status,
      ")");

  return output;
}
#endif // USE_XNNPACK

template <bool ReluFused>
at::Tensor PackedLinearWeightsQnnp::apply_impl(
    at::Tensor input,
    double output_scale,
    int64_t output_zero_point) {
  TORCH_CHECK(
      input.dim() >= 2,
      "quantized::linear(): Input tensor rank should be >= 2");
  TORCH_CHECK(input.scalar_type() == c10::kQUInt8,
                "quantized::linear (qnnpack): Expected input data type ",
                toString(c10::kQUInt8),
                " but got ",
                toString(input.scalar_type()));

  auto input_contig = input.contiguous();

  // Weight packing is not thread safe
  std::lock_guard<std::mutex> lock(qnnp_mutex_);
  auto packB = w.get();
  size_t rows_w = bias_.size(0);
  size_t cols_w = input_contig.size(input_contig.dim() - 1);
  auto input_scale = input_contig.q_scale();

  if (!this->input_scale.has_value() ||
      this->input_scale.value() != input_scale) {
    // Get the original weight and adjust it to uint8 from int8
    auto weight_contig = orig_weight;
    auto bias_fp32 = bias_;
    int8_t* w_data = (int8_t*)weight_contig.data_ptr<c10::qint8>();

    float* weight_scales_data = w_scales.data_ptr<float>();
    // We calculate requant scale here as the vector holding the requant scale
    // is owned by this module. The pointer is then passed to qnnpack backend.
    generate_requantization_scales(
        // NOLINTNEXTLINE(bugprone-narrowing-conversions,cppcoreguidelines-narrowing-conversions)
        w_scales, input_scale, output_scale, requantization_scales);

    at::Tensor qnnp_weight = at::_empty_affine_quantized(
        weight_contig.sizes(),
        at::device(c10::kCPU).dtype(c10::kQUInt8),
        weight_scales_data[0],
        w_zero_points[0]);
    auto* qnnp_w_data = qnnp_weight.data_ptr<c10::quint8>();
    auto wt_numel = weight_contig.numel();
    for (const auto i : c10::irange(wt_numel)) {
      qnnp_w_data[i] = static_cast<c10::quint8>(w_data[i] + 128);
    }
    // Original bias was float, so we requantize it here.
    const bool is_per_channel = orig_weight.qscheme() == at::kPerChannelAffine;
    at::Tensor qbias = quant_utils::QuantizeBias(is_per_channel, bias_fp32, weight_contig, input_scale);

    // Update the input scale to not pack again.
    this->input_scale = input_scale;
    w.reset();
    w = std::make_unique<qnnpack::PackBMatrix>(
        cols_w /* input_channels */,
        rows_w /* output_channels */,
        w_zero_points.data(),
        requantization_scales.data(),
        reinterpret_cast<uint8_t*>(qnnp_w_data),
        reinterpret_cast<int32_t*>(qbias.data_ptr<c10::qint32>()));
    packB = w.get();
    if (at::globalContext().releaseWeightsWhenPrepacking()) {
      // On mobile, we release the original weight by resetting the intrusive_ptr.
      // Calling unpack after this will throw an assertion.
      orig_weight.reset();
    }
  }

  size_t rows_input = 1;
  size_t cols_input = input_contig.size(input_contig.dim() - 1);
  for (const auto i : c10::irange(input_contig.dim() -1)) {
    rows_input *= input_contig.size(i);
  }

  TORCH_CHECK(
      cols_input == cols_w,
      "quantized::linear(): input size does not match weight dimension 1 size: \
         got ",
      cols_input,
      " but expected ",
      cols_w);

  // Allocate output Tensor and a buffer for QNNPACK to use
  // The resulting matrix here is 2-D, let's view it with the original
  // left hand dimensions of the input. Here are two examples:
  // 1. If the input tensor is {M, K}, the output tensor is {M, N}.
  // 2. If the input tensor is {b, M, K}, the output tensor is {b, M, N}.
  std::vector<int64_t> out_sizes = input.sizes().vec();
  out_sizes.back() = static_cast<long>(rows_w);
  at::Tensor output = at::_empty_affine_quantized(
      out_sizes,
      input.options(),
      output_scale,
      output_zero_point);

  auto output_min = ReluFused
      // NOLINTNEXTLINE(bugprone-narrowing-conversions,cppcoreguidelines-narrowing-conversions)
      ? activationLimits<uint8_t>(output_scale, output_zero_point, Activation::RELU)
            .first
      : std::numeric_limits<uint8_t>::min();
  auto output_max = ReluFused
      // NOLINTNEXTLINE(bugprone-narrowing-conversions,cppcoreguidelines-narrowing-conversions)
      ? activationLimits<uint8_t>(output_scale, output_zero_point, Activation::RELU)
            .second
      : std::numeric_limits<uint8_t>::max();
  TORCH_INTERNAL_ASSERT(packB != nullptr, "Packed Weights are NULL");
  const pytorch_qnnp_status runStatus = qnnpack::qnnpackLinear(
      rows_input /* batch_size */,
      cols_input /* input_channels */,
      rows_w /* output_channels */,
      input_contig.q_zero_point(),
      w_zero_points.data(),
      requantization_scales.data(),
      output_zero_point,
      output_min,
      output_max,
      (uint8_t*)input_contig.data_ptr<c10::quint8>(),
      cols_input /* input_stride */,
      packB->getPackedWeights(),
      (uint8_t*)output.data_ptr<c10::quint8>(),
      rows_w /* output_stride */,
      // TODO (Ashkan): Disabling temporarily.
      // Throws a floating point exception with OSS pthreadpool.
      caffe2::pthreadpool_() /* threadpool */);

  TORCH_INTERNAL_ASSERT(
      runStatus == pytorch_qnnp_status_success,
      "failed to run QNNPACK Linear operator");

  return output;
}

#ifdef USE_XNNPACK
bool can_use_xnnp(c10::ScalarType dtype, bool per_channel) {
  if(!at::native::xnnpack::available()) {
    return false;
  }

  bool supported_dtypes = dtype == c10::kQInt8;
  bool invalid_config = per_channel; /* xnnp does not currently support
                                        per-channel fully connected op */
  if (supported_dtypes && invalid_config) {
    /* don't want this to fall through to QNNPACK */
    TORCH_CHECK(
        false,
        "quantized::linear (xnnpack): Unsupported config for dtype KQInt8");
  }
  return supported_dtypes && !invalid_config;
}
#endif // USE_XNNPACK

at::Tensor PackedLinearWeightsQnnp::apply(
    at::Tensor input,
    double output_scale,
    int64_t output_zero_point) {
#ifdef USE_XNNPACK
  if (can_use_xnnp(input.scalar_type(), per_channel())) {
    return apply_impl_xnnp<c10::qint8, false>(
        input, output_scale, output_zero_point);
  } /* fall through for unsupported types, configs, or shapes */
#endif // USE_XNNPACK
  return apply_impl<false>(std::move(input), output_scale, output_zero_point);
}

at::Tensor PackedLinearWeightsQnnp::apply_relu(
    at::Tensor input,
    double output_scale,
    int64_t output_zero_point) {
#ifdef USE_XNNPACK
  if (can_use_xnnp(input.scalar_type(), per_channel())) {
    return apply_impl_xnnp<c10::qint8, true>(
        input, output_scale, output_zero_point);
  } /* fall through for unsupported types, configs, or shapes */
#endif // USE_XNNPACK
  return apply_impl<true>(std::move(input), output_scale, output_zero_point);
}

#endif // USE_PYTORCH_QNNPACK

#if AT_MKLDNN_ENABLED()
template <PostOps post_op>
at::Tensor PackedLinearWeightsOnednn::apply_impl(
    at::Tensor input,
    double output_scale,
    int64_t output_zero_point,
    torch::List<at::Scalar> post_op_args) {
  const int64_t dim = input.dim();
  TORCH_CHECK(
      dim != 0,
      "qlinear (ONEDNN): input dim should be at least 1, but got 0");
  TORCH_CHECK(input.scalar_type() == c10::ScalarType::QUInt8,
      "qlinear (ONEDNN): data type of input should be QUint8.");

  auto input_contig = input.expect_contiguous();
  auto& w = *(weight_.get());
  auto K = input.size(dim - 1), M = input.numel() / K, N = w.get_dim(1);
  auto input_dims = {M, K};
  auto input_data_type = dnnl::memory::data_type::u8;
  auto input_desc = ideep::tensor::desc(input_dims, input_data_type);
  ideep::attr_t op_attr = ideep::attr_t();
  if (post_op == Relu) {
    op_attr = ideep::attr_t::fuse_relu();
  } else if (post_op == LeakyRelu) {
    op_attr = ideep::attr_t::fuse_relu(/*scale=*/1.0f, /*alpha=*/post_op_args.get(0).to<double>());
  }
  ideep::tensor x(input_desc, input_contig->data_ptr<c10::quint8>());
  auto dst_dims = {M, N};
  double input_scale = input.q_scale();
  int64_t input_zero_point = input.q_zero_point();
  const ideep::scale_t& src_scales = ideep::scale_t(1, 1.0/input_scale);
  const ideep::scale_t& weights_scales = w.get_scale();
  // Scales of ONEDNN and PyTorch are reciprocal
  const ideep::scale_t& dst_scales = ideep::scale_t(1, 1.0/output_scale);
  const ideep::zero_point_t& src_zero_point = ideep::zero_point_t(1, input_zero_point);
  const ideep::zero_point_t& dst_zero_point = ideep::zero_point_t(1, output_zero_point);
  // Compute: Use ideep::matmul_forward to support asymmetric quantization
  // Allocate output Tensor
  at::Tensor output = at::_empty_affine_quantized(
      dst_dims,
      at::device(c10::kCPU).dtype(c10::kQUInt8),
      output_scale,
      output_zero_point);
  if (output.numel() == 0) {
    return output;
  }
  ideep::tensor y({dst_dims, ideep::tensor::data_type::u8,
                   {output.strides().cbegin(), output.strides().cend()}},
                  output.data_ptr());
  bool with_bias = bias_.has_value();
  if (with_bias) {
    // Bias might be modified outside (e.g. by quantization bias correction).
    // If so, update the prepacked bias as well.
    if (bias_.value().get_data_handle() != orig_bias_.value().data_ptr()) {
      bias_.value().init(bias_.value().get_desc(), orig_bias_.value().data_ptr());
    }
  }
  const auto& b = with_bias ? bias_.value() : ideep::tensor();
  // Primitive cache is initialized when called for the first time
  // and won't be updated afterwards.
  int num_threads = at::get_num_threads();
  PrimitiveCacheKey cache_key = std::make_tuple(
      input_scale, input_zero_point, input_dims, output_scale, output_zero_point, num_threads);
  c10::call_once(*cache_initialized_flag, [&](){
      LinearParams params;
      ideep::matmul_forward::prepare</*is_dynamic=*/false>(
          params, x, w, b, y, 1.0f, 1.0f,
          src_scales, weights_scales, dst_scales,
          src_zero_point, dst_zero_point, op_attr);
      get_cache() = LinearPrimitiveCache(cache_key, params);
      onednn_utils::try_reorder(
          w, (ideep::tensor::desc)params.pd.weights_desc(), weights_scales);
  });
  if (get_cache().hit(cache_key)) {
    LinearParams& params = get_cache().get_param();
    ideep::matmul_forward::compute(params, x, w, b, y);
  } else {
    ideep::matmul_forward::compute_v2(x, w, b, y, 1.0f, 1.0f, src_scales, weights_scales,
                                      dst_scales, src_zero_point, dst_zero_point, op_attr);
  }
  auto out_sizes = input.sizes().vec();
  out_sizes.back() = N;
  if (output.sizes().vec() == out_sizes)
    return output;
  return output.reshape(out_sizes);
}

at::Tensor PackedLinearWeightsOnednn::apply(
    at::Tensor input,
    double output_scale,
    int64_t output_zero_point) {
  return apply_impl<NoPostOp>(
      std::move(input), output_scale, output_zero_point);
}

at::Tensor PackedLinearWeightsOnednn::apply_relu(
    at::Tensor input,
    double output_scale,
    int64_t output_zero_point) {
  return apply_impl<Relu>(
      std::move(input), output_scale, output_zero_point);
}

at::Tensor PackedLinearWeightsOnednn:: apply_leaky_relu(
    at::Tensor input,
    double output_scale,
    int64_t output_zero_point,
    double negative_slope) {
  torch::List<at::Scalar> post_op_args =
      {at::Scalar(negative_slope)};
  return apply_impl<LeakyRelu>(
      std::move(input), output_scale, output_zero_point, post_op_args);
}

#endif // #if AT_MKLDNN_ENABLED()

namespace at {
namespace native {
namespace {

template <bool ReluFused>
class QLinearInt8 final {
 public:
  static at::Tensor run(
      at::Tensor input,
      const c10::intrusive_ptr<LinearPackedParamsBase>& packed_weight,
      double output_scale,
      int64_t output_zero_point) {
    if (ReluFused) {
      return packed_weight->apply_relu(
          std::move(input), output_scale, output_zero_point);
    } else {
      return packed_weight->apply(
          std::move(input), output_scale, output_zero_point);
    }
  }
};

<<<<<<< HEAD
template <bool ReluFused>
class QLinearInt8FusedQDQ final {
 public:
  static at::Tensor run(
      at::Tensor input,
      double input_scale,
      int64_t input_zero_point,
      const c10::intrusive_ptr<LinearPackedParamsBase>& packed_weight) {
    if (ReluFused) {
      return packed_weight->apply_with_input_q_dq_qweight_dq_relu_output_fp32(
          std::move(input), input_scale, input_zero_point);
    } else {
      return packed_weight->apply_with_input_q_dq_qweight_dq_output_fp32(
          std::move(input), input_scale, input_zero_point);
    }
=======
class QLinearLeakyReluInt8 final {
 public:
  static at::Tensor run(
      at::Tensor input,
      const c10::intrusive_ptr<LinearPackedParamsBase>& packed_weight,
      double output_scale,
      int64_t output_zero_point,
      double negative_slope) {
    auto& ctx = at::globalContext();
#if AT_MKLDNN_ENABLED()
    if (ctx.qEngine() == at::QEngine::ONEDNN) {
      return dynamic_cast<PackedLinearWeightsOnednn*>(packed_weight.get())->apply_leaky_relu(
          std::move(input), output_scale, output_zero_point, negative_slope);
    }
#endif
    TORCH_CHECK(
        false,
        "Didn't find engine for operation quantized::linear_leaky_relu ",
        toString(ctx.qEngine()));
>>>>>>> 39984c30
  }
};

TORCH_LIBRARY_IMPL(quantized, QuantizedCPU, m) {
  m.impl(TORCH_SELECTIVE_NAME("quantized::linear"), TORCH_FN(QLinearInt8<false>::run));
  m.impl(TORCH_SELECTIVE_NAME("quantized::linear_relu"), TORCH_FN(QLinearInt8<true>::run));
  m.impl(TORCH_SELECTIVE_NAME("quantized::linear_leaky_relu"), TORCH_FN(QLinearLeakyReluInt8::run));
}

TORCH_LIBRARY_IMPL(_quantized, QuantizedCPU, m) {
  m.impl(TORCH_SELECTIVE_NAME("_quantized::linear"), TORCH_FN(QLinearInt8<false>::run));
}

TORCH_LIBRARY_IMPL(quantized, CPU, m) {
  m.impl(TORCH_SELECTIVE_NAME("quantized::linear_with_input_q_dq_qweight_dq_output_fp32"), TORCH_FN(QLinearInt8FusedQDQ<false>::run));
  m.impl(TORCH_SELECTIVE_NAME("quantized::linear_with_input_q_dq_qweight_dq_relu_output_fp32"), TORCH_FN(QLinearInt8FusedQDQ<true>::run));
}

} // namespace
} // namespace native
} // namespace at<|MERGE_RESOLUTION|>--- conflicted
+++ resolved
@@ -914,23 +914,6 @@
   }
 };
 
-<<<<<<< HEAD
-template <bool ReluFused>
-class QLinearInt8FusedQDQ final {
- public:
-  static at::Tensor run(
-      at::Tensor input,
-      double input_scale,
-      int64_t input_zero_point,
-      const c10::intrusive_ptr<LinearPackedParamsBase>& packed_weight) {
-    if (ReluFused) {
-      return packed_weight->apply_with_input_q_dq_qweight_dq_relu_output_fp32(
-          std::move(input), input_scale, input_zero_point);
-    } else {
-      return packed_weight->apply_with_input_q_dq_qweight_dq_output_fp32(
-          std::move(input), input_scale, input_zero_point);
-    }
-=======
 class QLinearLeakyReluInt8 final {
  public:
   static at::Tensor run(
@@ -950,7 +933,24 @@
         false,
         "Didn't find engine for operation quantized::linear_leaky_relu ",
         toString(ctx.qEngine()));
->>>>>>> 39984c30
+  }
+};
+
+template <bool ReluFused>
+class QLinearInt8FusedQDQ final {
+ public:
+  static at::Tensor run(
+      at::Tensor input,
+      double input_scale,
+      int64_t input_zero_point,
+      const c10::intrusive_ptr<LinearPackedParamsBase>& packed_weight) {
+    if (ReluFused) {
+      return packed_weight->apply_with_input_q_dq_qweight_dq_relu_output_fp32(
+          std::move(input), input_scale, input_zero_point);
+    } else {
+      return packed_weight->apply_with_input_q_dq_qweight_dq_output_fp32(
+          std::move(input), input_scale, input_zero_point);
+    }
   }
 };
 
