#pragma once

#include <functional>
#include <memory>
#include <string>

#include <ATen/core/qualified_name.h>
#include <c10/macros/Macros.h>
#include <c10/util/ArrayRef.h>
#include <c10/util/Exception.h>
#include <c10/util/Optional.h>

namespace c10 {

#define C10_FORALL_TYPES(_) \
  _(AnyType)                \
  _(EnumType)               \
  _(AnyEnumType)            \
  _(TensorType)             \
  _(StorageType)            \
  _(TupleType)              \
  _(ListType)               \
  _(DictType)               \
  _(NumberType)             \
  _(FloatType)              \
  _(ComplexType)            \
  _(FutureType)             \
  _(RRefType)               \
  _(IntType)                \
  _(NoneType)               \
  _(StringType)             \
  _(GeneratorType)          \
  _(QuantizerType)          \
  _(BoolType)               \
  _(OptionalType)           \
  _(VarType)                \
  _(DeviceObjType)          \
  _(StreamObjType)          \
  _(FunctionType)           \
  _(ClassType)              \
  _(PyObjectType)           \
  _(CapsuleType)            \
  _(InterfaceType)          \
  _(QSchemeType)            \
  _(LayoutType)             \
  _(ScalarTypeType)         \
  _(AnyListType)            \
  _(AnyTupleType)           \
  _(AnyClassType)           \
  _(UnionType)

enum class TypeKind {
#define DEFINE_TYPE(T) T,
  C10_FORALL_TYPES(DEFINE_TYPE)
#undef DEFINE_TYPE
};

TORCH_API const char* typeKindToString(TypeKind kind);

struct Type;
using TypePtr = std::shared_ptr<Type>;
using ConstTypePtr = std::shared_ptr<const Type>;

// Use this to customize how a Type is printed using `annotation_str()`. If
// c10::nullopt is returned, `annotation_str()` falls through to its default
// implementation.
<<<<<<< HEAD
using TypePrinter =
    std::function<c10::optional<std::string>(const ConstTypePtr&)>;
=======
using TypePrinter = std::function<c10::optional<std::string>(const Type&)>;
>>>>>>> 70ed4f3f

struct TORCH_API Type : std::enable_shared_from_this<Type> {
 private:
  TypeKind kind_;

 protected:
  Type(TypeKind kind) : kind_(kind) {}

  virtual std::string annotation_str_impl(TypePrinter printer) const {
    return str();
  }

 public:
  virtual bool operator==(const Type& rhs) const = 0;

  // subtyping relation. By default, we return true for the case
  // when the type is exactly equal or if this <: T where rhs = Optional[T]

  // if this returns false and the why_not stream is non-null, it contains
  // additional details that describe why this is not a subtype of 'rhs'.
  // This additional information should only contain details that are not
  // obvious from the annotation_str() that describes the type. For instance it
  // is clear that `int <: str` is false but not clear why `Foo <: InterfaceBar`
  // might be false.
  virtual bool isSubtypeOfExt(const Type& rhs, std::ostream* why_not) const;
  virtual bool is_module() const;
  bool isSubtypeOf(const Type& rhs) const {
    return isSubtypeOfExt(rhs, nullptr);
  }
  // Compatibility shims to accommodate existing code that passes shared_ptrs
  // around. Ideally, we would just delete this, but it should be harmless.
  template <typename T>
  typename std::enable_if<std::is_base_of<Type, T>::value, bool>::type
  isSubtypeOf(const std::shared_ptr<T>& rhs) const {
    return isSubtypeOf(*rhs);
  }

  template <typename T>
  typename std::enable_if<std::is_base_of<Type, T>::value, bool>::type
  isSubtypeOfExt(const std::shared_ptr<T>& rhs, std::ostream* why_not) const {
    return isSubtypeOfExt(*rhs, why_not);
  }

  // How this type will appear in FunctionSchema declarations
  virtual std::string str() const = 0;

  // How this type will appear as if it were a type annotation in Python
  // which is sometimes different than how it appears in declarations (e.g.
  // int[] vs List[int])
  //
  // Takes a custom printer that users can pass in to customize the output of
  // this method.
  std::string annotation_str(TypePrinter printer) const {
    if (printer) {
      // the printer can return nullopt to fall through to the default impl
      if (auto renamed = printer(shared_from_this())) {
        return *renamed;
      }
    }
    return annotation_str_impl(printer);
  }
  std::string annotation_str() const {
    // Overload instead of define a default value for `printer` to help
    // debuggers out.
    return annotation_str(nullptr);
  }

  // Returns a human readable string that includes additional information like
  // "type is inferred rather than explictly defined" to help construct more
  // user-friendly messages.
  virtual std::string repr_str() const {
    return annotation_str();
  }

  TypeKind kind() const {
    return kind_;
  }

  bool isUnionType() const {
    return false;
  }

  virtual bool requires_grad() const {
    for (const auto& ct : containedTypes()) {
      if (ct->requires_grad()) {
        return true;
      }
    }
    return false;
  }

  // Dynamically cast this object to the subclass indicated by the
  // template variable, returning nullptr if the cast is invalid.
  template <typename T>
  std::shared_ptr<T> cast() {
    if (T::Kind == kind()) {
      return std::static_pointer_cast<T>(shared_from_this());
    }
    return nullptr;
  }
  template <typename T>
  std::shared_ptr<const T> cast() const {
    if (T::Kind == kind()) {
      return std::static_pointer_cast<const T>(shared_from_this());
    }
    return nullptr;
  }
  template <typename T>
  T* castRaw() {
    if (T::Kind == kind()) {
      return static_cast<T*>(this);
    }
    return nullptr;
  }
  template <typename T>
  const T* castRaw() const {
    if (T::Kind == kind()) {
      return static_cast<const T*>(this);
    }
    return nullptr;
  }
  template <typename T>
  std::shared_ptr<T> expect() {
    auto r = cast<T>();
    AT_ASSERT(r);
    return r;
  }
  template <typename T>
  std::shared_ptr<const T> expect() const {
    auto r = cast<const T>();
    AT_ASSERT(r);
    return r;
  }
  template <typename T>
  T& expectRef() {
    auto* r = castRaw<T>();
    AT_ASSERT(r);
    return *r;
  }
  template <typename T>
  const T& expectRef() const {
    auto* r = castRaw<const T>();
    AT_ASSERT(r);
    return *r;
  }
  virtual ~Type() = default;
  virtual bool hasFreeVariables() const {
    return false;
  }
  // list of types this type contains, e.g. for a List then element type of a
  // list for a tuple, the types of the tuple elements
  virtual at::ArrayRef<TypePtr> containedTypes() const {
    return {};
  }
  // create a new version of this type, replacing its contained types with
  // contained_types
  TypePtr withContained(std::vector<TypePtr> contained_types) {
    auto current_contained = containedTypes();
    TORCH_INTERNAL_ASSERT(current_contained.size() == contained_types.size());
    if (current_contained.equals(contained_types)) {
      return shared_from_this();
    }
    return createWithContained(std::move(contained_types));
  }
  // per-type constructor, you only need to override this if the
  // containedTypes() is not empty
  virtual TypePtr createWithContained(
      std::vector<TypePtr> contained_types) const {
    AT_ERROR(
        "type with contained types did not overload createWithContained: ",
        str());
  }
};

struct NamedType;
using NamedTypePtr = std::shared_ptr<NamedType>;
using ConstNamedTypePtr = std::shared_ptr<const NamedType>;

struct TORCH_API NamedType : public Type {
  NamedType(TypeKind tk, c10::optional<QualifiedName> name)
      : Type(tk), name_(std::move(name)) {
    TORCH_INTERNAL_ASSERT(
        tk == TypeKind::TupleType || tk == TypeKind::FunctionType ||
            tk == TypeKind::ClassType || tk == TypeKind::InterfaceType ||
            tk == TypeKind::EnumType,
        "If you add a new kind of NamedType, ",
        "please update the cast<NamedType> specialization and this assert");
  }

  // Fully qualified name of type
  // Looks like: "foo.bar.Baz".
  const c10::optional<QualifiedName>& name() const {
    return name_;
  }

 private:
  c10::optional<QualifiedName> name_;
};

} // namespace c10<|MERGE_RESOLUTION|>--- conflicted
+++ resolved
@@ -64,12 +64,7 @@
 // Use this to customize how a Type is printed using `annotation_str()`. If
 // c10::nullopt is returned, `annotation_str()` falls through to its default
 // implementation.
-<<<<<<< HEAD
-using TypePrinter =
-    std::function<c10::optional<std::string>(const ConstTypePtr&)>;
-=======
 using TypePrinter = std::function<c10::optional<std::string>(const Type&)>;
->>>>>>> 70ed4f3f
 
 struct TORCH_API Type : std::enable_shared_from_this<Type> {
  private:
@@ -125,7 +120,7 @@
   std::string annotation_str(TypePrinter printer) const {
     if (printer) {
       // the printer can return nullopt to fall through to the default impl
-      if (auto renamed = printer(shared_from_this())) {
+      if (auto renamed = printer(*this)) {
         return *renamed;
       }
     }
