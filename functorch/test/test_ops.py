# Owner(s): ["module: functorch"]

# Copyright (c) Facebook, Inc. and its affiliates.
# All rights reserved.
#
# This source code is licensed under the BSD-style license found in the
# LICENSE file in the root directory of this source tree.

import itertools
import unittest

from torch.testing._internal.common_utils import TestCase, run_tests, is_iterable_of_tensors, IS_ARM64, parametrize
import torch
from torch import Tensor
import functools
from torch.testing._internal.common_device_type import instantiate_device_type_tests
from torch.testing._internal.common_device_type import ops
from torch.testing._internal.common_device_type import \
    toleranceOverride, tol
from functorch_additional_op_db import additional_op_db
from torch.testing._internal.common_methods_invocations import op_db
from common_utils import (
    get_fallback_and_vmap_exhaustive,
    generate_vmap_inputs,
    decorate,
    xfail,
    skip,
    skipOps,
    tol1,
    tol2,
    opsToleranceOverride,
    check_vmap_fallback,
    is_batch_norm_training,
    is_valid_inplace_sample_input,
    loop2,
)

from torch.testing._internal.opinfo.core import SampleInput
from torch.utils._pytree import tree_flatten, tree_unflatten, tree_map
from functorch import grad, vjp, vmap, jacrev, jacfwd
import torch.autograd.forward_ad as fwAD
from functorch._src.eager_transforms import _as_tuple, jvp
aten = torch.ops.aten


# Version of autograd.grad with some differences:
#   - pytree inputs is allowed (but leaves of the pytree have to all
#     be tensors)
#   - if an input is not used as part of derivatives, we will return a
#     zero-filled tensor for the result
def _autograd_grad(
    outputs, inputs, grad_outputs=None, retain_graph=False, create_graph=True
):
    inputs, inputs_spec = tree_flatten(inputs)
    diff_inputs = tuple(inp for inp in inputs if inp.requires_grad)
    if grad_outputs is None:
        diff_outputs = tuple(out for out in outputs if out.requires_grad)
    else:
        diff_grad_outputs = [
            (out, go) for out, go in zip(outputs, grad_outputs) if out.requires_grad
        ]
        if len(diff_grad_outputs) == 0:
            diff_outputs, grad_outputs = (), ()
        else:
            diff_outputs, grad_outputs = zip(*diff_grad_outputs)
    grad_inputs = torch.autograd.grad(
        diff_outputs,
        diff_inputs,
        grad_outputs,
        retain_graph=retain_graph,
        create_graph=create_graph,
        allow_unused=True,
    )
    result = []
    grad_inputs_iter = iter(grad_inputs)
    for inp in inputs:
        if inp.requires_grad:
            grad_input = next(grad_inputs_iter)
            if grad_input is None:
                result.append(torch.zeros_like(inp))
            else:
                result.append(grad_input)
        else:
            result.append(torch.zeros_like(inp))
    return tree_unflatten(result, inputs_spec)


def diff_arg(arg, requires_grad=True):
    def is_differentiable_arg(arg):
        if requires_grad:
            return arg.requires_grad
        else:
            return arg.is_floating_point() or arg.is_complex()
    if is_iterable_of_tensors(arg):
        if all([is_differentiable_arg(a) for a in arg]):
            return True
        if all([not is_differentiable_arg(a) for a in arg]):
            return False
        raise RuntimeError("NYI: The test runner can't handle this")
    return isinstance(arg, Tensor) and is_differentiable_arg(arg)


# Given f, returns an f' such that:
# - f' takes only positional arguments
# - All arguments to f' are floating-point Tensors
# - All outputs of f' are floating-point Tensors
def normalize_op_input_output2(f, args, kwargs, output_process_fn_grad=None, requires_grad=True):
    flat_args, args_spec = tree_flatten(args)
    diff_argnums = tuple(i for i, arg in enumerate(flat_args) if diff_arg(arg, requires_grad=requires_grad))
    assert len(diff_argnums) > 0
    primals = tuple(flat_args[i] for i in diff_argnums)

    @functools.wraps(f)
    def wrapped(*primals):
        _args = list(flat_args)
        for num, arg in zip(diff_argnums, primals):
            _args[num] = arg
        _args = tree_unflatten(_args, args_spec)
        result = f(*_args, **kwargs)
        if output_process_fn_grad is not None:
            result = output_process_fn_grad(result)
        if isinstance(result, tuple):
            result = tuple(r for r in result if torch.is_floating_point(r))
            assert len(result) > 0
        return result
    return wrapped, primals


# TODO: consolidate with normalize_op_input_output2
def normalize_op_input_output3(f, args, kwargs, sample_args, output_process_fn_grad=None):
    flat_args, args_spec = tree_flatten(args)
    flat_sample_args, _ = tree_flatten(sample_args)
    diff_argnums = tuple(i for i, (arg, sample) in enumerate(zip(flat_args, flat_sample_args))
                         if diff_arg(sample, requires_grad=True))
    assert len(diff_argnums) > 0
    primals = tuple(flat_args[i] for i in diff_argnums)

    @functools.wraps(f)
    def wrapped(*primals):
        _args = list(flat_args)
        for num, arg in zip(diff_argnums, primals):
            _args[num] = arg
        _args = tree_unflatten(_args, args_spec)
        result = f(*_args, **kwargs)
        if output_process_fn_grad is not None:
            result = output_process_fn_grad(result)
        if isinstance(result, tuple):
            result = tuple(r for r in result if torch.is_floating_point(r))
            assert len(result) > 0
        return result
    return wrapped, primals


def normalize_op_input_output(f, sample, requires_grad=True):
    args = tuple([sample.input] + list(sample.args))
    return normalize_op_input_output2(
        f, args, sample.kwargs, sample.output_process_fn_grad, requires_grad=requires_grad
    )


def ref_vjp(f, *primals):
    result = f(*primals)

    def wrapped(cotangents):
        return _autograd_grad(_as_tuple(result), primals, _as_tuple(cotangents))

    return result, wrapped


def simulate_jvp(f, primals, tangents):
    primals_out, tangents_out = torch.autograd.functional.jvp(f, primals, tangents)
    return primals_out, tangents_out


def ref_jvp(f, primals, tangents):
    with fwAD.dual_level():
        duals = tuple(fwAD.make_dual(p, t) for p, t in zip(primals, tangents))
        result_duals = f(*duals)
        result_duals, spec = tree_flatten(result_duals)
        primals_out, tangents_out = zip(*(fwAD.unpack_dual(d) for d in result_duals))
        return tree_unflatten(primals_out, spec), tree_unflatten(tangents_out, spec)


def get_sample_cotangents(f, sample):
    fn, primals = normalize_op_input_output(f, sample)
    output = fn(*primals)
    return tree_map(torch.randn_like, output)


# returns a new function g(*args, *cotangents)
# that computes vjps and (*args, cotangents)
def get_vjp_fn_and_args_with_cotangents(f, sample, cotangents):
    args = tuple([sample.input] + list(sample.args))
    kwargs = sample.kwargs
    flat_args, args_spec = tree_flatten(args)
    flat_cotangents, cotangents_spec = tree_flatten(cotangents)

    @functools.wraps(f)
    def wrapped(*args):
        assert len(args) == len(flat_args) + len(flat_cotangents)
        actual_args = args[:len(flat_args)]
        cotangents = args[len(flat_args):]
        actual_args = tree_unflatten(actual_args, args_spec)
        cotangents = tree_unflatten(cotangents, cotangents_spec)

        fn, primals = normalize_op_input_output3(f, actual_args, kwargs,
                                                 flat_args,
                                                 sample.output_process_fn_grad)
        _, vjp_fn = vjp(fn, *primals)
        return vjp_fn(cotangents)

    return wrapped, tuple(flat_args + flat_cotangents)


# Returns a new function g(*args, *cotangents) that computes vjps and
# sample (*args, *cotangents)
def get_vjpfull_variant(f, sample):
    fn, primals = normalize_op_input_output(f, sample)
    result = fn(*primals)
    cotangents = _as_tuple(
        tree_map(lambda x: torch.randn_like(x, requires_grad=True), result))
    num_primals = len(primals)
    args = (*primals, *cotangents)

    @functools.wraps(f)
    def wrapped(*args):
        primals = args[:num_primals]
        cotangents = args[num_primals:]
        result, vjp_fn = vjp(fn, *primals)
        if isinstance(result, torch.Tensor):
            assert len(cotangents) == 1
            cotangents = cotangents[0]
        return vjp_fn(cotangents)

    return wrapped, args


def get_jvp_variant(f, sample):
    # We want this higher-order variant of jvp, so that it can
    # be used to wrap vmap
    fn, primals = normalize_op_input_output(f, sample, requires_grad=False)
    tangents = _as_tuple(
        tree_map(lambda x: torch.randn_like(x), primals))

    @functools.wraps(f)
    def wrapped(*args):
        tangents = args
        primals_out, tangents_out = jvp(fn, primals, tangents)

        if isinstance(primals_out, torch.Tensor):
            return (primals_out, tangents_out)
        else:
            flat_primals_out, _ = tree_flatten(primals_out)
            flat_tangents_out, _ = tree_flatten(tangents_out)
            return tuple(flat_primals_out + flat_tangents_out)

    return wrapped, tangents


def get_jvp_variant_primals_tangents(f, sample):
    # We want this higher-order variant of jvp, so that it can
    # be used to wrap vmap
    fn, primals = normalize_op_input_output(f, sample, requires_grad=False)
    tangents = _as_tuple(
        tree_map(lambda x: torch.randn_like(x), primals))

    @functools.wraps(f)
    def wrapped(*args):
        primals_in = args[:len(primals)]
        tangents_in = args[len(primals):]
        primals_out, tangents_out = jvp(fn, primals_in, tangents_in)

        if isinstance(primals_out, torch.Tensor):
            return (primals_out, tangents_out)
        else:
            flat_primals_out, _ = tree_flatten(primals_out)
            flat_tangents_out, _ = tree_flatten(tangents_out)
            return tuple(flat_primals_out + flat_tangents_out)

    return wrapped, primals + tangents


def is_inplace(op, variant):
    if hasattr(variant, "__wrapped__"):
        return variant.__wrapped__ is op.get_inplace()
    return variant is op.get_inplace()


vjp_fail = {
    xfail('tensor_split'),  # data_ptr composite compliance
}

aliasing_ops = {
    'T',
    'broadcast_to',
    'conj',
    'contiguous',
    'diagonal',  # linalg.diagonal is an alias
    'expand',
    'flatten',
    'imag',
    'mH',  # adjoint is an alias
    'mT',
    'movedim',  # moveaxis is an alias
    'narrow',
    'permute',
    'positive',
    # 'ravel', is composite implict autograd and may call clone
    'real',
    'reshape',
    'resolve_conj',
    'resolve_neg',
    'select',
    'squeeze',
    'transpose',  # swapdims and swapaxes are aliases
    'unflatten',
    'unfold',
    'unsqueeze',
    'view',
    'view_as',
    'view_as_complex',
    'view_as_real',
}

aliasing_ops_list_return = {
    'chunks',
    'dsplit',
    'hsplit',
    'split',
    'unbind',
    'vsplit',
    # 'tensor_split' not composite compliant, see vjp_fail
}


class TestOperators(TestCase):
    @ops(op_db + additional_op_db, allowed_dtypes=(torch.float,))
    @skipOps('TestOperators', 'test_grad', vjp_fail.union({
        xfail('linalg.eig'),  # diagonal_scatter does not support complex
        xfail('chalf', '', device_type='cpu'),  # RuntimeError: "sum_cpu" not implemented for 'ComplexHalf'
        skip('as_strided_scatter', ''),  # silent incorrectness; seems flaky
        xfail('sparse.sampled_addmm', ''),  # RuntimeError: Sparse CSR tensors do not have strides
    }))
    @opsToleranceOverride('TestOperators', 'test_grad', (
        tol1('nn.functional.binary_cross_entropy_with_logits',
             {torch.float32: tol(atol=1e-04, rtol=1e-04)}),
        tol1('masked.cumprod',
             {torch.float32: tol(atol=1e-05, rtol=1e-05)}),
    ))
    def test_grad(self, device, dtype, op):
        if op.name in vjp_fail:
            self.skipTest("Skipped; Expected failures")
            return

        if not op.supports_autograd:
            self.skipTest("Skipped! Autograd not supported.")
            return

        samples = op.sample_inputs(device, dtype, requires_grad=True)

        if is_inplace(op, op.get_op()):
            self.skipTest("Skipped for redundancy. test_vjp handles in-place testing.")
            return

        for sample in samples:
            args = [sample.input] + list(sample.args)
            kwargs = sample.kwargs

            diff_argnums = tuple(i for i, arg in enumerate(args) if diff_arg(arg))
            assert len(diff_argnums) > 0
            diff_args = tuple(args[i] for i in diff_argnums)

            def wrapped_fn(*args, **kwargs):
                result = op(*args, **kwargs)
                if sample.output_process_fn_grad is not None:
                    result = sample.output_process_fn_grad(result)

                # Reduce into single value for grad
                if isinstance(result, torch.Tensor):
                    return result.sum()
                result = sum([res.sum() for res in result])
                return result

            result = grad(wrapped_fn, diff_argnums)(*args, **kwargs)
            expected = _autograd_grad(_as_tuple(wrapped_fn(*args, **kwargs)), diff_args)

            self.assertEqual(result, expected)

    @ops(op_db + additional_op_db, allowed_dtypes=(torch.float,))
    @skipOps('TestOperators', 'test_jvp', set({
        # Composite ops that do bad things. Need to be fixed in PyTorch core.
        # RuntimeError: Cannot access data pointer of Tensor that doesn't have storage
        xfail('tensor_split'),

        # BUG: silent incorrectness: runs and produces numerical differences
        skip('nn.functional.max_unpool1d'),  # fails everywhere except on mac
        skip('nn.functional.max_unpool2d'),  # fails everywhere except on windows
        skip('nn.functional.max_unpool3d'),  # fails everywhere except on mac
        xfail("native_batch_norm"),

        xfail('nn.functional.rrelu')  # in-place test errors out with no formula implemented
    }))
    @opsToleranceOverride('TestOperators', 'test_jvp', (
        tol1('nn.functional.conv_transpose3d',
             {torch.float32: tol(atol=1e-04, rtol=1.3e-06)}, device_type='cuda'),
        tol1('nn.functional.binary_cross_entropy_with_logits',
             {torch.float32: tol(atol=4e-04, rtol=4e-04)}),
        tol1('nn.functional.batch_norm',
             {torch.float32: tol(atol=4e-05, rtol=5e-05)}),
    ))
    def test_jvp(self, device, dtype, op):
        # TODO: get rid of vjp_decomp when we add decomposition support to
        # PyTorch's forward-mode ad. Currently the decomposition support only
        # works for functorch.jvp
        VJP_DECOMP = {
            'nn.functional.logsigmoid',
        }
        if op.name in VJP_DECOMP:
            fixme_ref_jvp_local = simulate_jvp
        else:
            fixme_ref_jvp_local = ref_jvp

        if not op.supports_forward_ad and op.name not in VJP_DECOMP:
            self.skipTest("Skipped! Forward AD not supported.")
            return

        samples = op.sample_inputs(device, dtype, requires_grad=True)

        outplace_variant = op if not is_inplace(op, op.get_op()) else None
        inplace_variant = op.inplace_variant if op.supports_inplace_autograd else None

        for sample in samples:
            args = (sample.input,) + sample.args
            kwargs = sample.kwargs
            if outplace_variant:
                self.jvp_opinfo_test(outplace_variant, args, kwargs,
                                     sample.output_process_fn_grad,
                                     clone_inputs=False,
                                     fixme_ref_jvp_local=fixme_ref_jvp_local)
            if is_valid_inplace_sample_input(sample, op, inplace_variant):
                self.jvp_opinfo_test(inplace_variant, args, kwargs,
                                     sample.output_process_fn_grad,
                                     clone_inputs=True,
                                     fixme_ref_jvp_local=fixme_ref_jvp_local)

    def jvp_opinfo_test(self, fn, args, kwargs, output_process_fn,
                        clone_inputs, fixme_ref_jvp_local):
        # NB: we used requires_grad=True to determine where the primals are,
        # but don't need that information otherwise
        fn, primals = normalize_op_input_output2(
            fn, args, kwargs, output_process_fn, requires_grad=True)
        orig_primals = tree_map(lambda x: x.detach(), primals)
        orig_tangents = tree_map(lambda x: torch.randn_like(x), primals)

        def maybe_clone_inputs():
            if clone_inputs:
                primals = tree_map(torch.clone, orig_primals)
                tangents = tree_map(torch.clone, orig_tangents)
                return primals, tangents
            return orig_primals, orig_tangents

        primals, tangents = maybe_clone_inputs()
        expected_primal_outs, expected_tangent_outs = \
            fixme_ref_jvp_local(fn, primals, tangents)

        primals, tangents = maybe_clone_inputs()
        primal_outs, tangent_outs = jvp(fn, primals, tangents)

        self.assertEqual(primal_outs, expected_primal_outs)
        self.assertEqual(tangent_outs, expected_tangent_outs)

    @ops(op_db + additional_op_db, allowed_dtypes=(torch.float,))
    @skipOps('TestOperators', 'test_vjp', vjp_fail.union({
        skip('as_strided_scatter', ''),  # silent incorrectness; also might be flaky
        xfail('sparse.sampled_addmm', ''),
    }))
    @opsToleranceOverride('TestOperators', 'test_vjp', (
        tol1('nn.functional.conv_transpose3d',
             {torch.float32: tol(atol=5e-05, rtol=9e-05)}, device_type='cuda'),
        tol1('nn.functional.binary_cross_entropy_with_logits',
             {torch.float32: tol(atol=1e-04, rtol=1e-04)}),
    ))
    def test_vjp(self, device, dtype, op):
        if not op.supports_autograd:
            self.skipTest("Skipped! Autograd not supported.")
            return

        samples = op.sample_inputs(device, dtype, requires_grad=True)

        def _test(_op, inplace=False):
            for sample in samples:
                if inplace and not is_valid_inplace_sample_input(sample, op, op.inplace_variant):
                    continue
                fn, primals = normalize_op_input_output(_op, sample)
                result = fn(*primals)
                cotangents = tree_map(lambda x: torch.randn_like(x), result)

                out, vjp_fn = vjp(fn, *primals)
                self.assertEqual(out, result)
                result_vjps = vjp_fn(cotangents)

                _, vjp_fn = ref_vjp(fn, *primals)
                expected_vjps = vjp_fn(cotangents)

                self.assertEqual(result_vjps, expected_vjps)

        _test(op)
        for a_op in op.aliases:
            _test(a_op)
        if op.inplace_variant:
            def f(inp, *args, **kwargs):
                return op.inplace_variant(inp.clone(), *args, **kwargs)
            _test(f, inplace=True)

    @ops(op_db + additional_op_db, allowed_dtypes=(torch.float,))
    @skipOps('TestOperators', 'test_vjpvjp', vjp_fail.union({
        skip('nn.functional.max_unpool1d'),  # silent incorrectness; Flaky
        skip('nn.functional.max_unpool2d'),  # silent incorrectness; Flaky
        xfail('nn.functional.ctc_loss'),  # Not Implemented
        xfail('native_layer_norm', ''),  # Expected a proper Tensor but got None for argument #1 'other'
        xfail('sparse.sampled_addmm', ''),  # sparse tensors have no strides
        # AssertionError: Tensor-likes are not close!
        # Mismatched elements: 1 / 15 (6.7%)
        # Greatest absolute difference: 24.0 at index (2, 4) (up to 1e-05 allowed)
        # Greatest relative difference: 1.7933241714393998e-06 at index (2, 4) (up to 1.3e-06 allowed)
        # The failure occurred for item [0]
        xfail('masked.prod')
    }))
    @opsToleranceOverride('TestOperators', 'test_vjpvjp', (
        tol1('nn.functional.conv_transpose3d',
             {torch.float32: tol(atol=5e-05, rtol=9e-05)}, device_type='cuda'),
        tol1('prod',
             {torch.float32: tol(atol=2e-05, rtol=1e-04)}),
        tol1('masked.cumprod',
             {torch.float32: tol(atol=5e-04, rtol=5e-04)}),
        tol1('cumprod',
             {torch.float32: tol(atol=5e-04, rtol=5e-04)}),
        tol1('linalg.vander',
             {torch.float32: tol(atol=5e-04, rtol=5e-04)}),
        tol2('linalg.det', 'singular',
             {torch.float32: tol(atol=2e-05, rtol=2e-05)}),
    ))
    def test_vjpvjp(self, device, dtype, op):
        if not op.supports_autograd:
            self.skipTest("Skipped! Autograd not supported.")
            return
        if not op.supports_gradgrad:
            self.skipTest("Skipped! Operation does not support gradgrad")
            return

        samples = op.sample_inputs(device, dtype, requires_grad=True)

        def test(_op, inplace=False):
            for sample in samples:
                if inplace and not is_valid_inplace_sample_input(sample, op, op.inplace_variant):
                    continue
                fn, args = get_vjpfull_variant(_op, sample)
                result = fn(*args)
                cotangents = tree_map(lambda x: torch.randn_like(x), result)

                # Compute vjp of vjp
                _, vjp_fn = vjp(fn, *args)
                result_vjps = vjp_fn(cotangents)

                # Compute ref_vjp of vjp. We could have done ref_vjp of ref_vjp,
                # but since we're confident that vjp works by itself, this is
                # an equivalent way to test that.
                _, vjp_fn = ref_vjp(fn, *args)
                expected_vjps = vjp_fn(cotangents)

                self.assertEqual(result_vjps, expected_vjps)

        test(op)
        if op.inplace_variant:
            def fn(inp, *args, **kwargs):
                return op.inplace_variant(inp.clone(), *args, **kwargs)
            test(fn, inplace=True)

    @skipOps('TestOperators', 'test_vmapvjpvjp', vjp_fail.union({
        skip("atleast_1d"),  # Takes too long
        skip("atleast_2d"),  # Takes too long
        skip("atleast_3d"),  # Takes too long
        xfail("as_strided"),  # incorrect output
        xfail("as_strided_scatter"),  # incorrect output
        skip("bernoulli"),  # calls random op
        xfail("bfloat16"),  # rank 4 tensor for channels_last
        xfail("chalf"),  # rank 4 tensor for channels_last
        xfail("double"),  # rank 4 tensor for channels_last
        xfail("float"),  # rank 4 tensor for channels_last
        xfail("half"),  # rank 4 tensor for channels_last
        # It looks like you're either (1) calling .item() on a Tensor or
        # (2) attempting to use a Tensor in some data-dependent control flow or
        # (3) encountering this error in PyTorch internals.
        xfail("index_reduce"),
        xfail("linalg.eig"),  # vmap over torch.allclose
        xfail("linalg.eigvals"),  # vmap over torch.allclose
        xfail("linalg.householder_product"),  # vmap: inplace into a regular tensor
        xfail("nanquantile", device_type='cpu'),  # vmap not implemented for at::equal.
        xfail("native_layer_norm"),  # vmap: inplace into a regular tensor
        # got a batched tensor as input while the running_mean or running_var,
        # which will be updated in place, were not batched.
        xfail("nn.functional.batch_norm"),
        xfail("nn.functional.binary_cross_entropy"),  # vmap: inplace into a regular tensor
        xfail("nn.functional.ctc_loss"),  # derivate not implemented for _ctc_loss_backward
        skip("nn.functional.dropout"),  # calls random op
        skip("nn.functional.dropout2d"),  # calls random op
        skip("nn.functional.dropout3d"),  # calls random op
        skip("nn.functional.feature_alpha_dropout", "with_train"),  # calls random op
        skip("nn.functional.fractional_max_pool2d"),  # calls random op
        skip("nn.functional.fractional_max_pool3d"),  # calls random op
        skip('nn.functional._scaled_dot_product_attention'),  # randomness
        # It looks like you're either (1) calling .item() on a Tensor or
        # (2) attempting to use a Tensor in some data-dependent control flow or
        # (3) encountering this error in PyTorch internals.
        xfail("nn.functional.gaussian_nll_loss"),
        # got a batched tensor as input while the running_mean or running_var,
        # which will be updated in place, were not batched.
        xfail("nn.functional.instance_norm"),
        xfail("nn.functional.layer_norm"),  # vmap: inplace into a regular tensor
        # RuntimeError: NYI: querying is_contiguous inside of vmap
        # for memory_format other than torch.contiguous_formats
        xfail("nn.functional.max_pool2d"),
        # RuntimeError: NYI: Tensor.clone(memory_format) inside vmap is only
        # supported with memory_format torch.preserve_format or
        # torch.contiguous_format (got ChannelsLast)
        xfail("nn.functional.max_unpool2d"),
        # RuntimeError: NYI: Tensor.clone(memory_format) inside vmap is only
        # supported with memory_format torch.preserve_format
        # or torch.contiguous_format (got ChannelsLast)s
        xfail("nn.functional.max_unpool2d", "grad"),
        xfail("nn.functional.rrelu"),  # RuntimeError: vmap: we do not yet support aten::rrelu_with_noise.
        xfail("normal"),  # calls random op
        xfail("normal", "number_mean"),  # calls random op
        xfail("pca_lowrank"),  # calls random op
        xfail("put"),  # vmap: inplace into a regular tensor
        xfail("quantile", device_type='cpu'),  # Batching rule not implemented for `at::equal`
        xfail("scatter_reduce", "prod"),  # vmap (looks like you are calling item/data-dependent)
        xfail("sparse.sampled_addmm"),  # RuntimeError: Sparse CSR tensors do not have strides
        xfail("svd_lowrank"),  # calls random op
        xfail("take"),  # vmap: inplace into a regular tensor
        xfail("to"),  # rank 4 tensor for channels_last
        xfail("view_as_complex"),  # RuntimeError: Tensor must have a last dimension with stride 1
        # got a batched tensor as input while the running_mean or running_var,
        # which will be updated in place, were not batched.
        xfail("nn.functional.batch_norm", 'without_cudnn'),
        # view doesn't work on sparse
        xfail("to_sparse"),
        xfail("native_batch_norm"),
    }))
    @ops(op_db + additional_op_db, allowed_dtypes=(torch.float,))
    @toleranceOverride({torch.float32: tol(atol=1e-04, rtol=1e-04)})
    @opsToleranceOverride('TestOperators', 'test_vmapvjpvjp', (
        tol1('linalg.svd',
             {torch.float32: tol(atol=1e-03, rtol=5e-04)}),
        tol1('linalg.lu_factor',
             {torch.float32: tol(atol=2e-03, rtol=2e-02)}),
        tol1('svd',
             {torch.float32: tol(atol=1e-03, rtol=5e-04)}),
    ))
    def test_vmapvjpvjp(self, device, dtype, op):
        # Since, we test `vjpvjp` independently,
        # for this test, we just verify that vmap
        # of `vjpvjp` is correct.
        if not op.supports_autograd:
            self.skipTest("Skipped! Autograd not supported.")
            return
        if not op.supports_gradgrad:
            self.skipTest("Skipped! Operation does not support gradgrad")
            return

        samples = op.sample_inputs(device, dtype, requires_grad=True)

        # TODO: test in-place
        if is_inplace(op, op.get_op()):
            self.skipTest("Skipped! NYI: inplace-testing not supported.")
            return

        for sample in samples:
            fn, args = get_vjpfull_variant(op, sample)
            result = fn(*args)
            cotangents = tree_map(lambda x: torch.randn_like(x), result)
            cotangents, _ = tree_flatten(cotangents)
            num_args = len(args)

            args_and_cotangents = tuple(args) + tuple(cotangents)

            def vjp_of_vjp(*args_and_cotangents):
                args = args_and_cotangents[:num_args]
                cotangents = args_and_cotangents[num_args:]
                result, vjp_fn = vjp(fn, *args)
                result_vjps = vjp_fn(cotangents)
                result, _ = tree_flatten(result)
                result_vjps, _ = tree_flatten(result_vjps)
                return (*result, *result_vjps)

            is_batch_norm_and_training = is_batch_norm_training(op.name, sample.kwargs)
            generator = get_fallback_and_vmap_exhaustive(
                vjp_of_vjp, args_and_cotangents, {}, is_batch_norm_and_training=is_batch_norm_and_training)
            for loop_out, batched_out in generator:
                self.assertEqual(loop_out, batched_out)

    vmapvjp_fail = vjp_fail.union({
        # -------------------- ALLOWED FAILURES --------------------------------
        # The following are not bugs and are expected behavior
        xfail('masked_select'),  # Not possible due to dynamic shapes
        skip('bernoulli'),  # randomness
        skip('normal', ''),  # randomness
        skip('normal', 'number_mean'),  # randomness
        skip('nn.functional.rrelu'),  # randomness
        skip('nn.functional.feature_alpha_dropout', 'with_train'),  # randomness
        skip('nn.functional.feature_alpha_dropout', 'without_train'),  # randomness
        skip('nn.functional.dropout'),  # randomness
        skip('nn.functional.dropout2d'),  # randomness
        skip('nn.functional.dropout3d', ''),  # randomness
        skip('nn.functional._scaled_dot_product_attention'),  # randomness
        xfail('as_strided'),  # as_strided is too wild for us to support, wontfix
        xfail('index_put', ''),  # not possible due to dynamic shapes; we support a subset
        xfail('masked_scatter'),  # dynamic
        xfail('nn.functional.fractional_max_pool2d'),  # random
        xfail('nn.functional.fractional_max_pool3d'),  # random
        xfail('take'),  # dynamic
        xfail('pca_lowrank', ''),  # randomness
        xfail('svd_lowrank', ''),  # randomness
        xfail('to_sparse', ''),  # non-dense output
        skip('to'),  # RuntimeError: required rank 4 tensor to use channels_last format
        # ----------------------------------------------------------------------

        # ---------------------------- BUGS ------------------------------------
        # All of the following are bugs and need to be fixed
        skip('linalg.svdvals'),  # # really annoying thing where it passes correctness check but not has_batch_rule
        skip("native_batch_norm"),
        xfail('__getitem__', ''),  # dynamic error
        xfail('linalg.eig'),  # Uses aten::allclose
        xfail('linalg.householder_product'),  # needs select_scatter
        xfail('nanquantile', device_type='cpu'),  # checks q via a .item() call
        xfail('nn.functional.gaussian_nll_loss'),  # checks var for if any value < 0
        xfail('narrow'),  # .item() call
        xfail('quantile', device_type='cpu'),  # checks q via a .item() call
        xfail('view_as_complex'),  # Tensor must have a last dimension with stride 1

        # required rank 4 tensor to use channels_last format
        xfail('bfloat16'),
        xfail('double'),
        xfail('float'),
        xfail('half'),
        xfail('chalf', ''),

        xfail('scatter_reduce', 'prod'),  # item call

        # Batching rule not implemented for aten::_use_cudnn_ctc_loss.Tensor
        xfail('nn.functional.ctc_loss', device_type='cuda'),
        # NYI: querying is_contiguous inside of vmap for memory_format other than torch.contiguous_format
        xfail('nn.functional.max_unpool2d'),
        xfail('nn.functional.max_unpool2d', 'grad'),

        xfail('sparse.sampled_addmm', ''),
        xfail('as_strided_scatter', ''),  # calls as_strided
        xfail('index_reduce', ''),  # .item() call
        # ---------------------------------------------------------------------
    })

    @ops(op_db + additional_op_db, allowed_dtypes=(torch.float,))
    @toleranceOverride({torch.float32: tol(atol=1e-04, rtol=1e-04)})
    @opsToleranceOverride('TestOperators', 'test_vmapvjp', (
        tol1('linalg.svd',
             {torch.float32: tol(atol=5e-04, rtol=1e-04)}, device_type="cuda"),
        tol1('svd',
             {torch.float32: tol(atol=5e-04, rtol=1e-04)}, device_type="cuda"),
    ))
    @skipOps('TestOperators', 'test_vmapvjp', vmapvjp_fail)
    def test_vmapvjp(self, device, dtype, op):
        if not op.supports_autograd:
            self.skipTest("Skipped! Autograd not supported.")
            return

        samples = op.sample_inputs(device, dtype, requires_grad=True)

        # TODO: test in-place
        if is_inplace(op, op.get_op()):
            self.skipTest("Skipped! NYI: inplace-testing not supported.")
            return

        for sample in samples:
            cotangents = get_sample_cotangents(op, sample)
            fn, args = get_vjp_fn_and_args_with_cotangents(op, sample, cotangents)
            is_batch_norm_and_training = is_batch_norm_training(op.name, sample.kwargs)
            generator = get_fallback_and_vmap_exhaustive(
                fn, args, {}, is_batch_norm_and_training=is_batch_norm_and_training)
            for loop_out, batched_out in generator:
                self.assertEqual(loop_out, batched_out)

    vmapjvpall_fail = {
        # -------------------- ALLOWED FAILURES --------------------------------
        # The following are expected (not a bug)
        skip('bernoulli', ''),  # randomness
        skip('nn.functional.dropout'),  # randomness
        skip('nn.functional.rrelu'),  # randomness
        skip('nn.functional.dropout2d', ''),
        skip('nn.functional.dropout3d', ''),
        skip('nn.functional._scaled_dot_product_attention'),  # randomness
        skip('nn.functional.feature_alpha_dropout', 'without_train'),
        skip('nn.functional.feature_alpha_dropout', 'with_train'),
        xfail('nn.functional.fractional_max_pool2d'),  # Cannot access data pointer of Tensor that doesn't have storage
        xfail('nn.functional.fractional_max_pool3d'),  # Cannot access data pointer of Tensor that doesn't have storage
        # Not actually a problem: embedding with max_norm mutates the weight
        # and causes different runs to produce different results.
        # skip because this is flaky depending on what the max_norm is!
        skip('nn.functional.embedding', ''),
        skip('to'),  # RuntimeError: required rank 4 tensor to use channels_last format
        # ----------------------------------------------------------------------

        # ---------------------------- BUGS ------------------------------------
        # The following are bugs that we should fix
        decorate('nn.functional.conv2d', decorator=unittest.skipIf(IS_ARM64, "Fails on M1")),
        skip('nn.functional.max_pool1d'),  # fails on cpu, runs on cuda
        xfail('masked.mean'),  # silent incorrectness (nan difference)

        xfail('nn.functional.soft_margin_loss', ''),  # soft_margin_loss_backward does not support forward-ad
        xfail('tensor_split'),  # data_ptr composite compliance
        xfail('quantile'),  # at::equal batching rule (cpu), also, in-place vmap (cuda)
        skip('as_strided'),  # Test runner cannot handle this
        xfail('nn.functional.gaussian_nll_loss'),  # .item or data-dependent control flow
        xfail('scatter'),  # forward-mode AD does not support at::scatter
        xfail('nanquantile'),  # at::equal batching rule (cpu), also, in-place vmap (cuda)
        xfail('view_as_complex'),  # Tensor must have a last dimension with stride 1

        skip('pca_lowrank', ''),  # randomness
        skip('svd_lowrank', ''),  # randomness

        xfail('double'),  # required rank 4 tensor to use channels_last format

        # potential silent incorrectness
        skip('nn.functional.max_unpool1d'),  # Flaky, seems to sometimes his max_unpool2d
        skip('nn.functional.max_unpool2d'),  # fails everywhere except on mac
        skip('nn.functional.max_unpool3d'),  # fails everywhere except on mac

        # erroring because running_mean and running_var aren't differentiable
        xfail('nn.functional.batch_norm'),
        xfail('nn.functional.batch_norm', 'without_cudnn'),
        xfail("native_batch_norm"),
        # ----------------------------------------------------------------------
    }

    @ops(op_db + additional_op_db, allowed_dtypes=(torch.float,))
    @toleranceOverride({torch.float32: tol(atol=1e-04, rtol=1e-04)})
    @opsToleranceOverride('TestOperators', 'test_vmapjvpall', (
        tol1('nn.functional.conv_transpose3d',
             {torch.float32: tol(atol=2e-04, rtol=9e-3)}, device_type='cuda'),
        tol1('linalg.householder_product',
             {torch.float32: tol(atol=2e-04, rtol=9e-3)}),
    ))
    @skipOps('TestOperators', 'test_vmapjvpall', vmapjvpall_fail)
    # This is technically a superset of test_vmapjvp. We should either delete test_vmapjvp
    # or figure out if we can split vmapjvpall. It's useful to keep test_vmapjvp intact
    # because that coresponds to "batched forward-mode AD" testing in PyTorch core
    def test_vmapjvpall(self, device, dtype, op):
        if is_inplace(op, op.get_op()):
            # TODO: test in-place
            self.skipTest("Skipped! NYI: inplace-testing not supported.")
            return

        samples = op.sample_inputs(device, dtype, requires_grad=False)

        if not op.supports_forward_ad:
            self.skipTest("Skipped! Forward AD not supported.")
            return

        for sample in samples:
            arg_values = [sample.input] + list(sample.args)
            kwarg_values = sample.kwargs
            args = tuple(arg_values) + tuple(kwarg_values)
            fn, args = get_jvp_variant_primals_tangents(op, sample)
            is_batch_norm_and_training = is_batch_norm_training(op.name, kwarg_values)
            generator = get_fallback_and_vmap_exhaustive(
                fn, args, {}, is_batch_norm_and_training=is_batch_norm_and_training)
            for loop_out, batched_out in generator:
                self.assertEqual(loop_out, batched_out)

    @ops(op_db + additional_op_db, allowed_dtypes=(torch.float,))
    @skipOps('TestOperators', 'test_vmapjvpall_has_batch_rule', vmapjvpall_fail.union({
        skip('to'),  # RuntimeError: required rank 4 tensor to use channels_last format
        xfail('nn.functional.huber_loss'),
        xfail('lu'),
        xfail('cumprod'),
        xfail('masked_fill'),
        xfail('copysign'),
        xfail('complex'),
        skip('masked.mean'),  # ???
        xfail('masked_scatter'),
        xfail('index_fill'),
        xfail('put'),
        xfail('take'),
        xfail('nn.functional.max_pool3d'),
        xfail('vdot'),
        xfail('nanmean'),
        xfail('nansum'),
        xfail('nn.functional.feature_alpha_dropout', 'without_train'),
        xfail('linalg.lu_factor', ''),
        xfail('nn.functional.dropout2d', ''),
        xfail('pca_lowrank', ''),
        xfail('svd_lowrank', ''),
        xfail('linalg.lu_factor_ex', ''),
        xfail('nn.functional.feature_alpha_dropout', 'with_train'),
        xfail('special.log_ndtr', ''),
        xfail('fft.ihfft2'),  # conj_physical fallback
        xfail('fft.ihfftn'),  # conj_physical fallback
        xfail('polar'),  # complex fallback
        xfail('nn.functional.max_unpool3d', 'grad'),
        xfail('nn.functional.smooth_l1_loss', ''),
        xfail('nn.functional.max_unpool2d', 'grad'),
        xfail('nn.functional.soft_margin_loss', ''),
        xfail('nn.functional.max_unpool1d', 'grad'),
        xfail('nn.functional.embedding', ''),
        xfail('scatter_reduce', "sum"),   # aten::scatter_reduce.two hit the vmap fallback
        xfail('scatter_reduce', "mean"),  # aten::scatter_reduce.two hit the vmap fallback
        xfail('scatter_reduce', "amin"),  # aten::scatter_reduce.two hit the vmap fallback
        xfail('scatter_reduce', "amax"),  # aten::scatter_reduce.two hit the vmap fallback
        xfail('lu_unpack'),
        xfail('nn.functional.glu'),
        xfail('nn.functional.bilinear'),  # trilinear doesn't have batching rule
        xfail('linalg.lu', ''),
        xfail('linalg.lu_solve', ''),
        xfail('nn.functional.dropout3d', ''),
        xfail('as_strided_scatter', ''),
        xfail('masked.cumprod', ''),
        xfail('linalg.vecdot', ''),
    }))
    @toleranceOverride({torch.float32: tol(atol=1e-04, rtol=1e-04)})
    def test_vmapjvpall_has_batch_rule(self, device, dtype, op):
        if is_inplace(op, op.get_op()):
            # TODO: test in-place
            self.skipTest("Skipped! NYI: inplace-testing not supported.")
            return

        samples = op.sample_inputs(device, dtype, requires_grad=False)

        if not op.supports_forward_ad:
            self.skipTest("Skipped! Forward AD not supported.")
            return

        def test():
            for sample in samples:
                arg_values = [sample.input] + list(sample.args)
                kwarg_values = sample.kwargs
                args = tuple(arg_values) + tuple(kwarg_values)
                fn, args = get_jvp_variant_primals_tangents(op, sample)
                is_batch_norm_and_training = is_batch_norm_training(op.name, kwarg_values)
                for loop_out, batched_out in get_fallback_and_vmap_exhaustive(
                        fn, args, {}, is_batch_norm_and_training=is_batch_norm_and_training, compute_loop_out=False):
                    pass
        check_vmap_fallback(self, test, op, dry_run=False)

    @ops(op_db + additional_op_db, allowed_dtypes=(torch.float,))
    @toleranceOverride({torch.float32: tol(atol=1e-04, rtol=1e-04)})
    @skipOps('TestOperators', 'test_vmapvjp_has_batch_rule', vmapvjp_fail.union({
        skip('to'),  # RuntimeError: required rank 4 tensor to use channels_last format
        xfail('view_as_complex'),
        xfail('complex'),
        xfail('copysign'),
        xfail('cummax'),
        xfail('cummin'),
        xfail('cumprod'),
        xfail('nansum'),
        xfail('nanmean'),
        xfail('narrow'),  # Batching rule not implemented for `narrow.Tensor` (and view op)
        xfail('special.log_ndtr'),
        xfail('index_copy'),
        xfail('index_fill'),
        xfail('linalg.eig'),
        xfail('linalg.householder_product'),
        xfail('lu'),
        xfail('lu_solve'),
        xfail('lu_unpack'),
        xfail('masked_fill'),
        xfail('masked_scatter'),
        xfail('masked_select'),
        xfail('nanquantile'),
        xfail('put'),
        xfail('scatter_reduce', "sum"),   # aten::scatter_reduce.two hit the vmap fallback
        xfail('scatter_reduce', "mean"),  # aten::scatter_reduce.two hit the vmap fallback
        xfail('scatter_reduce', "amin"),  # aten::scatter_reduce.two hit the vmap fallback
        xfail('scatter_reduce', "amax"),  # aten::scatter_reduce.two hit the vmap fallback
        xfail('quantile'),
        xfail('renorm'),
        xfail('take'),
        xfail('tensor_split'),
        xfail('to_sparse'),
        xfail('unfold'),
        xfail('unfold_copy'),
        xfail('vdot'),
        xfail('nn.functional.dropout'),
        xfail('fft.ihfft2'),
        xfail('fft.ihfftn'),
        xfail('nn.functional.gaussian_nll_loss'),
        xfail('nn.functional.huber_loss'),
        xfail('nn.functional.bilinear'),
        xfail('nn.functional.fractional_max_pool3d'),
        xfail('nn.functional.ctc_loss'),
        xfail('as_strided'),
        xfail('stft'),
        xfail('nn.functional.rrelu'),
        xfail('nn.functional.embedding_bag'),
        xfail('nn.functional.max_pool3d'),
        xfail('nn.functional.fractional_max_pool2d'),
        xfail('linalg.lu_factor', ''),
        xfail('nn.functional.feature_alpha_dropout', 'with_train'),
        xfail('pca_lowrank', ''),
        xfail('nn.functional.dropout2d', ''),
        xfail('nn.functional.feature_alpha_dropout', 'without_train'),
        xfail('svd_lowrank', ''),
        xfail('linalg.lu_factor_ex', ''),

        xfail('nn.functional.max_unpool2d', ''),
        xfail('nn.functional.multi_margin_loss', ''),
        xfail('nn.functional.multilabel_margin_loss', ''),
        xfail('nn.functional.pdist', ''),
        xfail('nn.functional.smooth_l1_loss', ''),
        xfail('scatter_reduce', 'prod'),
        xfail('nn.functional.max_unpool1d', ''),
        xfail('nn.functional.max_unpool3d', ''),
        xfail('nn.functional.max_unpool3d', 'grad'),
        xfail('nn.functional.soft_margin_loss', ''),
        xfail('nn.functional.max_unpool1d', 'grad'),
        xfail('nn.functional.max_unpool2d', 'grad'),
        xfail('linalg.lu', ''),
        xfail('linalg.lu_solve', ''),
        xfail('chalf', ''),
        xfail('index_reduce', ''),
        xfail('linalg.vander', ''),
        xfail('nn.functional.dropout3d', ''),
        xfail('as_strided_scatter', ''),
        xfail('segment_reduce', 'offsets'),
        xfail('masked.cumprod', ''),
        xfail('linalg.vecdot', ''),
        xfail('segment_reduce', 'lengths'),
        xfail('sparse.sampled_addmm', ''),
        xfail("native_batch_norm"),
    }))
    def test_vmapvjp_has_batch_rule(self, device, dtype, op):
        if not op.supports_autograd:
            self.skipTest("Skipped! Autograd not supported.")
            return

        samples = op.sample_inputs(device, dtype, requires_grad=True)

        # TODO: test in-place
        if is_inplace(op, op.get_op()):
            self.skipTest("Skipped! NYI: inplace-testing not supported.")
            return

        def test():
            for sample in samples:
                cotangents = get_sample_cotangents(op, sample)
                fn, args = get_vjp_fn_and_args_with_cotangents(op, sample, cotangents)
                is_batch_norm_and_training = is_batch_norm_training(op.name, sample.kwargs)
                for loop_out, batched_out in get_fallback_and_vmap_exhaustive(
                        fn, args, {}, is_batch_norm_and_training=is_batch_norm_and_training, compute_loop_out=False):
                    pass
                for a_op in op.aliases:
                    fn, args = get_vjp_fn_and_args_with_cotangents(a_op, sample, cotangents)
                    for loop_out, batched_out in get_fallback_and_vmap_exhaustive(
                            fn, args, {}, is_batch_norm_and_training=is_batch_norm_and_training, compute_loop_out=False):
                        pass

        check_vmap_fallback(self, test, op, dry_run=False)

    @ops(op_db + additional_op_db, allowed_dtypes=(torch.float,))
    @skipOps('TestOperators', 'test_vjpvmap', vjp_fail.union({
        skip('bernoulli', ''),  # vjpvmap testing can't handle randomness
        skip('normal', ''),  # vjpvmap testing can't handle randomness
        skip('normal', 'number_mean'),  # vjpvmap testing can't handle randomness
        skip('nn.functional.rrelu'),  # randomness
        skip('nn.functional.feature_alpha_dropout', 'with_train'),  # randomness
        skip('nn.functional.feature_alpha_dropout', 'without_train'),  # randomness
        skip('to'),  # RuntimeError: required rank 4 tensor to use channels_last format
        skip('to_sparse', ''),  # non-dense output

        # fallback path doesn't work
        # All of the following are bugs and need to be fixed
        xfail('__getitem__', ''),
        xfail('index_put', ''),
        xfail('view_as_complex'),
        xfail('nn.functional.gaussian_nll_loss'),
        xfail('masked_select'),
        xfail('narrow'),  # Batching rule not implemented for `narrow.Tensor` (and view op)
        skip('nn.functional.fractional_max_pool3d'),  # generator works on cpu, fails on cuda
        xfail('__rpow__'),  # https://github.com/pytorch/functorch/issues/617
        skip('nn.functional.fractional_max_pool2d'),  # generator works on cpu, fails on cuda
        xfail('column_stack', ''),
        xfail('nn.functional.dropout2d', ''),
        xfail('svd_lowrank', ''),
        xfail('pca_lowrank', ''),
        xfail('clamp'),
        xfail('cross'),  # The defaults of this op are *very* weird. No wonder it doesn't work
        # something weird happening with channels_last
        xfail('bfloat16'),
        xfail('double'),
        xfail('float'),
        xfail('half'),
        xfail('nn.functional.dropout3d', ''),
        xfail('as_strided_scatter', ''),
        xfail('sparse.sampled_addmm', ''),
        xfail("native_batch_norm"),
    }))
    def test_vjpvmap(self, device, dtype, op):
        # NB: there is no vjpvmap_has_batch_rule test because that is almost
        # certainly redundant with the vmap_has_batch_rule test in test_vmap.py

        # one-off skip
        if op.name == 'nn.functional.dropout':
            self.skipTest("Skipped!")

        if not op.supports_autograd:
            # If the op doesn't support autograd, vmap(op) won't either
            self.skipTest("Skipped! Autograd not supported.")
            return

        # TODO: test in-place
        if is_inplace(op, op.get_op()):
            self.skipTest("Skipped! NYI: inplace-testing not supported.")
            return

        samples = op.sample_inputs(device, dtype, requires_grad=True)
        batch_norm_fns = ("nn.functional.batch_norm", "nn.functional.instance_norm")  # instance norm calls batch norm
        is_batch_norm = op.name in batch_norm_fns

        for sample in samples:
            args = [sample.input] + list(sample.args)
            kwargs = sample.kwargs

            is_batch_norm_and_training = is_batch_norm and is_batch_norm_training(op.name, kwargs)
            generator = generate_vmap_inputs(args, kwargs,
                                             is_batch_norm_and_training=is_batch_norm_and_training)

            for batched_args, in_dims, kwargs in generator:
                vmapped_op = vmap(op, in_dims)
                fn, primals = normalize_op_input_output2(vmapped_op, batched_args, kwargs,
                                                         sample.output_process_fn_grad)
                result = fn(*primals)
                cotangents = tree_map(lambda x: torch.randn_like(x), result)

                _, vjp_fn = vjp(fn, *primals)
                result_vjps = vjp_fn(cotangents)

                _, vjp_fn = ref_vjp(fn, *primals)
                expected_vjps = vjp_fn(cotangents)

                self.assertEqual(result_vjps, expected_vjps)

    def _compare_jacobians_of_vjp(self, fn, cotangents_and_primals, argnums=None, atol_rtol=None):
        if argnums is None:
            argnums = tuple(range(len(cotangents_and_primals)))

        def get_vjp(cotangents, *primals):
            _, vjp_fn = vjp(fn, *primals)
            return vjp_fn(cotangents)

        jacobian_jvp = jacfwd(get_vjp, argnums)(*cotangents_and_primals)
        jacobian_vjp = jacrev(get_vjp, argnums)(*cotangents_and_primals)

        # For dtype changing operations, the jacobians have different dtype.
        jacobian_jvp = tree_map(lambda x: x.to(torch.float), jacobian_jvp)
        jacobian_vjp = tree_map(lambda x: x.to(torch.float), jacobian_vjp)

        if atol_rtol is not None:
            (atol, rtol) = atol_rtol
            self.assertEqual(jacobian_jvp, jacobian_vjp, atol=atol, rtol=rtol)
        else:
            self.assertEqual(jacobian_jvp, jacobian_vjp)

    @ops(op_db + additional_op_db, allowed_dtypes=(torch.float,))
    @skipOps('TestOperators', 'test_jvpvjp', vjp_fail.union({
        xfail('to_sparse', ''),  # NYI
        # RuntimeError: Trying to set a forward gradient that has a different size than that of the original Tensor,
        # this is not supported. Tensor is of size [5, 2, 3] while the given forward gradient is of size [1, 2, 3].
        xfail('normal', ''),
        xfail('cdist', ''),  # NYI: forward-AD for _cdist_forward
        xfail('cholesky', ''),  # NYI: forward-AD for cholesky
        xfail('logcumsumexp', ''),  # NYI: forward-AD for logcumsumexp
        xfail('nn.functional.embedding_bag', ''),  # NYI: forward-AD for _embedding_bag
        xfail('nn.functional.grid_sample', ''),  # NYI: forward AD for grid_sampler_2d
        xfail('nn.functional.hardsigmoid', ''),  # NYI: forward AD for hardsigmoid_backward
        xfail('nn.functional.huber_loss', ''),  # NYI: forward AD for huber_loss_backward
        xfail('nn.functional.logsigmoid', ''),  # not differentiable w.r.t. buffer
        xfail('renorm', ''),  # NYI: forward AD for renorm
        xfail('symeig', ''),  # NYI: forward AD for symeig
        xfail('nn.functional.multilabel_margin_loss', ''),  # NYI: multilabel_margin_loss_forward
        xfail('nn.functional.multilabel_soft_margin_loss', ''),  # NYI: log_sigmoid_backward
        xfail('nn.functional.soft_margin_loss', ''),  # NYI: forward-AD for log_sigmoid_backward
        xfail('nn.functional.ctc_loss', ''),  # NYI: forward-AD for _ctc_loss
        xfail('nn.functional.pdist', ''),  # NYI: forward-AD with _pdist_forward
        xfail('nn.functional.multi_margin_loss', ''),  # NYI: forward AD with multi_margin_loss
        skip('linalg.householder_product', '', device_type='cuda'),  # flaky, I'm not sure why
        xfail('sparse.sampled_addmm', ''),  # Sparse tensors have no strides
        skip('as_strided_scatter', ''),  # seems flaky
        xfail('segment_reduce', 'offsets'),  # NYI: forward-AD for segment_reduce
        xfail('index_reduce', ''),  # NYI: forward-AD for index_reduce
        xfail('segment_reduce', 'lengths'),  # NYI: forward-AD for segment_reduce
    }))
    @opsToleranceOverride('TestOperators', 'test_jvpvjp', (
        tol1('masked.prod',
             {torch.float32: tol(atol=1e-04, rtol=1.3e-05)}),
        tol1('masked.cumprod',
             {torch.float32: tol(atol=1e-04, rtol=5e-04)}),
        tol1('cumprod',
             {torch.float32: tol(atol=1e-04, rtol=1.3e-05)}, device_type='cuda'),
        tol1('linalg.vander',
             {torch.float32: tol(atol=1e-04, rtol=1.3e-05)}, device_type='cuda'),
        tol1('nn.functional.group_norm',
             {torch.float32: tol(atol=1e-03, rtol=1e-03)}),
        tol2('linalg.pinv', 'hermitian',
             {torch.float32: tol(atol=5e-03, rtol=5e-03)}),
    ))
    def test_jvpvjp(self, device, dtype, op):
        if not op.supports_autograd:
            self.skipTest("Skipped! Autograd not supported.")
            return

        samples = op.sample_inputs(device, dtype, requires_grad=True)

        # TODO: test in-place
        if is_inplace(op, op.get_op()):
            self.skipTest("Skipped! NYI: inplace-testing not supported.")
            return

        for sample in samples:
            fn, primals = normalize_op_input_output(op, sample)
            result = fn(*primals)
            cotangents = tree_map(lambda x: torch.randn_like(x), result)

            primals_tangents = tree_map(lambda x: torch.randn_like(x), primals)
            cotangents_tangents = tree_map(lambda x: torch.randn_like(x), cotangents)

            def push_vjp(primals, cotangents):
                _, vjp_fn = vjp(fn, *primals)
                return vjp_fn(cotangents)

            result = jvp(push_vjp, (primals, cotangents), (primals_tangents, cotangents_tangents))
            self.assertEqual(len(result), 2)

            def tree_map2(fn, first, second):
                flat_first, spec_first = tree_flatten(first)
                flat_second, spec_second = tree_flatten(second)
                assert spec_first == spec_second
                flat_result = [fn(f, s) for f, s in zip(flat_first, flat_second)]
                return tree_unflatten(flat_result, spec_first)

            def reference(primals, cotangents, primals_tangents, cotangents_tangents):
                with fwAD.dual_level():
                    primal_duals = tree_map2(fwAD.make_dual, primals, primals_tangents)
                    _, vjp_fn = ref_vjp(fn, *primal_duals)

                    cotangent_duals = tree_map2(fwAD.make_dual, cotangents, cotangents_tangents)
                    result = vjp_fn(cotangent_duals)

                    flat_result, spec = tree_flatten(result)
                    primals_out, tangents_out = zip(*[fwAD.unpack_dual(r) for r in flat_result])
                    tangents_out = [t if t is not None else torch.zeros_like(p)
                                    for p, t in zip(primals_out, tangents_out)]
                    expected = (tree_unflatten(primals_out, spec), tree_unflatten(tangents_out, spec))
                return expected

            expected = reference(primals, cotangents, primals_tangents, cotangents_tangents)
            self.assertEqual(result, expected)

    @skipOps('TestOperators', 'test_vmapjvpvjp', vjp_fail.union({
        # Following operatos take too long, hence skipped
        skip('atleast_1d'),
        skip('atleast_2d'),
        skip('atleast_3d'),
        skip('meshgrid', 'list_of_tensors'),
        skip('meshgrid', 'variadic_tensors'),
        skip('broadcast_tensors'),
        skip('linalg.lstsq'),
        skip('nn.functional.bilinear'),
        skip('native_layer_norm'),

        # Potential bugs/errors
        xfail('as_strided'),  # AssertionError: Tensor-likes are not close!
        xfail('as_strided_scatter'),  # AssertionError: Tensor-likes are not close!
        xfail('bernoulli'),  # calls random op
        xfail('bfloat16'),  # required rank 4 tensor to use channels_last format
        xfail('cdist'),  # Forward AD not implemented and no decomposition
        xfail('chalf'),  # required rank 4 tensor to use channels_last format
        xfail('cholesky'),  # Forward AD not implemented and no decomposition
        xfail('double'),  # required rank 4 tensor to use channels_last format
        xfail('float'),  # required rank 4 tensor to use channels_last format
        xfail('half'),  # required rank 4 tensor to use channels_last format
        xfail('index_reduce'),  # Forward AD not implemented and no decomposition
        xfail('linalg.eig'),  # vmap over torch.allclose isn't supported yet.
        xfail('logcumsumexp'),  # Forward AD not implemented and no decomposition
        xfail('mvlgamma', 'mvlgamma_p_1'),  # vmap: inplace into a regular tensor
        xfail('mvlgamma', 'mvlgamma_p_3'),  # vmap: inplace into a regular tensor
        xfail('mvlgamma', 'mvlgamma_p_5'),  # vmap: inplace into a regular tensor
        xfail('nanquantile'),  # Batching rule not implemented for aten::equal
        # RuntimeError: Batch norm got a batched tensor as input while the
        # running_mean or running_var, which will be updated in place,
        # were not batched.
        xfail('nn.functional.batch_norm'),
        xfail('nn.functional.batch_norm', 'without_cudnn'),
        xfail('nn.functional.binary_cross_entropy'),  # vmap: inplace into a regular tensor
        xfail("nn.functional.ctc_loss"),  # ForwardAD not implemented and no decomposition
        xfail('nn.functional.dropout2d'),  # calls random op
        xfail('nn.functional.dropout3d'),  # calls random op
        xfail('nn.functional.dropout'),  # calls random op
        skip('nn.functional._scaled_dot_product_attention'),  # randomness
        xfail('nn.functional.embedding_bag'),  # Forward AD not implemented and no decomposition
        xfail('nn.functional.feature_alpha_dropout', 'with_train'),  # calls random op
        xfail('nn.functional.fractional_max_pool2d'),  # calls random op
        xfail('nn.functional.fractional_max_pool3d'),  # calls random op
        xfail('nn.functional.gaussian_nll_loss'),  # data depenedant flow
        xfail('nn.functional.grid_sample'),  # Forward AD not implemented and no decomposition
        xfail('nn.functional.hardsigmoid'),  # Forward AD not implemented and no decomposition
        xfail('nn.functional.hinge_embedding_loss'),  # vmap: inplace into a regular tensor
        xfail('nn.functional.huber_loss'),  # Forward AD not implemented and no decomposition
        # RuntimeError: Batch norm got a batched tensor as input while the
        # running_mean or running_var, which will be updated in place,
        # were not batched.
        xfail('nn.functional.instance_norm'),
        xfail('nn.functional.logsigmoid'),  # Forward AD not implemented and no decomposition
        # NYI: Tensor.clone(memory_format) inside vmap is only supported with
        # memory_format torch.preserve_format or torch.contiguous_format (got ChannelsLast)
        xfail('nn.functional.max_unpool2d'),
        xfail('nn.functional.max_unpool2d', 'grad'),
        xfail('nn.functional.multi_margin_loss'),  # Forward AD not implemented and no decomposition
        xfail('nn.functional.multilabel_margin_loss'),  # Forward AD not implemented and no decomposition
        xfail('nn.functional.multilabel_soft_margin_loss'),  # Forward AD not implemented and no decomposition
        xfail('nn.functional.pdist'),  # Forward AD not implemented and no decomposition
        xfail('nn.functional.rrelu'),  # vmap: we do not yet support aten::rrelu_with_noise.
        xfail('nn.functional.soft_margin_loss'),  # Forward AD not implemented and no decomposition
        xfail('normal'),  # calls random op
        xfail('normal', 'number_mean'),  # calls random op
        xfail('pca_lowrank'),  # calls random op
        xfail('quantile'),  # Batching rule not implemented for aten::equal
        xfail('renorm'),  # Forward AD not implemented and no decomposition
        xfail('scatter_reduce', 'prod'),  # Forward AD not implemented and no decomposition
        xfail('segment_reduce', 'lengths'),  # Forward AD not implemented and no decomposition
        xfail('segment_reduce', 'offsets'),  # Forward AD not implemented and no decomposition
        xfail('sparse.sampled_addmm'),  # RuntimeError: Sparse CSR tensors do not have strides
        xfail('svd_lowrank'),  # calls random op
        xfail('symeig'),  # Forward AD not implemented and no decomposition
        xfail('take'),  # vmap: inplace into regular tensor
        xfail('to'),  # RuntimeError: required rank 4 tensor to use channels_last format
        xfail('to_sparse'),  # Forward AD not implemented and no decomposition
        xfail('view_as_complex'),  # RuntimeError: Tensor must have a last dimension with stride 1
        # RuntimeError: Batch norm got a batched tensor as
        # input while the running_mean or running_var, which will be updated in
        # place, were not batched.
        xfail("native_batch_norm"),
    }))
    @ops(op_db + additional_op_db, allowed_dtypes=(torch.float,))
    @toleranceOverride({torch.float32: tol(atol=1e-04, rtol=1e-04)})
    @opsToleranceOverride('TestOperators', 'test_vmapjvpvjp', (
        tol1('linalg.svd',
             {torch.float32: tol(atol=5e-04, rtol=5e-04)}),
        tol1('linalg.householder_product',
             {torch.float32: tol(atol=5e-03, rtol=5e-03)}),
        tol1('linalg.multi_dot',
             {torch.float32: tol(atol=5e-04, rtol=5e-04)}),
        tol2('linalg.pinv', 'hermitian',
             {torch.float32: tol(atol=5e-04, rtol=5e-04)}),
        tol1('svd',
             {torch.float32: tol(atol=5e-04, rtol=5e-04)}),
    ))
    def test_vmapjvpvjp(self, device, dtype, op):
        # Since we test `jvpvjp` seperately,
        # in this we just check that vmap of `jvpvjp`
        # is correct.
        if not op.supports_autograd:
            self.skipTest("Skipped! Autograd not supported.")
            return

        samples = op.sample_inputs(device, dtype, requires_grad=True)

        # TODO: test in-place
        if is_inplace(op, op.get_op()):
            self.skipTest("Skipped! NYI: inplace-testing not supported.")
            return

        for sample in samples:
            fn, primals = normalize_op_input_output(op, sample)
            result = fn(*primals)
            cotangents = tree_map(lambda x: torch.randn_like(x), result)

            primals_tangents = tree_map(lambda x: torch.randn_like(x), primals)
            cotangents_tangents = tree_map(lambda x: torch.randn_like(x), cotangents)

            def push_vjp(primals, cotangents):
                _, vjp_fn = vjp(fn, *primals)
                return vjp_fn(cotangents)

            args, spec = tree_flatten(((primals, cotangents), (primals_tangents, cotangents_tangents)))

            def jvp_of_vjp(*args):
                (primals, tangents) = tree_unflatten(args, spec)
                primals_out, tangents_out = jvp(push_vjp, primals, tangents)

                flat_primals_out, _ = tree_flatten(primals_out)
                flat_tangents_out, _ = tree_flatten(tangents_out)
                return tuple(flat_primals_out + flat_tangents_out)

            is_batch_norm_and_training = is_batch_norm_training(op, sample.kwargs)
            generator = get_fallback_and_vmap_exhaustive(
                jvp_of_vjp, args, {}, is_batch_norm_and_training=is_batch_norm_and_training)
            for loop_out, batched_out in generator:
                self.assertEqual(loop_out, batched_out)


    def _make_extremal_inputs(self, shape, device):
        if shape is None:
            return (None,)
        return (
            torch.full(shape, -1000., device=device),
            torch.zeros(shape, device=device),
            torch.full(shape, 1000., device=device),
        )

    def _arg_and_kwarg_options(self, args_options, kwargs_options):
        return itertools.product(*args_options, kwargs_options)

    def test_extremal_numerics_nll_loss(self, device):
        N, C = 3, 4
        d1, d2, d3 = 5, 6, 7
        shapes = (
            ((N, C), (N,), (C,)),
            ((N, C), (N,), None),
            ((N, C, d1, d2, d3), (N, d1, d2, d3), (C,)),
            ((N, C, d1, d2, d3), (N, d1, d2, d3), None),
        )
        kwargs_options = ({'ignore_index': 0, 'reduction': 'mean'}, {'reduction': 'sum'}, {'reduction': 'none'}, {})
        for input_shape, target_shape, weight_shape in shapes:
            input_options = self._make_extremal_inputs(input_shape, device)
            for input, kwargs in self._arg_and_kwarg_options((input_options,), kwargs_options):
                if weight_shape is None:
                    weight = None
                else:
                    weight = torch.randn(weight_shape, device=device)
                target = torch.randint(0, C, target_shape, device=device)
                target[0] = 1  # since we're ignoring index 0, at least one element must be non-zero

                fn = functools.partial(torch.nn.functional.nll_loss, target=target, weight=weight, **kwargs)
                result = fn(input)
                cotangents = torch.randn_like(result, device=device)
                self._compare_jacobians_of_vjp(fn, (cotangents, input))

    def test_extremal_numerics_l1_loss(self, device):
        N, C, H, W = 3, 4, 5, 6
        shapes = ((N, C), (N, C, H), (N, C, H, W))
        kwargs_options = ({'reduction': 'sum'}, {'reduction': 'none'}, {})
        for shape in shapes:
            input_options = self._make_extremal_inputs(shape, device)
            target_options = self._make_extremal_inputs(shape, device)
            for input, target, kwargs in self._arg_and_kwarg_options((input_options, target_options), kwargs_options):
                result = torch.nn.functional.l1_loss(input, target)
                cotangents = torch.randn_like(result, device=device)
                self._compare_jacobians_of_vjp(torch.nn.functional.l1_loss, (cotangents, input, target))

    def test_extremal_numerics_mse_loss(self, device):
        N, C, H, W = 3, 4, 5, 6
        shapes = ((N, C), (N, C, H), (N, C, H, W))
        kwargs_options = ({'reduction': 'sum'}, {'reduction': 'none'}, {})
        for shape in shapes:
            input_options = self._make_extremal_inputs(shape, device)
            target_options = self._make_extremal_inputs(shape, device)
            for input, target, kwargs in self._arg_and_kwarg_options((input_options, target_options), kwargs_options):
                result = torch.nn.functional.mse_loss(input, target)
                cotangents = torch.randn_like(result, device=device)
                self._compare_jacobians_of_vjp(torch.nn.functional.mse_loss, (cotangents, input, target))

    def test_extremal_numerics_softmax(self, device):
        N, C, H, W = 3, 4, 5, 6
        shapes = ((N, C), (N, C, H), (N, C, H, W))
        kwargs_options = ({'dim': 1}, {})
        for shape in shapes:
            input_options = self._make_extremal_inputs(shape, device)
            for input, kwargs in self._arg_and_kwarg_options((input_options,), kwargs_options):
                result = torch.nn.functional.softmax(input)
                cotangents = torch.randn_like(result, device=device)
                self._compare_jacobians_of_vjp(torch.nn.functional.softmax, (cotangents, input))


    def test_extremal_numerics_log_softmax(self, device):
        N, C, H, W = 3, 4, 5, 6
        shapes = ((N, C), (N, C, H), (N, C, H, W))
        kwargs_options = ({'dim': 1}, {})
        for shape in shapes:
            input_options = self._make_extremal_inputs(shape, device)
            for input, kwargs in self._arg_and_kwarg_options((input_options,), kwargs_options):
                result = torch.nn.functional.log_softmax(input)
                cotangents = torch.randn_like(result, device=device)
                self._compare_jacobians_of_vjp(torch.nn.functional.log_softmax, (cotangents, input))

    def test_extremal_numerics_cross_entropy(self, device):
        N, C = 3, 4
        d1, d2, d3 = 5, 6, 7
        shapes = (
            ((N, C), (N,), (C,)),
            ((N, C), (N,), None),
            ((N, C), (N, C), (C,)),
            ((N, C), (N, C), None),
            ((C,), (), (C,)),
            ((C,), (), None),
            ((C,), (C,), (C,)),
            ((C,), (C,), None),
            ((N, C, d1, d2, d3), (N, d1, d2, d3), (C,)),
            ((N, C, d1, d2, d3), (N, d1, d2, d3), None),
            ((N, C, d1, d2, d3), (N, C, d1, d2, d3), (C,)),
            ((N, C, d1, d2, d3), (N, C, d1, d2, d3), None),
        )
        for input_shape, target_shape, weight_shape in shapes:
            input_options = self._make_extremal_inputs(input_shape, device)
            kwargs_options = [{'reduction': 'sum'}, {'reduction': 'none'}, {}]
            if input_shape != target_shape:
                kwargs_options.append({'ignore_index': 0, 'reduction': 'mean'})

            for input, kwargs in self._arg_and_kwarg_options((input_options,), kwargs_options):
                if weight_shape is None:
                    weight = None
                else:
                    weight = torch.randn(weight_shape, device=device)

                if input_shape == target_shape:
                    target = torch.rand(target_shape, device=device)
                elif len(target_shape) == 0:
                    target = torch.tensor(1, device=device)  # must be non-zero since ignore_index may be 0
                else:
                    target = torch.randint(0, C, target_shape, device=device)

                fn = functools.partial(torch.nn.functional.cross_entropy, target=target, weight=weight, **kwargs)
                result = fn(input)
                cotangents = torch.randn_like(result, device=device)
                self._compare_jacobians_of_vjp(fn, (cotangents, input), atol_rtol=(1e-4, 1e-5))

    def test_extremal_numerics_binary_cross_entropy(self, device):
        N, C, H, W = 3, 4, 5, 6
        shapes = ((N, C), (N, C, H), (N, C, H, W))
        for shape in shapes:
            weight_options = self._make_extremal_inputs(shape, device)
            kwargs_options = [{'reduction': 'sum'}, {'reduction': 'none'}, {}]

            for weight, kwargs in self._arg_and_kwarg_options((weight_options,), kwargs_options):
                input = torch.rand(shape, device=device)
                target = torch.rand(shape, device=device)
                fn = functools.partial(torch.nn.functional.binary_cross_entropy, target=target, weight=weight, **kwargs)
                result = fn(input)
                cotangents = torch.randn_like(result, device=device)
                self._compare_jacobians_of_vjp(fn, (cotangents, input), atol_rtol=(1e-4, 2e-5))

    def test_extremal_numerics_layer_norm(self, device):
        N, C, H, W = 3, 4, 5, 6
        shapes = ((N, C), (N, C, H), (N, C, H, W))
        for shape in shapes:
            input_options = self._make_extremal_inputs(shape, device)
            normalized_shape = shape[1:]
            weight_options = self._make_extremal_inputs(normalized_shape, device)
            bias_options = self._make_extremal_inputs(normalized_shape, device)

            for input, bias, weight in self._arg_and_kwarg_options((input_options, bias_options, weight_options), ()):
                def fn(input, weight, bias):
                    return torch.nn.functional.layer_norm(input, normalized_shape, weight=weight, bias=bias)
                result = fn(input, weight, bias)
                cotangents = torch.randn_like(result, device=device)
                self._compare_jacobians_of_vjp(fn, (cotangents, input, weight, bias))

    @ops(op_db + additional_op_db, allowed_dtypes=(torch.float32, torch.double))
    @skipOps('TestOperators', 'test_vmap_autograd_grad', {
        xfail('linalg.eig'),  # all close?
        # The size of tensor a (4) must match the size of tensor b (10) at non-singleton dimension 0
        xfail('masked_select'),
        xfail('nn.functional.max_unpool2d', 'grad'),  # contiguous call
        xfail('nn.functional.max_unpool2d'),  # contiguous call
        xfail('to_sparse'),  # dispatch key issue

        # numerical inconsistencies, look like bugs
        skip('matrix_exp', dtypes=(torch.float32,), device_type='cuda'),  # fails on linux, passes on windows
        skip('ldexp', dtypes=(torch.float32,), device_type='cpu'),  # fails on all but mac
        skip('__rmatmul__'),  # flaky needs investigation
        skip('matmul'),  # flaky needs investigation
        skip('nn.functional.conv_transpose3d'),  # flaky needs investigation
        skip('nn.functional.conv_transpose2d'),  # flaky needs investigation
        skip('nn.functional.conv_transpose1d'),  # flaky needs investigation
        skip('nn.functional.layer_norm', dtypes=(torch.float32,), device_type='cpu'),  # fails on windows
        skip('linalg.lu_factor', dtypes=(torch.float32,), device_type='cuda'),  # fails on all but windows
        skip('linalg.lu_factor_ex', dtypes=(torch.float32,), device_type='cuda'),  # fails on all but windows
        skip('linalg.multi_dot', '', device_type='cpu'),
        skip('sparse.sampled_addmm', ''),
        skip('native_layer_norm', '', device_type='cpu'),
        xfail('as_strided_scatter', ''),
    })
    @opsToleranceOverride('TestOperators', 'test_vmap_autograd_grad', (
        tol1('linalg.householder_product',
             {torch.float32: tol(atol=5e-04, rtol=9e-03)}, device_type='cuda'),
        tol1('linalg.householder_product',
             {torch.float32: tol(atol=1e-04, rtol=1e-04)}, device_type='cpu'),
<<<<<<< HEAD
        tol1('linalg.multi_dot',
             {torch.float32: tol(atol=2e-04, rtol=1e-04)}, device_type='cuda'),
=======
>>>>>>> 66d480d3
        tol2('linalg.pinv', 'hermitian',
             {torch.float32: tol(atol=5e-06, rtol=5e-06)}),
    ))
    def test_vmap_autograd_grad(self, device, dtype, op):
        def is_differentiable(inp):
            return isinstance(inp, Tensor) and (inp.grad_fn is not None or inp.requires_grad)

        def get_flat_differentiable(pytree):
            flattened = tree_flatten(pytree)[0]
            return tuple(i for i in flattened if is_differentiable(i))

        def get_differentiable_linked(list1, list2):
            paired_list = zip(list1, list2)
            paired_list = tuple((first, second) for (first, second) in paired_list if is_differentiable(first))
            return zip(*paired_list)

        def filter_none(out):
            flattened = tree_flatten(out)[0]
            return tuple(o for o in flattened if o is not None)

        if not op.supports_autograd:
            self.skipTest("Skipped! Autograd not supported.")
            return

        sample_inputs = op.sample_inputs(device, dtype, requires_grad=True)

        for sample_input in sample_inputs:
            fn, primals = normalize_op_input_output(op, sample_input)
            out = fn(*primals)
            cotangents = tree_map(torch.randn_like, out)

            def compute_grad(cotangents):
                out_flattened = out
                cotangents_flattened = cotangents
                if not isinstance(out_flattened, torch.Tensor):
                    out_flattened = tree_flatten(out)[0]
                    cotangents_flattened = tree_flatten(cotangents)[0]
                    out_flattened, cotangents_flattened = get_differentiable_linked(out_flattened, cotangents_flattened)

                return filter_none(
                    torch.autograd.grad(out_flattened, get_flat_differentiable(primals), cotangents_flattened,
                                        retain_graph=True, allow_unused=True))

            is_batch_norm_and_training = is_batch_norm_training(op, sample_input.kwargs)
            generator = get_fallback_and_vmap_exhaustive(
                compute_grad, (cotangents,), {}, is_batch_norm_and_training=is_batch_norm_and_training)
            for loop_out, batched_out in generator:
                self.assertEqual(loop_out, batched_out)

    def test_vmapvmapjvp_linalg_solve(self):
        ops = [op for op in op_db if op.name == "linalg.solve"]
        assert len(ops) > 0

        # this specializes a lot of code from the get_fallback_and_vmap_exhaustive test. If we need this more
        # generally, this could go for a refactor

        B0 = 2
        B1 = 3

        # we want to check the case where A will be seen as contiguous by jvp but during the vmap calls will become
        # non-contiguous because vmap will expand. This will happen during both levels of vmap
        A = torch.randn(4, 4)
        k = torch.randn(4, 5, B1, B0)
        fn, args = get_jvp_variant_primals_tangents(torch.linalg.solve, SampleInput(A, args=(k,)))

        in_dims_all = (None, -1, None, -1)
        batched_out = vmap(vmap(fn, in_dims=in_dims_all), in_dims=in_dims_all)(*args)
        loop_out = loop2(fn, in_dims_all, in_dims_all, 0, 0, B0, B1, *args)
        self.assertEqual(loop_out, batched_out)

    @ops(filter(lambda op: op.name in aliasing_ops, op_db + additional_op_db), allowed_dtypes=(torch.float,))
    @parametrize("grad_op", ["jvp", "vjp"])
    def test_view_then_inplace(self, device, dtype, op, grad_op):
        for sample_input in op.sample_inputs(device, dtype):
            def f(x):
                op(sample_input.input, *sample_input.args, **sample_input.kwargs).copy_(x)
                return x

            without_grad = op(sample_input.input, *sample_input.args, **sample_input.kwargs)
            if grad_op == "jvp":
                with self.assertRaisesRegex(RuntimeError, "During a grad .* attempted to call in-place operation"):
                    jvp(f, (torch.randn_like(without_grad),), (torch.randn_like(without_grad),))
            else:
                assert grad_op == "vjp"
                with self.assertRaisesRegex(RuntimeError, "During a grad .* attempted to call in-place operation"):
                    vjp(f, torch.randn_like(without_grad))

    @ops(filter(lambda op: op.name in aliasing_ops_list_return, op_db + additional_op_db), allowed_dtypes=(torch.float,))
    @parametrize("grad_op", ["jvp", "vjp"])
    def test_view_then_inplace_list_return(self, device, dtype, op, grad_op):
        for sample_input in op.sample_inputs(device, dtype):
            def f(x):
                op(sample_input.input, *sample_input.args, **sample_input.kwargs)[0].copy_(x)
                return x

            without_grad = op(sample_input.input, *sample_input.args, **sample_input.kwargs)[0]
            with self.assertRaisesRegex(RuntimeError, "During a grad .* attempted to call in-place operation"):
                if grad_op == "jvp":
                    jvp(f, (torch.randn_like(without_grad),), (torch.randn_like(without_grad),))
                else:
                    assert grad_op == "vjp"
                    vjp(f, torch.randn_like(without_grad))

    @parametrize("grad_op", ["jvp", "vjp"])
    def test_view_then_inplace_special(self, grad_op):
        # some things in __getitem__ use at::index, which doesn't alias, so this tests a subset of them that do alias
        ops = [
            lambda x: x[0],
            lambda x: x[0, 0, 0],
            lambda x: x[:1],
            lambda x: x[:, :1],
            lambda x: x[:, :1, :],
        ]

        for op in ops:
            def f(x):
                op(captured).copy_(x)
                return x

            captured = torch.randn(4, 3, 3)
            without_grad = op(captured)
            if grad_op == "jvp":
                with self.assertRaisesRegex(RuntimeError, "During a grad .* attempted to call in-place operation"):
                    jvp(f, (torch.randn_like(without_grad),), (torch.randn_like(without_grad),))
            else:
                assert grad_op == "vjp"
                with self.assertRaisesRegex(RuntimeError, "During a grad .* attempted to call in-place operation"):
                    vjp(f, torch.randn_like(without_grad))

only_for = ("cpu", "cuda")
instantiate_device_type_tests(TestOperators, globals(), only_for=only_for)

if __name__ == '__main__':
    run_tests()<|MERGE_RESOLUTION|>--- conflicted
+++ resolved
@@ -1592,11 +1592,8 @@
              {torch.float32: tol(atol=5e-04, rtol=9e-03)}, device_type='cuda'),
         tol1('linalg.householder_product',
              {torch.float32: tol(atol=1e-04, rtol=1e-04)}, device_type='cpu'),
-<<<<<<< HEAD
         tol1('linalg.multi_dot',
              {torch.float32: tol(atol=2e-04, rtol=1e-04)}, device_type='cuda'),
-=======
->>>>>>> 66d480d3
         tol2('linalg.pinv', 'hermitian',
              {torch.float32: tol(atol=5e-06, rtol=5e-06)}),
     ))
